VERSION = 4
PATCHLEVEL = 9
<<<<<<< HEAD
SUBLEVEL = 36
=======
SUBLEVEL = 38
>>>>>>> cae84319
EXTRAVERSION =
NAME = Roaring Lionus

# *DOCUMENTATION*
# To see a list of typical targets execute "make help"
# More info can be located in ./README
# Comments in this file are targeted only to the developer, do not
# expect to learn how to build the kernel reading this file.

# o Do not use make's built-in rules and variables
#   (this increases performance and avoids hard-to-debug behaviour);
# o Look for make include files relative to root of kernel src
MAKEFLAGS += -rR --include-dir=$(CURDIR)

# Avoid funny character set dependencies
unexport LC_ALL
LC_COLLATE=C
LC_NUMERIC=C
export LC_COLLATE LC_NUMERIC

# Avoid interference with shell env settings
unexport GREP_OPTIONS

# We are using a recursive build, so we need to do a little thinking
# to get the ordering right.
#
# Most importantly: sub-Makefiles should only ever modify files in
# their own directory. If in some directory we have a dependency on
# a file in another dir (which doesn't happen often, but it's often
# unavoidable when linking the built-in.o targets which finally
# turn into vmlinux), we will call a sub make in that other dir, and
# after that we are sure that everything which is in that other dir
# is now up to date.
#
# The only cases where we need to modify files which have global
# effects are thus separated out and done before the recursive
# descending is started. They are now explicitly listed as the
# prepare rule.

# Beautify output
# ---------------------------------------------------------------------------
#
# Normally, we echo the whole command before executing it. By making
# that echo $($(quiet)$(cmd)), we now have the possibility to set
# $(quiet) to choose other forms of output instead, e.g.
#
#         quiet_cmd_cc_o_c = Compiling $(RELDIR)/$@
#         cmd_cc_o_c       = $(CC) $(c_flags) -c -o $@ $<
#
# If $(quiet) is empty, the whole command will be printed.
# If it is set to "quiet_", only the short version will be printed.
# If it is set to "silent_", nothing will be printed at all, since
# the variable $(silent_cmd_cc_o_c) doesn't exist.
#
# A simple variant is to prefix commands with $(Q) - that's useful
# for commands that shall be hidden in non-verbose mode.
#
#	$(Q)ln $@ :<
#
# If KBUILD_VERBOSE equals 0 then the above command will be hidden.
# If KBUILD_VERBOSE equals 1 then the above command is displayed.
#
# To put more focus on warnings, be less verbose as default
# Use 'make V=1' to see the full commands

ifeq ("$(origin V)", "command line")
  KBUILD_VERBOSE = $(V)
endif
ifndef KBUILD_VERBOSE
  KBUILD_VERBOSE = 0
endif

ifeq ($(KBUILD_VERBOSE),1)
  quiet =
  Q =
else
  quiet=quiet_
  Q = @
endif

# If the user is running make -s (silent mode), suppress echoing of
# commands

ifneq ($(filter 4.%,$(MAKE_VERSION)),)	# make-4
ifneq ($(filter %s ,$(firstword x$(MAKEFLAGS))),)
  quiet=silent_
endif
else					# make-3.8x
ifneq ($(filter s% -s%,$(MAKEFLAGS)),)
  quiet=silent_
endif
endif

export quiet Q KBUILD_VERBOSE

# kbuild supports saving output files in a separate directory.
# To locate output files in a separate directory two syntaxes are supported.
# In both cases the working directory must be the root of the kernel src.
# 1) O=
# Use "make O=dir/to/store/output/files/"
#
# 2) Set KBUILD_OUTPUT
# Set the environment variable KBUILD_OUTPUT to point to the directory
# where the output files shall be placed.
# export KBUILD_OUTPUT=dir/to/store/output/files/
# make
#
# The O= assignment takes precedence over the KBUILD_OUTPUT environment
# variable.

# KBUILD_SRC is set on invocation of make in OBJ directory
# KBUILD_SRC is not intended to be used by the regular user (for now)
ifeq ($(KBUILD_SRC),)

# OK, Make called in directory where kernel src resides
# Do we want to locate output files in a separate directory?
ifeq ("$(origin O)", "command line")
  KBUILD_OUTPUT := $(O)
endif

# That's our default target when none is given on the command line
PHONY := _all
_all:

# Cancel implicit rules on top Makefile
$(CURDIR)/Makefile Makefile: ;

ifneq ($(words $(subst :, ,$(CURDIR))), 1)
  $(error main directory cannot contain spaces nor colons)
endif

ifneq ($(KBUILD_OUTPUT),)
# Invoke a second make in the output directory, passing relevant variables
# check that the output directory actually exists
saved-output := $(KBUILD_OUTPUT)
KBUILD_OUTPUT := $(shell mkdir -p $(KBUILD_OUTPUT) && cd $(KBUILD_OUTPUT) \
								&& /bin/pwd)
$(if $(KBUILD_OUTPUT),, \
     $(error failed to create output directory "$(saved-output)"))

PHONY += $(MAKECMDGOALS) sub-make

$(filter-out _all sub-make $(CURDIR)/Makefile, $(MAKECMDGOALS)) _all: sub-make
	@:

sub-make:
	$(Q)$(MAKE) -C $(KBUILD_OUTPUT) KBUILD_SRC=$(CURDIR) \
	-f $(CURDIR)/Makefile $(filter-out _all sub-make,$(MAKECMDGOALS))

# Leave processing to above invocation of make
skip-makefile := 1
endif # ifneq ($(KBUILD_OUTPUT),)
endif # ifeq ($(KBUILD_SRC),)

# We process the rest of the Makefile if this is the final invocation of make
ifeq ($(skip-makefile),)

# Do not print "Entering directory ...",
# but we want to display it when entering to the output directory
# so that IDEs/editors are able to understand relative filenames.
MAKEFLAGS += --no-print-directory

# Call a source code checker (by default, "sparse") as part of the
# C compilation.
#
# Use 'make C=1' to enable checking of only re-compiled files.
# Use 'make C=2' to enable checking of *all* source files, regardless
# of whether they are re-compiled or not.
#
# See the file "Documentation/sparse.txt" for more details, including
# where to get the "sparse" utility.

ifeq ("$(origin C)", "command line")
  KBUILD_CHECKSRC = $(C)
endif
ifndef KBUILD_CHECKSRC
  KBUILD_CHECKSRC = 0
endif

# Use make M=dir to specify directory of external module to build
# Old syntax make ... SUBDIRS=$PWD is still supported
# Setting the environment variable KBUILD_EXTMOD take precedence
ifdef SUBDIRS
  KBUILD_EXTMOD ?= $(SUBDIRS)
endif

ifeq ("$(origin M)", "command line")
  KBUILD_EXTMOD := $(M)
endif

# If building an external module we do not care about the all: rule
# but instead _all depend on modules
PHONY += all
ifeq ($(KBUILD_EXTMOD),)
_all: all
else
_all: modules
endif

ifeq ($(KBUILD_SRC),)
        # building in the source tree
        srctree := .
else
        ifeq ($(KBUILD_SRC)/,$(dir $(CURDIR)))
                # building in a subdirectory of the source tree
                srctree := ..
        else
                srctree := $(KBUILD_SRC)
        endif
endif
objtree		:= .
src		:= $(srctree)
obj		:= $(objtree)

VPATH		:= $(srctree)$(if $(KBUILD_EXTMOD),:$(KBUILD_EXTMOD))

export srctree objtree VPATH

# SUBARCH tells the usermode build what the underlying arch is.  That is set
# first, and if a usermode build is happening, the "ARCH=um" on the command
# line overrides the setting of ARCH below.  If a native build is happening,
# then ARCH is assigned, getting whatever value it gets normally, and
# SUBARCH is subsequently ignored.

SUBARCH := $(shell uname -m | sed -e s/i.86/x86/ -e s/x86_64/x86/ \
				  -e s/sun4u/sparc64/ \
				  -e s/arm.*/arm/ -e s/sa110/arm/ \
				  -e s/s390x/s390/ -e s/parisc64/parisc/ \
				  -e s/ppc.*/powerpc/ -e s/mips.*/mips/ \
				  -e s/sh[234].*/sh/ -e s/aarch64.*/arm64/ )

# Cross compiling and selecting different set of gcc/bin-utils
# ---------------------------------------------------------------------------
#
# When performing cross compilation for other architectures ARCH shall be set
# to the target architecture. (See arch/* for the possibilities).
# ARCH can be set during invocation of make:
# make ARCH=ia64
# Another way is to have ARCH set in the environment.
# The default ARCH is the host where make is executed.

# CROSS_COMPILE specify the prefix used for all executables used
# during compilation. Only gcc and related bin-utils executables
# are prefixed with $(CROSS_COMPILE).
# CROSS_COMPILE can be set on the command line
# make CROSS_COMPILE=ia64-linux-
# Alternatively CROSS_COMPILE can be set in the environment.
# A third alternative is to store a setting in .config so that plain
# "make" in the configured kernel build directory always uses that.
# Default value for CROSS_COMPILE is not to prefix executables
# Note: Some architectures assign CROSS_COMPILE in their arch/*/Makefile
ARCH		?= $(SUBARCH)
CROSS_COMPILE	?= $(CONFIG_CROSS_COMPILE:"%"=%)

# Architecture as present in compile.h
UTS_MACHINE 	:= $(ARCH)
SRCARCH 	:= $(ARCH)

# Additional ARCH settings for x86
ifeq ($(ARCH),i386)
        SRCARCH := x86
endif
ifeq ($(ARCH),x86_64)
        SRCARCH := x86
endif

# Additional ARCH settings for sparc
ifeq ($(ARCH),sparc32)
       SRCARCH := sparc
endif
ifeq ($(ARCH),sparc64)
       SRCARCH := sparc
endif

# Additional ARCH settings for sh
ifeq ($(ARCH),sh64)
       SRCARCH := sh
endif

# Additional ARCH settings for tile
ifeq ($(ARCH),tilepro)
       SRCARCH := tile
endif
ifeq ($(ARCH),tilegx)
       SRCARCH := tile
endif

# Where to locate arch specific headers
hdr-arch  := $(SRCARCH)

KCONFIG_CONFIG	?= .config
export KCONFIG_CONFIG

# SHELL used by kbuild
CONFIG_SHELL := $(shell if [ -x "$$BASH" ]; then echo $$BASH; \
	  else if [ -x /bin/bash ]; then echo /bin/bash; \
	  else echo sh; fi ; fi)

HOSTCC       = gcc
HOSTCXX      = g++
HOSTCFLAGS   = -Wall -Wmissing-prototypes -Wstrict-prototypes -O2 -fomit-frame-pointer -std=gnu89
HOSTCXXFLAGS = -O2

ifeq ($(shell $(HOSTCC) -v 2>&1 | grep -c "clang version"), 1)
HOSTCFLAGS  += -Wno-unused-value -Wno-unused-parameter \
		-Wno-missing-field-initializers -fno-delete-null-pointer-checks
endif

# Decide whether to build built-in, modular, or both.
# Normally, just do built-in.

KBUILD_MODULES :=
KBUILD_BUILTIN := 1

# If we have only "make modules", don't compile built-in objects.
# When we're building modules with modversions, we need to consider
# the built-in objects during the descend as well, in order to
# make sure the checksums are up to date before we record them.

ifeq ($(MAKECMDGOALS),modules)
  KBUILD_BUILTIN := $(if $(CONFIG_MODVERSIONS),1)
endif

# If we have "make <whatever> modules", compile modules
# in addition to whatever we do anyway.
# Just "make" or "make all" shall build modules as well

ifneq ($(filter all _all modules,$(MAKECMDGOALS)),)
  KBUILD_MODULES := 1
endif

ifeq ($(MAKECMDGOALS),)
  KBUILD_MODULES := 1
endif

export KBUILD_MODULES KBUILD_BUILTIN
export KBUILD_CHECKSRC KBUILD_SRC KBUILD_EXTMOD

# We need some generic definitions (do not try to remake the file).
scripts/Kbuild.include: ;
include scripts/Kbuild.include

# Make variables (CC, etc...)
AS		= $(CROSS_COMPILE)as
LD		= $(CROSS_COMPILE)ld
REAL_CC		= $(CROSS_COMPILE)gcc
CPP		= $(CC) -E
AR		= $(CROSS_COMPILE)ar
NM		= $(CROSS_COMPILE)nm
STRIP		= $(CROSS_COMPILE)strip
OBJCOPY		= $(CROSS_COMPILE)objcopy
OBJDUMP		= $(CROSS_COMPILE)objdump
AWK		= awk
GENKSYMS	= scripts/genksyms/genksyms
INSTALLKERNEL  := installkernel
DEPMOD		= /sbin/depmod
PERL		= perl
PYTHON		= python
CHECK		= sparse

# Use the wrapper for the compiler.  This wrapper scans for new
# warnings and causes the build to stop upon encountering them
CC		= $(srctree)/scripts/gcc-wrapper.py $(REAL_CC)

CHECKFLAGS     := -D__linux__ -Dlinux -D__STDC__ -Dunix -D__unix__ \
		  -Wbitwise -Wno-return-void $(CF)
NOSTDINC_FLAGS  =
CFLAGS_MODULE   =
AFLAGS_MODULE   =
LDFLAGS_MODULE  =
CFLAGS_KERNEL	=
AFLAGS_KERNEL	=
LDFLAGS_vmlinux =
CFLAGS_GCOV	:= -fprofile-arcs -ftest-coverage -fno-tree-loop-im $(call cc-disable-warning,maybe-uninitialized,)
CFLAGS_KCOV	:= $(call cc-option,-fsanitize-coverage=trace-pc,)


# Use USERINCLUDE when you must reference the UAPI directories only.
USERINCLUDE    := \
		-I$(srctree)/arch/$(hdr-arch)/include/uapi \
		-I$(objtree)/arch/$(hdr-arch)/include/generated/uapi \
		-I$(srctree)/include/uapi \
		-I$(objtree)/include/generated/uapi \
                -include $(srctree)/include/linux/kconfig.h

# Use LINUXINCLUDE when you must reference the include/ directory.
# Needed to be compatible with the O= option
LINUXINCLUDE    := \
		-I$(srctree)/arch/$(hdr-arch)/include \
		-I$(objtree)/arch/$(hdr-arch)/include/generated/uapi \
		-I$(objtree)/arch/$(hdr-arch)/include/generated \
		$(if $(KBUILD_SRC), -I$(srctree)/include) \
		-I$(objtree)/include

LINUXINCLUDE	+= $(filter-out $(LINUXINCLUDE),$(USERINCLUDE))

KBUILD_CPPFLAGS := -D__KERNEL__

KBUILD_CFLAGS   := -Wall -Wundef -Wstrict-prototypes -Wno-trigraphs \
		   -fno-strict-aliasing -fno-common \
		   -Werror-implicit-function-declaration \
		   -Wno-format-security \
		   -std=gnu89 $(call cc-option,-fno-PIE)


KBUILD_AFLAGS_KERNEL :=
KBUILD_CFLAGS_KERNEL :=
KBUILD_AFLAGS   := -D__ASSEMBLY__ $(call cc-option,-fno-PIE)
KBUILD_AFLAGS_MODULE  := -DMODULE
KBUILD_CFLAGS_MODULE  := -DMODULE
KBUILD_LDFLAGS_MODULE := -T $(srctree)/scripts/module-common.lds

# Read KERNELRELEASE from include/config/kernel.release (if it exists)
KERNELRELEASE = $(shell cat include/config/kernel.release 2> /dev/null)
KERNELVERSION = $(VERSION)$(if $(PATCHLEVEL),.$(PATCHLEVEL)$(if $(SUBLEVEL),.$(SUBLEVEL)))$(EXTRAVERSION)

export VERSION PATCHLEVEL SUBLEVEL KERNELRELEASE KERNELVERSION
export ARCH SRCARCH CONFIG_SHELL HOSTCC HOSTCFLAGS CROSS_COMPILE AS LD CC
export CPP AR NM STRIP OBJCOPY OBJDUMP
export MAKE AWK GENKSYMS INSTALLKERNEL PERL PYTHON UTS_MACHINE
export HOSTCXX HOSTCXXFLAGS LDFLAGS_MODULE CHECK CHECKFLAGS

export KBUILD_CPPFLAGS NOSTDINC_FLAGS LINUXINCLUDE OBJCOPYFLAGS LDFLAGS
export KBUILD_CFLAGS CFLAGS_KERNEL CFLAGS_MODULE CFLAGS_GCOV CFLAGS_KCOV CFLAGS_KASAN CFLAGS_UBSAN
export KBUILD_AFLAGS AFLAGS_KERNEL AFLAGS_MODULE
export KBUILD_AFLAGS_MODULE KBUILD_CFLAGS_MODULE KBUILD_LDFLAGS_MODULE
export KBUILD_AFLAGS_KERNEL KBUILD_CFLAGS_KERNEL
export KBUILD_ARFLAGS

# When compiling out-of-tree modules, put MODVERDIR in the module
# tree rather than in the kernel tree. The kernel tree might
# even be read-only.
export MODVERDIR := $(if $(KBUILD_EXTMOD),$(firstword $(KBUILD_EXTMOD))/).tmp_versions

# Files to ignore in find ... statements

export RCS_FIND_IGNORE := \( -name SCCS -o -name BitKeeper -o -name .svn -o    \
			  -name CVS -o -name .pc -o -name .hg -o -name .git \) \
			  -prune -o
export RCS_TAR_IGNORE := --exclude SCCS --exclude BitKeeper --exclude .svn \
			 --exclude CVS --exclude .pc --exclude .hg --exclude .git

# ===========================================================================
# Rules shared between *config targets and build targets

# Basic helpers built in scripts/
PHONY += scripts_basic
scripts_basic:
	$(Q)$(MAKE) $(build)=scripts/basic
	$(Q)rm -f .tmp_quiet_recordmcount

# To avoid any implicit rule to kick in, define an empty command.
scripts/basic/%: scripts_basic ;

PHONY += outputmakefile
# outputmakefile generates a Makefile in the output directory, if using a
# separate output directory. This allows convenient use of make in the
# output directory.
outputmakefile:
ifneq ($(KBUILD_SRC),)
	$(Q)ln -fsn $(srctree) source
	$(Q)$(CONFIG_SHELL) $(srctree)/scripts/mkmakefile \
	    $(srctree) $(objtree) $(VERSION) $(PATCHLEVEL)
endif

# Support for using generic headers in asm-generic
PHONY += asm-generic
asm-generic:
	$(Q)$(MAKE) -f $(srctree)/scripts/Makefile.asm-generic \
	            src=asm obj=arch/$(SRCARCH)/include/generated/asm
	$(Q)$(MAKE) -f $(srctree)/scripts/Makefile.asm-generic \
	            src=uapi/asm obj=arch/$(SRCARCH)/include/generated/uapi/asm

# To make sure we do not include .config for any of the *config targets
# catch them early, and hand them over to scripts/kconfig/Makefile
# It is allowed to specify more targets when calling make, including
# mixing *config targets and build targets.
# For example 'make oldconfig all'.
# Detect when mixed targets is specified, and make a second invocation
# of make so .config is not included in this case either (for *config).

version_h := include/generated/uapi/linux/version.h
old_version_h := include/linux/version.h

no-dot-config-targets := clean mrproper distclean \
			 cscope gtags TAGS tags help% %docs check% coccicheck \
			 $(version_h) headers_% archheaders archscripts \
			 kernelversion %src-pkg

config-targets := 0
mixed-targets  := 0
dot-config     := 1

ifneq ($(filter $(no-dot-config-targets), $(MAKECMDGOALS)),)
	ifeq ($(filter-out $(no-dot-config-targets), $(MAKECMDGOALS)),)
		dot-config := 0
	endif
endif

ifeq ($(KBUILD_EXTMOD),)
        ifneq ($(filter config %config,$(MAKECMDGOALS)),)
                config-targets := 1
                ifneq ($(words $(MAKECMDGOALS)),1)
                        mixed-targets := 1
                endif
        endif
endif
# install and module_install need also be processed one by one
ifneq ($(filter install,$(MAKECMDGOALS)),)
        ifneq ($(filter modules_install,$(MAKECMDGOALS)),)
	        mixed-targets := 1
        endif
endif

ifeq ($(mixed-targets),1)
# ===========================================================================
# We're called with mixed targets (*config and build targets).
# Handle them one by one.

PHONY += $(MAKECMDGOALS) __build_one_by_one

$(filter-out __build_one_by_one, $(MAKECMDGOALS)): __build_one_by_one
	@:

__build_one_by_one:
	$(Q)set -e; \
	for i in $(MAKECMDGOALS); do \
		$(MAKE) -f $(srctree)/Makefile $$i; \
	done

else
ifeq ($(config-targets),1)
# ===========================================================================
# *config targets only - make sure prerequisites are updated, and descend
# in scripts/kconfig to make the *config target

# Read arch specific Makefile to set KBUILD_DEFCONFIG as needed.
# KBUILD_DEFCONFIG may point out an alternative default configuration
# used for 'make defconfig'
include arch/$(SRCARCH)/Makefile
export KBUILD_DEFCONFIG KBUILD_KCONFIG

config: scripts_basic outputmakefile FORCE
	$(Q)$(MAKE) $(build)=scripts/kconfig $@

%config: scripts_basic outputmakefile FORCE
	$(Q)$(MAKE) $(build)=scripts/kconfig $@

else
# ===========================================================================
# Build targets only - this includes vmlinux, arch specific targets, clean
# targets and others. In general all targets except *config targets.

ifeq ($(KBUILD_EXTMOD),)
# Additional helpers built in scripts/
# Carefully list dependencies so we do not try to build scripts twice
# in parallel
PHONY += scripts
scripts: scripts_basic include/config/auto.conf include/config/tristate.conf \
	 asm-generic gcc-plugins
	$(Q)$(MAKE) $(build)=$(@)

# Objects we will link into vmlinux / subdirs we need to visit
init-y		:= init/
drivers-y	:= drivers/ sound/ firmware/
net-y		:= net/
libs-y		:= lib/
core-y		:= usr/
virt-y		:= virt/
endif # KBUILD_EXTMOD

ifeq ($(dot-config),1)
# Read in config
-include include/config/auto.conf

ifeq ($(KBUILD_EXTMOD),)
# Read in dependencies to all Kconfig* files, make sure to run
# oldconfig if changes are detected.
-include include/config/auto.conf.cmd

# To avoid any implicit rule to kick in, define an empty command
$(KCONFIG_CONFIG) include/config/auto.conf.cmd: ;

# If .config is newer than include/config/auto.conf, someone tinkered
# with it and forgot to run make oldconfig.
# if auto.conf.cmd is missing then we are probably in a cleaned tree so
# we execute the config step to be sure to catch updated Kconfig files
include/config/%.conf: $(KCONFIG_CONFIG) include/config/auto.conf.cmd
	$(Q)$(MAKE) -f $(srctree)/Makefile silentoldconfig
else
# external modules needs include/generated/autoconf.h and include/config/auto.conf
# but do not care if they are up-to-date. Use auto.conf to trigger the test
PHONY += include/config/auto.conf

include/config/auto.conf:
	$(Q)test -e include/generated/autoconf.h -a -e $@ || (		\
	echo >&2;							\
	echo >&2 "  ERROR: Kernel configuration is invalid.";		\
	echo >&2 "         include/generated/autoconf.h or $@ are missing.";\
	echo >&2 "         Run 'make oldconfig && make prepare' on kernel src to fix it.";	\
	echo >&2 ;							\
	/bin/false)

endif # KBUILD_EXTMOD

else
# Dummy target needed, because used as prerequisite
include/config/auto.conf: ;
endif # $(dot-config)

# For the kernel to actually contain only the needed exported symbols,
# we have to build modules as well to determine what those symbols are.
# (this can be evaluated only once include/config/auto.conf has been included)
ifdef CONFIG_TRIM_UNUSED_KSYMS
  KBUILD_MODULES := 1
endif

# The all: target is the default when no target is given on the
# command line.
# This allow a user to issue only 'make' to build a kernel including modules
# Defaults to vmlinux, but the arch makefile usually adds further targets
all: vmlinux

# The arch Makefile can set ARCH_{CPP,A,C}FLAGS to override the default
# values of the respective KBUILD_* variables
ARCH_CPPFLAGS :=
ARCH_AFLAGS :=
ARCH_CFLAGS :=
include arch/$(SRCARCH)/Makefile

KBUILD_CFLAGS	+= $(call cc-option,-fno-delete-null-pointer-checks,)
KBUILD_CFLAGS	+= $(call cc-disable-warning,frame-address,)

ifdef CONFIG_LD_DEAD_CODE_DATA_ELIMINATION
KBUILD_CFLAGS	+= $(call cc-option,-ffunction-sections,)
KBUILD_CFLAGS	+= $(call cc-option,-fdata-sections,)
endif

ifdef CONFIG_CC_OPTIMIZE_FOR_SIZE
KBUILD_CFLAGS	+= -Os $(call cc-disable-warning,maybe-uninitialized,)
else
ifdef CONFIG_PROFILE_ALL_BRANCHES
KBUILD_CFLAGS	+= -O2 $(call cc-disable-warning,maybe-uninitialized,)
else
KBUILD_CFLAGS   += -O2
endif
endif

KBUILD_CFLAGS += $(call cc-ifversion, -lt, 0409, \
			$(call cc-disable-warning,maybe-uninitialized,))

# Tell gcc to never replace conditional load with a non-conditional one
KBUILD_CFLAGS	+= $(call cc-option,--param=allow-store-data-races=0)

# check for 'asm goto'
ifeq ($(shell $(CONFIG_SHELL) $(srctree)/scripts/gcc-goto.sh $(CC) $(KBUILD_CFLAGS)), y)
	KBUILD_CFLAGS += -DCC_HAVE_ASM_GOTO
	KBUILD_AFLAGS += -DCC_HAVE_ASM_GOTO
endif

include scripts/Makefile.gcc-plugins

ifdef CONFIG_READABLE_ASM
# Disable optimizations that make assembler listings hard to read.
# reorder blocks reorders the control in the function
# ipa clone creates specialized cloned functions
# partial inlining inlines only parts of functions
KBUILD_CFLAGS += $(call cc-option,-fno-reorder-blocks,) \
                 $(call cc-option,-fno-ipa-cp-clone,) \
                 $(call cc-option,-fno-partial-inlining)
endif

ifneq ($(CONFIG_FRAME_WARN),0)
KBUILD_CFLAGS += $(call cc-option,-Wframe-larger-than=${CONFIG_FRAME_WARN})
endif

# This selects the stack protector compiler flag. Testing it is delayed
# until after .config has been reprocessed, in the prepare-compiler-check
# target.
ifdef CONFIG_CC_STACKPROTECTOR_REGULAR
  stackp-flag := -fstack-protector
  stackp-name := REGULAR
else
ifdef CONFIG_CC_STACKPROTECTOR_STRONG
  stackp-flag := -fstack-protector-strong
  stackp-name := STRONG
else
  # Force off for distro compilers that enable stack protector by default.
  stackp-flag := $(call cc-option, -fno-stack-protector)
endif
endif
# Find arch-specific stack protector compiler sanity-checking script.
ifdef CONFIG_CC_STACKPROTECTOR
  stackp-path := $(srctree)/scripts/gcc-$(SRCARCH)_$(BITS)-has-stack-protector.sh
  stackp-check := $(wildcard $(stackp-path))
endif
KBUILD_CFLAGS += $(stackp-flag)

ifeq ($(cc-name),clang)
KBUILD_CPPFLAGS += $(call cc-option,-Qunused-arguments,)
KBUILD_CPPFLAGS += $(call cc-option,-Wno-unknown-warning-option,)
KBUILD_CFLAGS += $(call cc-disable-warning, unused-variable)
KBUILD_CFLAGS += $(call cc-disable-warning, format-invalid-specifier)
KBUILD_CFLAGS += $(call cc-disable-warning, gnu)
# Quiet clang warning: comparison of unsigned expression < 0 is always false
KBUILD_CFLAGS += $(call cc-disable-warning, tautological-compare)
# CLANG uses a _MergedGlobals as optimization, but this breaks modpost, as the
# source of a reference will be _MergedGlobals and not on of the whitelisted names.
# See modpost pattern 2
KBUILD_CFLAGS += $(call cc-option, -mno-global-merge,)
KBUILD_CFLAGS += $(call cc-option, -fcatch-undefined-behavior)
else

# These warnings generated too much noise in a regular build.
# Use make W=1 to enable them (see scripts/Makefile.build)
KBUILD_CFLAGS += $(call cc-disable-warning, unused-but-set-variable)
KBUILD_CFLAGS += $(call cc-disable-warning, unused-const-variable)
endif

ifdef CONFIG_FRAME_POINTER
KBUILD_CFLAGS	+= -fno-omit-frame-pointer -fno-optimize-sibling-calls
else
# Some targets (ARM with Thumb2, for example), can't be built with frame
# pointers.  For those, we don't have FUNCTION_TRACER automatically
# select FRAME_POINTER.  However, FUNCTION_TRACER adds -pg, and this is
# incompatible with -fomit-frame-pointer with current GCC, so we don't use
# -fomit-frame-pointer with FUNCTION_TRACER.
ifndef CONFIG_FUNCTION_TRACER
KBUILD_CFLAGS	+= -fomit-frame-pointer
endif
endif

KBUILD_CFLAGS   += $(call cc-option, -fno-var-tracking-assignments)

ifdef CONFIG_DEBUG_INFO
ifdef CONFIG_DEBUG_INFO_SPLIT
KBUILD_CFLAGS   += $(call cc-option, -gsplit-dwarf, -g)
else
KBUILD_CFLAGS	+= -g
endif
KBUILD_AFLAGS	+= -Wa,-gdwarf-2
endif
ifdef CONFIG_DEBUG_INFO_DWARF4
KBUILD_CFLAGS	+= $(call cc-option, -gdwarf-4,)
endif

ifdef CONFIG_DEBUG_INFO_REDUCED
KBUILD_CFLAGS 	+= $(call cc-option, -femit-struct-debug-baseonly) \
		   $(call cc-option,-fno-var-tracking)
endif

ifdef CONFIG_FUNCTION_TRACER
ifndef CC_FLAGS_FTRACE
CC_FLAGS_FTRACE := -pg
endif
export CC_FLAGS_FTRACE
ifdef CONFIG_HAVE_FENTRY
CC_USING_FENTRY	:= $(call cc-option, -mfentry -DCC_USING_FENTRY)
endif
KBUILD_CFLAGS	+= $(CC_FLAGS_FTRACE) $(CC_USING_FENTRY)
KBUILD_AFLAGS	+= $(CC_USING_FENTRY)
ifdef CONFIG_DYNAMIC_FTRACE
	ifdef CONFIG_HAVE_C_RECORDMCOUNT
		BUILD_C_RECORDMCOUNT := y
		export BUILD_C_RECORDMCOUNT
	endif
endif
endif

# We trigger additional mismatches with less inlining
ifdef CONFIG_DEBUG_SECTION_MISMATCH
KBUILD_CFLAGS += $(call cc-option, -fno-inline-functions-called-once)
endif

# arch Makefile may override CC so keep this after arch Makefile is included
NOSTDINC_FLAGS += -nostdinc -isystem $(shell $(CC) -print-file-name=include)
CHECKFLAGS     += $(NOSTDINC_FLAGS)

# warn about C99 declaration after statement
KBUILD_CFLAGS += $(call cc-option,-Wdeclaration-after-statement,)

# disable pointer signed / unsigned warnings in gcc 4.0
KBUILD_CFLAGS += $(call cc-disable-warning, pointer-sign)

# disable invalid "can't wrap" optimizations for signed / pointers
KBUILD_CFLAGS	+= $(call cc-option,-fno-strict-overflow)

# conserve stack if available
KBUILD_CFLAGS   += $(call cc-option,-fconserve-stack)

# disallow errors like 'EXPORT_GPL(foo);' with missing header
KBUILD_CFLAGS   += $(call cc-option,-Werror=implicit-int)

# require functions to have arguments in prototypes, not empty 'int foo()'
KBUILD_CFLAGS   += $(call cc-option,-Werror=strict-prototypes)

# Prohibit date/time macros, which would make the build non-deterministic
KBUILD_CFLAGS   += $(call cc-option,-Werror=date-time)

# enforce correct pointer usage
KBUILD_CFLAGS   += $(call cc-option,-Werror=incompatible-pointer-types)

# use the deterministic mode of AR if available
KBUILD_ARFLAGS := $(call ar-option,D)

include scripts/Makefile.kasan
include scripts/Makefile.extrawarn
include scripts/Makefile.ubsan

# Add any arch overrides and user supplied CPPFLAGS, AFLAGS and CFLAGS as the
# last assignments
KBUILD_CPPFLAGS += $(ARCH_CPPFLAGS) $(KCPPFLAGS)
KBUILD_AFLAGS   += $(ARCH_AFLAGS)   $(KAFLAGS)
KBUILD_CFLAGS   += $(ARCH_CFLAGS)   $(KCFLAGS)

# Use --build-id when available.
LDFLAGS_BUILD_ID = $(patsubst -Wl$(comma)%,%,\
			      $(call cc-ldoption, -Wl$(comma)--build-id,))
KBUILD_LDFLAGS_MODULE += $(LDFLAGS_BUILD_ID)
LDFLAGS_vmlinux += $(LDFLAGS_BUILD_ID)

ifdef CONFIG_LD_DEAD_CODE_DATA_ELIMINATION
LDFLAGS_vmlinux	+= $(call ld-option, --gc-sections,)
endif

ifeq ($(CONFIG_STRIP_ASM_SYMS),y)
LDFLAGS_vmlinux	+= $(call ld-option, -X,)
endif

# Default kernel image to build when no specific target is given.
# KBUILD_IMAGE may be overruled on the command line or
# set in the environment
# Also any assignments in arch/$(ARCH)/Makefile take precedence over
# this default value
export KBUILD_IMAGE ?= vmlinux

#
# INSTALL_PATH specifies where to place the updated kernel and system map
# images. Default is /boot, but you can set it to other values
export	INSTALL_PATH ?= /boot

#
# INSTALL_DTBS_PATH specifies a prefix for relocations required by build roots.
# Like INSTALL_MOD_PATH, it isn't defined in the Makefile, but can be passed as
# an argument if needed. Otherwise it defaults to the kernel install path
#
export INSTALL_DTBS_PATH ?= $(INSTALL_PATH)/dtbs/$(KERNELRELEASE)

#
# INSTALL_MOD_PATH specifies a prefix to MODLIB for module directory
# relocations required by build roots.  This is not defined in the
# makefile but the argument can be passed to make if needed.
#

MODLIB	= $(INSTALL_MOD_PATH)/lib/modules/$(KERNELRELEASE)
export MODLIB

#
# INSTALL_MOD_STRIP, if defined, will cause modules to be
# stripped after they are installed.  If INSTALL_MOD_STRIP is '1', then
# the default option --strip-debug will be used.  Otherwise,
# INSTALL_MOD_STRIP value will be used as the options to the strip command.

ifdef INSTALL_MOD_STRIP
ifeq ($(INSTALL_MOD_STRIP),1)
mod_strip_cmd = $(STRIP) --strip-debug
else
mod_strip_cmd = $(STRIP) $(INSTALL_MOD_STRIP)
endif # INSTALL_MOD_STRIP=1
else
mod_strip_cmd = true
endif # INSTALL_MOD_STRIP
export mod_strip_cmd

# CONFIG_MODULE_COMPRESS, if defined, will cause module to be compressed
# after they are installed in agreement with CONFIG_MODULE_COMPRESS_GZIP
# or CONFIG_MODULE_COMPRESS_XZ.

mod_compress_cmd = true
ifdef CONFIG_MODULE_COMPRESS
  ifdef CONFIG_MODULE_COMPRESS_GZIP
    mod_compress_cmd = gzip -n -f
  endif # CONFIG_MODULE_COMPRESS_GZIP
  ifdef CONFIG_MODULE_COMPRESS_XZ
    mod_compress_cmd = xz -f
  endif # CONFIG_MODULE_COMPRESS_XZ
endif # CONFIG_MODULE_COMPRESS
export mod_compress_cmd

# Select initial ramdisk compression format, default is gzip(1).
# This shall be used by the dracut(8) tool while creating an initramfs image.
#
INITRD_COMPRESS-y                  := gzip
INITRD_COMPRESS-$(CONFIG_RD_BZIP2) := bzip2
INITRD_COMPRESS-$(CONFIG_RD_LZMA)  := lzma
INITRD_COMPRESS-$(CONFIG_RD_XZ)    := xz
INITRD_COMPRESS-$(CONFIG_RD_LZO)   := lzo
INITRD_COMPRESS-$(CONFIG_RD_LZ4)   := lz4
# do not export INITRD_COMPRESS, since we didn't actually
# choose a sane default compression above.
# export INITRD_COMPRESS := $(INITRD_COMPRESS-y)

ifdef CONFIG_MODULE_SIG_ALL
$(eval $(call config_filename,MODULE_SIG_KEY))

mod_sign_cmd = scripts/sign-file $(CONFIG_MODULE_SIG_HASH) $(MODULE_SIG_KEY_SRCPREFIX)$(CONFIG_MODULE_SIG_KEY) certs/signing_key.x509
else
mod_sign_cmd = true
endif
export mod_sign_cmd


ifeq ($(KBUILD_EXTMOD),)
core-y		+= kernel/ certs/ mm/ fs/ ipc/ security/ crypto/ block/

vmlinux-dirs	:= $(patsubst %/,%,$(filter %/, $(init-y) $(init-m) \
		     $(core-y) $(core-m) $(drivers-y) $(drivers-m) \
		     $(net-y) $(net-m) $(libs-y) $(libs-m) $(virt-y)))

vmlinux-alldirs	:= $(sort $(vmlinux-dirs) $(patsubst %/,%,$(filter %/, \
		     $(init-) $(core-) $(drivers-) $(net-) $(libs-) $(virt-))))

init-y		:= $(patsubst %/, %/built-in.o, $(init-y))
core-y		:= $(patsubst %/, %/built-in.o, $(core-y))
drivers-y	:= $(patsubst %/, %/built-in.o, $(drivers-y))
net-y		:= $(patsubst %/, %/built-in.o, $(net-y))
libs-y1		:= $(patsubst %/, %/lib.a, $(libs-y))
libs-y2		:= $(patsubst %/, %/built-in.o, $(libs-y))
libs-y		:= $(libs-y1) $(libs-y2)
virt-y		:= $(patsubst %/, %/built-in.o, $(virt-y))

# Externally visible symbols (used by link-vmlinux.sh)
export KBUILD_VMLINUX_INIT := $(head-y) $(init-y)
export KBUILD_VMLINUX_MAIN := $(core-y) $(libs-y) $(drivers-y) $(net-y) $(virt-y)
export KBUILD_LDS          := arch/$(SRCARCH)/kernel/vmlinux.lds
export LDFLAGS_vmlinux
# used by scripts/pacmage/Makefile
export KBUILD_ALLDIRS := $(sort $(filter-out arch/%,$(vmlinux-alldirs)) arch Documentation include samples scripts tools)

vmlinux-deps := $(KBUILD_LDS) $(KBUILD_VMLINUX_INIT) $(KBUILD_VMLINUX_MAIN)

# Include targets which we want to execute sequentially if the rest of the
# kernel build went well. If CONFIG_TRIM_UNUSED_KSYMS is set, this might be
# evaluated more than once.
PHONY += vmlinux_prereq
vmlinux_prereq: $(vmlinux-deps) FORCE
ifdef CONFIG_HEADERS_CHECK
	$(Q)$(MAKE) -f $(srctree)/Makefile headers_check
endif
ifdef CONFIG_GDB_SCRIPTS
	$(Q)ln -fsn `cd $(srctree) && /bin/pwd`/scripts/gdb/vmlinux-gdb.py
endif
ifdef CONFIG_TRIM_UNUSED_KSYMS
	$(Q)$(CONFIG_SHELL) $(srctree)/scripts/adjust_autoksyms.sh \
	  "$(MAKE) -f $(srctree)/Makefile vmlinux"
endif

# standalone target for easier testing
include/generated/autoksyms.h: FORCE
	$(Q)$(CONFIG_SHELL) $(srctree)/scripts/adjust_autoksyms.sh true

ARCH_POSTLINK := $(wildcard $(srctree)/arch/$(SRCARCH)/Makefile.postlink)

# Final link of vmlinux with optional arch pass after final link
    cmd_link-vmlinux =                                                 \
	$(CONFIG_SHELL) $< $(LD) $(LDFLAGS) $(LDFLAGS_vmlinux) ;       \
	$(if $(ARCH_POSTLINK), $(MAKE) -f $(ARCH_POSTLINK) $@, true)

vmlinux: scripts/link-vmlinux.sh vmlinux_prereq $(vmlinux-deps) FORCE
	+$(call if_changed,link-vmlinux)

# Build samples along the rest of the kernel
ifdef CONFIG_SAMPLES
vmlinux-dirs += samples
endif

# The actual objects are generated when descending,
# make sure no implicit rule kicks in
$(sort $(vmlinux-deps)): $(vmlinux-dirs) ;

# Handle descending into subdirectories listed in $(vmlinux-dirs)
# Preset locale variables to speed up the build process. Limit locale
# tweaks to this spot to avoid wrong language settings when running
# make menuconfig etc.
# Error messages still appears in the original language

PHONY += $(vmlinux-dirs)
$(vmlinux-dirs): prepare scripts
	$(Q)$(MAKE) $(build)=$@

define filechk_kernel.release
	echo "$(KERNELVERSION)$$($(CONFIG_SHELL) $(srctree)/scripts/setlocalversion $(srctree))"
endef

# Store (new) KERNELRELEASE string in include/config/kernel.release
include/config/kernel.release: include/config/auto.conf FORCE
	$(call filechk,kernel.release)


# Things we need to do before we recursively start building the kernel
# or the modules are listed in "prepare".
# A multi level approach is used. prepareN is processed before prepareN-1.
# archprepare is used in arch Makefiles and when processed asm symlink,
# version.h and scripts_basic is processed / created.

# Listed in dependency order
PHONY += prepare archprepare prepare0 prepare1 prepare2 prepare3

# prepare3 is used to check if we are building in a separate output directory,
# and if so do:
# 1) Check that make has not been executed in the kernel src $(srctree)
prepare3: include/config/kernel.release
ifneq ($(KBUILD_SRC),)
	@$(kecho) '  Using $(srctree) as source for kernel'
	$(Q)if [ -f $(srctree)/.config -o -d $(srctree)/include/config ]; then \
		echo >&2 "  $(srctree) is not clean, please run 'make mrproper'"; \
		echo >&2 "  in the '$(srctree)' directory.";\
		/bin/false; \
	fi;
endif

# prepare2 creates a makefile if using a separate output directory.
# From this point forward, .config has been reprocessed, so any rules
# that need to depend on updated CONFIG_* values can be checked here.
prepare2: prepare3 prepare-compiler-check outputmakefile asm-generic

prepare1: prepare2 $(version_h) include/generated/utsrelease.h \
                   include/config/auto.conf
	$(cmd_crmodverdir)

archprepare: archheaders archscripts prepare1 scripts_basic

prepare0: archprepare gcc-plugins
	$(Q)$(MAKE) $(build)=.

# All the preparing..
prepare: prepare0 prepare-objtool

ifdef CONFIG_STACK_VALIDATION
  has_libelf := $(call try-run,\
		echo "int main() {}" | $(HOSTCC) -xc -o /dev/null -lelf -,1,0)
  ifeq ($(has_libelf),1)
    objtool_target := tools/objtool FORCE
  else
    $(warning "Cannot use CONFIG_STACK_VALIDATION, please install libelf-dev, libelf-devel or elfutils-libelf-devel")
    SKIP_STACK_VALIDATION := 1
    export SKIP_STACK_VALIDATION
  endif
endif

PHONY += prepare-objtool
prepare-objtool: $(objtool_target)

# Check for CONFIG flags that require compiler support. Abort the build
# after .config has been processed, but before the kernel build starts.
#
# For security-sensitive CONFIG options, we don't want to fallback and/or
# silently change which compiler flags will be used, since that leads to
# producing kernels with different security feature characteristics
# depending on the compiler used. (For example, "But I selected
# CC_STACKPROTECTOR_STRONG! Why did it build with _REGULAR?!")
PHONY += prepare-compiler-check
prepare-compiler-check: FORCE
# Make sure compiler supports requested stack protector flag.
ifdef stackp-name
  ifeq ($(call cc-option, $(stackp-flag)),)
	@echo Cannot use CONFIG_CC_STACKPROTECTOR_$(stackp-name): \
		  $(stackp-flag) not supported by compiler >&2 && exit 1
  endif
endif
# Make sure compiler does not have buggy stack-protector support.
ifdef stackp-check
  ifneq ($(shell $(CONFIG_SHELL) $(stackp-check) $(CC) $(KBUILD_CPPFLAGS) $(biarch)),y)
	@echo Cannot use CONFIG_CC_STACKPROTECTOR_$(stackp-name): \
                  $(stackp-flag) available but compiler is broken >&2 && exit 1
  endif
endif
	@:

# Generate some files
# ---------------------------------------------------------------------------

# KERNELRELEASE can change from a few different places, meaning version.h
# needs to be updated, so this check is forced on all builds

uts_len := 64
define filechk_utsrelease.h
	if [ `echo -n "$(KERNELRELEASE)" | wc -c ` -gt $(uts_len) ]; then \
	  echo '"$(KERNELRELEASE)" exceeds $(uts_len) characters' >&2;    \
	  exit 1;                                                         \
	fi;                                                               \
	(echo \#define UTS_RELEASE \"$(KERNELRELEASE)\";)
endef

define filechk_version.h
	(echo \#define LINUX_VERSION_CODE $(shell                         \
	expr $(VERSION) \* 65536 + 0$(PATCHLEVEL) \* 256 + 0$(SUBLEVEL)); \
	echo '#define KERNEL_VERSION(a,b,c) (((a) << 16) + ((b) << 8) + (c))';)
endef

$(version_h): $(srctree)/Makefile FORCE
	$(call filechk,version.h)
	$(Q)rm -f $(old_version_h)

include/generated/utsrelease.h: include/config/kernel.release FORCE
	$(call filechk,utsrelease.h)

PHONY += headerdep
headerdep:
	$(Q)find $(srctree)/include/ -name '*.h' | xargs --max-args 1 \
	$(srctree)/scripts/headerdep.pl -I$(srctree)/include

# ---------------------------------------------------------------------------
# Firmware install
INSTALL_FW_PATH=$(INSTALL_MOD_PATH)/lib/firmware
export INSTALL_FW_PATH

PHONY += firmware_install
firmware_install:
	@mkdir -p $(objtree)/firmware
	$(Q)$(MAKE) -f $(srctree)/scripts/Makefile.fwinst obj=firmware __fw_install

# ---------------------------------------------------------------------------
# Kernel headers

#Default location for installed headers
export INSTALL_HDR_PATH = $(objtree)/usr

# If we do an all arch process set dst to asm-$(hdr-arch)
hdr-dst = $(if $(KBUILD_HEADERS), dst=include/asm-$(hdr-arch), dst=include/asm)

PHONY += archheaders
archheaders:

PHONY += archscripts
archscripts:

PHONY += __headers
__headers: $(version_h) scripts_basic asm-generic archheaders archscripts
	$(Q)$(MAKE) $(build)=scripts build_unifdef

PHONY += headers_install_all
headers_install_all:
	$(Q)$(CONFIG_SHELL) $(srctree)/scripts/headers.sh install

PHONY += headers_install
headers_install: __headers
	$(if $(wildcard $(srctree)/arch/$(hdr-arch)/include/uapi/asm/Kbuild),, \
	  $(error Headers not exportable for the $(SRCARCH) architecture))
	$(Q)$(MAKE) $(hdr-inst)=include/uapi
	$(Q)$(MAKE) $(hdr-inst)=arch/$(hdr-arch)/include/uapi/asm $(hdr-dst)

PHONY += headers_check_all
headers_check_all: headers_install_all
	$(Q)$(CONFIG_SHELL) $(srctree)/scripts/headers.sh check

PHONY += headers_check
headers_check: headers_install
	$(Q)$(MAKE) $(hdr-inst)=include/uapi HDRCHECK=1
	$(Q)$(MAKE) $(hdr-inst)=arch/$(hdr-arch)/include/uapi/asm $(hdr-dst) HDRCHECK=1

# ---------------------------------------------------------------------------
# Kernel selftest

PHONY += kselftest
kselftest:
	$(Q)$(MAKE) -C tools/testing/selftests run_tests

kselftest-clean:
	$(Q)$(MAKE) -C tools/testing/selftests clean

PHONY += kselftest-merge
kselftest-merge:
	$(if $(wildcard $(objtree)/.config),, $(error No .config exists, config your kernel first!))
	$(Q)$(CONFIG_SHELL) $(srctree)/scripts/kconfig/merge_config.sh \
		-m $(objtree)/.config \
		$(srctree)/tools/testing/selftests/*/config
	+$(Q)$(MAKE) -f $(srctree)/Makefile olddefconfig

# ---------------------------------------------------------------------------
# Modules

ifdef CONFIG_MODULES

# By default, build modules as well

all: modules

# Build modules
#
# A module can be listed more than once in obj-m resulting in
# duplicate lines in modules.order files.  Those are removed
# using awk while concatenating to the final file.

PHONY += modules
modules: $(vmlinux-dirs) $(if $(KBUILD_BUILTIN),vmlinux) modules.builtin
	$(Q)$(AWK) '!x[$$0]++' $(vmlinux-dirs:%=$(objtree)/%/modules.order) > $(objtree)/modules.order
	@$(kecho) '  Building modules, stage 2.';
	$(Q)$(MAKE) -f $(srctree)/scripts/Makefile.modpost
	$(Q)$(MAKE) -f $(srctree)/scripts/Makefile.fwinst obj=firmware __fw_modbuild

modules.builtin: $(vmlinux-dirs:%=%/modules.builtin)
	$(Q)$(AWK) '!x[$$0]++' $^ > $(objtree)/modules.builtin

%/modules.builtin: include/config/auto.conf
	$(Q)$(MAKE) $(modbuiltin)=$*


# Target to prepare building external modules
PHONY += modules_prepare
modules_prepare: prepare scripts

# Target to install modules
PHONY += modules_install
modules_install: _modinst_ _modinst_post

PHONY += _modinst_
_modinst_:
	@rm -rf $(MODLIB)/kernel
	@rm -f $(MODLIB)/source
	@mkdir -p $(MODLIB)/kernel
	@ln -s `cd $(srctree) && /bin/pwd` $(MODLIB)/source
	@if [ ! $(objtree) -ef  $(MODLIB)/build ]; then \
		rm -f $(MODLIB)/build ; \
		ln -s $(CURDIR) $(MODLIB)/build ; \
	fi
	@cp -f $(objtree)/modules.order $(MODLIB)/
	@cp -f $(objtree)/modules.builtin $(MODLIB)/
	$(Q)$(MAKE) -f $(srctree)/scripts/Makefile.modinst

# This depmod is only for convenience to give the initial
# boot a modules.dep even before / is mounted read-write.  However the
# boot script depmod is the master version.
PHONY += _modinst_post
_modinst_post: _modinst_
	$(Q)$(MAKE) -f $(srctree)/scripts/Makefile.fwinst obj=firmware __fw_modinst
	$(call cmd,depmod)

ifeq ($(CONFIG_MODULE_SIG), y)
PHONY += modules_sign
modules_sign:
	$(Q)$(MAKE) -f $(srctree)/scripts/Makefile.modsign
endif

else # CONFIG_MODULES

# Modules not configured
# ---------------------------------------------------------------------------

PHONY += modules modules_install
modules modules_install:
	@echo >&2
	@echo >&2 "The present kernel configuration has modules disabled."
	@echo >&2 "Type 'make config' and enable loadable module support."
	@echo >&2 "Then build a kernel with module support enabled."
	@echo >&2
	@exit 1

endif # CONFIG_MODULES

###
# Cleaning is done on three levels.
# make clean     Delete most generated files
#                Leave enough to build external modules
# make mrproper  Delete the current configuration, and all generated files
# make distclean Remove editor backup files, patch leftover files and the like

# Directories & files removed with 'make clean'
CLEAN_DIRS  += $(MODVERDIR)

# Directories & files removed with 'make mrproper'
MRPROPER_DIRS  += include/config usr/include include/generated          \
		  arch/*/include/generated .tmp_objdiff
MRPROPER_FILES += .config .config.old .version .old_version \
		  Module.symvers tags TAGS cscope* GPATH GTAGS GRTAGS GSYMS \
		  signing_key.pem signing_key.priv signing_key.x509	\
		  x509.genkey extra_certificates signing_key.x509.keyid	\
		  signing_key.x509.signer vmlinux-gdb.py

# clean - Delete most, but leave enough to build external modules
#
clean: rm-dirs  := $(CLEAN_DIRS)
clean: rm-files := $(CLEAN_FILES)
clean-dirs      := $(addprefix _clean_, . $(vmlinux-alldirs) Documentation samples)

PHONY += $(clean-dirs) clean archclean vmlinuxclean
$(clean-dirs):
	$(Q)$(MAKE) $(clean)=$(patsubst _clean_%,%,$@)

vmlinuxclean:
	$(Q)$(CONFIG_SHELL) $(srctree)/scripts/link-vmlinux.sh clean
	$(Q)$(if $(ARCH_POSTLINK), $(MAKE) -f $(ARCH_POSTLINK) clean)

clean: archclean vmlinuxclean

# mrproper - Delete all generated files, including .config
#
mrproper: rm-dirs  := $(wildcard $(MRPROPER_DIRS))
mrproper: rm-files := $(wildcard $(MRPROPER_FILES))
mrproper-dirs      := $(addprefix _mrproper_,Documentation/DocBook scripts)

PHONY += $(mrproper-dirs) mrproper archmrproper
$(mrproper-dirs):
	$(Q)$(MAKE) $(clean)=$(patsubst _mrproper_%,%,$@)

mrproper: clean archmrproper $(mrproper-dirs)
	$(call cmd,rmdirs)
	$(call cmd,rmfiles)

# distclean
#
PHONY += distclean

distclean: mrproper
	@find $(srctree) $(RCS_FIND_IGNORE) \
		\( -name '*.orig' -o -name '*.rej' -o -name '*~' \
		-o -name '*.bak' -o -name '#*#' -o -name '.*.orig' \
		-o -name '.*.rej' -o -name '*%'  -o -name 'core' \) \
		-type f -print | xargs rm -f


# Packaging of the kernel to various formats
# ---------------------------------------------------------------------------
# rpm target kept for backward compatibility
package-dir	:= scripts/package

%src-pkg: FORCE
	$(Q)$(MAKE) $(build)=$(package-dir) $@
%pkg: include/config/kernel.release FORCE
	$(Q)$(MAKE) $(build)=$(package-dir) $@
rpm: include/config/kernel.release FORCE
	$(Q)$(MAKE) $(build)=$(package-dir) $@


# Brief documentation of the typical targets used
# ---------------------------------------------------------------------------

boards := $(wildcard $(srctree)/arch/$(SRCARCH)/configs/*_defconfig)
boards := $(sort $(notdir $(boards)))
board-dirs := $(dir $(wildcard $(srctree)/arch/$(SRCARCH)/configs/*/*_defconfig))
board-dirs := $(sort $(notdir $(board-dirs:/=)))

PHONY += help
help:
	@echo  'Cleaning targets:'
	@echo  '  clean		  - Remove most generated files but keep the config and'
	@echo  '                    enough build support to build external modules'
	@echo  '  mrproper	  - Remove all generated files + config + various backup files'
	@echo  '  distclean	  - mrproper + remove editor backup and patch files'
	@echo  ''
	@echo  'Configuration targets:'
	@$(MAKE) -f $(srctree)/scripts/kconfig/Makefile help
	@echo  ''
	@echo  'Other generic targets:'
	@echo  '  all		  - Build all targets marked with [*]'
	@echo  '* vmlinux	  - Build the bare kernel'
	@echo  '* modules	  - Build all modules'
	@echo  '  modules_install - Install all modules to INSTALL_MOD_PATH (default: /)'
	@echo  '  firmware_install- Install all firmware to INSTALL_FW_PATH'
	@echo  '                    (default: $$(INSTALL_MOD_PATH)/lib/firmware)'
	@echo  '  dir/            - Build all files in dir and below'
	@echo  '  dir/file.[ois]  - Build specified target only'
	@echo  '  dir/file.lst    - Build specified mixed source/assembly target only'
	@echo  '                    (requires a recent binutils and recent build (System.map))'
	@echo  '  dir/file.ko     - Build module including final link'
	@echo  '  modules_prepare - Set up for building external modules'
	@echo  '  tags/TAGS	  - Generate tags file for editors'
	@echo  '  cscope	  - Generate cscope index'
	@echo  '  gtags           - Generate GNU GLOBAL index'
	@echo  '  kernelrelease	  - Output the release version string (use with make -s)'
	@echo  '  kernelversion	  - Output the version stored in Makefile (use with make -s)'
	@echo  '  image_name	  - Output the image name (use with make -s)'
	@echo  '  headers_install - Install sanitised kernel headers to INSTALL_HDR_PATH'; \
	 echo  '                    (default: $(INSTALL_HDR_PATH))'; \
	 echo  ''
	@echo  'Static analysers'
	@echo  '  checkstack      - Generate a list of stack hogs'
	@echo  '  namespacecheck  - Name space analysis on compiled kernel'
	@echo  '  versioncheck    - Sanity check on version.h usage'
	@echo  '  includecheck    - Check for duplicate included header files'
	@echo  '  export_report   - List the usages of all exported symbols'
	@echo  '  headers_check   - Sanity check on exported headers'
	@echo  '  headerdep       - Detect inclusion cycles in headers'
	@$(MAKE) -f $(srctree)/scripts/Makefile.help checker-help
	@echo  ''
	@echo  'Kernel selftest'
	@echo  '  kselftest       - Build and run kernel selftest (run as root)'
	@echo  '                    Build, install, and boot kernel before'
	@echo  '                    running kselftest on it'
	@echo  '  kselftest-clean - Remove all generated kselftest files'
	@echo  '  kselftest-merge - Merge all the config dependencies of kselftest to existed'
	@echo  '                    .config.'
	@echo  ''
	@echo  'Kernel packaging:'
	@$(MAKE) $(build)=$(package-dir) help
	@echo  ''
	@echo  'Documentation targets:'
	@$(MAKE) -f $(srctree)/Documentation/Makefile.sphinx dochelp
	@echo  ''
	@$(MAKE) -f $(srctree)/Documentation/DocBook/Makefile dochelp
	@echo  ''
	@echo  'Architecture specific targets ($(SRCARCH)):'
	@$(if $(archhelp),$(archhelp),\
		echo '  No architecture specific help defined for $(SRCARCH)')
	@echo  ''
	@$(if $(boards), \
		$(foreach b, $(boards), \
		printf "  %-24s - Build for %s\\n" $(b) $(subst _defconfig,,$(b));) \
		echo '')
	@$(if $(board-dirs), \
		$(foreach b, $(board-dirs), \
		printf "  %-16s - Show %s-specific targets\\n" help-$(b) $(b);) \
		printf "  %-16s - Show all of the above\\n" help-boards; \
		echo '')

	@echo  '  make V=0|1 [targets] 0 => quiet build (default), 1 => verbose build'
	@echo  '  make V=2   [targets] 2 => give reason for rebuild of target'
	@echo  '  make O=dir [targets] Locate all output files in "dir", including .config'
	@echo  '  make C=1   [targets] Check all c source with $$CHECK (sparse by default)'
	@echo  '  make C=2   [targets] Force check of all c source with $$CHECK'
	@echo  '  make RECORDMCOUNT_WARN=1 [targets] Warn about ignored mcount sections'
	@echo  '  make W=n   [targets] Enable extra gcc checks, n=1,2,3 where'
	@echo  '		1: warnings which may be relevant and do not occur too often'
	@echo  '		2: warnings which occur quite often but may still be relevant'
	@echo  '		3: more obscure warnings, can most likely be ignored'
	@echo  '		Multiple levels can be combined with W=12 or W=123'
	@echo  ''
	@echo  'Execute "make" or "make all" to build all targets marked with [*] '
	@echo  'For further info see the ./README file'


help-board-dirs := $(addprefix help-,$(board-dirs))

help-boards: $(help-board-dirs)

boards-per-dir = $(sort $(notdir $(wildcard $(srctree)/arch/$(SRCARCH)/configs/$*/*_defconfig)))

$(help-board-dirs): help-%:
	@echo  'Architecture specific targets ($(SRCARCH) $*):'
	@$(if $(boards-per-dir), \
		$(foreach b, $(boards-per-dir), \
		printf "  %-24s - Build for %s\\n" $*/$(b) $(subst _defconfig,,$(b));) \
		echo '')


# Documentation targets
# ---------------------------------------------------------------------------
DOC_TARGETS := xmldocs sgmldocs psdocs latexdocs pdfdocs htmldocs mandocs installmandocs epubdocs cleandocs
PHONY += $(DOC_TARGETS)
$(DOC_TARGETS): scripts_basic FORCE
	$(Q)$(MAKE) $(build)=scripts build_docproc build_check-lc_ctype
	$(Q)$(MAKE) $(build)=Documentation -f $(srctree)/Documentation/Makefile.sphinx $@
	$(Q)$(MAKE) $(build)=Documentation/DocBook $@

else # KBUILD_EXTMOD

###
# External module support.
# When building external modules the kernel used as basis is considered
# read-only, and no consistency checks are made and the make
# system is not used on the basis kernel. If updates are required
# in the basis kernel ordinary make commands (without M=...) must
# be used.
#
# The following are the only valid targets when building external
# modules.
# make M=dir clean     Delete all automatically generated files
# make M=dir modules   Make all modules in specified dir
# make M=dir	       Same as 'make M=dir modules'
# make M=dir modules_install
#                      Install the modules built in the module directory
#                      Assumes install directory is already created

# We are always building modules
KBUILD_MODULES := 1
PHONY += crmodverdir
crmodverdir:
	$(cmd_crmodverdir)

PHONY += $(objtree)/Module.symvers
$(objtree)/Module.symvers:
	@test -e $(objtree)/Module.symvers || ( \
	echo; \
	echo "  WARNING: Symbol version dump $(objtree)/Module.symvers"; \
	echo "           is missing; modules will have no dependencies and modversions."; \
	echo )

module-dirs := $(addprefix _module_,$(KBUILD_EXTMOD))
PHONY += $(module-dirs) modules
$(module-dirs): crmodverdir $(objtree)/Module.symvers
	$(Q)$(MAKE) $(build)=$(patsubst _module_%,%,$@)

modules: $(module-dirs)
	@$(kecho) '  Building modules, stage 2.';
	$(Q)$(MAKE) -f $(srctree)/scripts/Makefile.modpost

PHONY += modules_install
modules_install: _emodinst_ _emodinst_post

install-dir := $(if $(INSTALL_MOD_DIR),$(INSTALL_MOD_DIR),extra)
PHONY += _emodinst_
_emodinst_:
	$(Q)mkdir -p $(MODLIB)/$(install-dir)
	$(Q)$(MAKE) -f $(srctree)/scripts/Makefile.modinst

PHONY += _emodinst_post
_emodinst_post: _emodinst_
	$(call cmd,depmod)

clean-dirs := $(addprefix _clean_,$(KBUILD_EXTMOD))

PHONY += $(clean-dirs) clean
$(clean-dirs):
	$(Q)$(MAKE) $(clean)=$(patsubst _clean_%,%,$@)

clean:	rm-dirs := $(MODVERDIR)
clean: rm-files := $(KBUILD_EXTMOD)/Module.symvers

PHONY += help
help:
	@echo  '  Building external modules.'
	@echo  '  Syntax: make -C path/to/kernel/src M=$$PWD target'
	@echo  ''
	@echo  '  modules         - default target, build the module(s)'
	@echo  '  modules_install - install the module'
	@echo  '  clean           - remove generated files in module directory only'
	@echo  ''

# Dummies...
PHONY += prepare scripts
prepare: ;
scripts: ;
endif # KBUILD_EXTMOD

clean: $(clean-dirs)
	$(call cmd,rmdirs)
	$(call cmd,rmfiles)
	@find $(if $(KBUILD_EXTMOD), $(KBUILD_EXTMOD), .) $(RCS_FIND_IGNORE) \
		\( -name '*.[oas]' -o -name '*.ko' -o -name '.*.cmd' \
		-o -name '*.ko.*' \
		-o -name '*.dwo'  \
		-o -name '*.su'  \
		-o -name '.*.d' -o -name '.*.tmp' -o -name '*.mod.c' \
		-o -name '*.symtypes' -o -name 'modules.order' \
		-o -name modules.builtin -o -name '.tmp_*.o.*' \
		-o -name '*.c.[012]*.*' \
		-o -name '*.gcno' \) -type f -print | xargs rm -f

# Generate tags for editors
# ---------------------------------------------------------------------------
quiet_cmd_tags = GEN     $@
      cmd_tags = $(CONFIG_SHELL) $(srctree)/scripts/tags.sh $@

tags TAGS cscope gtags: FORCE
	$(call cmd,tags)

# Scripts to check various things for consistency
# ---------------------------------------------------------------------------

PHONY += includecheck versioncheck coccicheck namespacecheck export_report

includecheck:
	find $(srctree)/* $(RCS_FIND_IGNORE) \
		-name '*.[hcS]' -type f -print | sort \
		| xargs $(PERL) -w $(srctree)/scripts/checkincludes.pl

versioncheck:
	find $(srctree)/* $(RCS_FIND_IGNORE) \
		-name '*.[hcS]' -type f -print | sort \
		| xargs $(PERL) -w $(srctree)/scripts/checkversion.pl

coccicheck:
	$(Q)$(CONFIG_SHELL) $(srctree)/scripts/$@

namespacecheck:
	$(PERL) $(srctree)/scripts/namespace.pl

export_report:
	$(PERL) $(srctree)/scripts/export_report.pl

endif #ifeq ($(config-targets),1)
endif #ifeq ($(mixed-targets),1)

PHONY += checkstack kernelrelease kernelversion image_name

# UML needs a little special treatment here.  It wants to use the host
# toolchain, so needs $(SUBARCH) passed to checkstack.pl.  Everyone
# else wants $(ARCH), including people doing cross-builds, which means
# that $(SUBARCH) doesn't work here.
ifeq ($(ARCH), um)
CHECKSTACK_ARCH := $(SUBARCH)
else
CHECKSTACK_ARCH := $(ARCH)
endif
checkstack:
	$(OBJDUMP) -d vmlinux $$(find . -name '*.ko') | \
	$(PERL) $(src)/scripts/checkstack.pl $(CHECKSTACK_ARCH)

kernelrelease:
	@echo "$(KERNELVERSION)$$($(CONFIG_SHELL) $(srctree)/scripts/setlocalversion $(srctree))"

kernelversion:
	@echo $(KERNELVERSION)

image_name:
	@echo $(KBUILD_IMAGE)

# Clear a bunch of variables before executing the submake
tools/: FORCE
	$(Q)mkdir -p $(objtree)/tools
	$(Q)$(MAKE) LDFLAGS= MAKEFLAGS="$(filter --j% -j,$(MAKEFLAGS))" O=$(shell cd $(objtree) && /bin/pwd) subdir=tools -C $(src)/tools/

tools/%: FORCE
	$(Q)mkdir -p $(objtree)/tools
	$(Q)$(MAKE) LDFLAGS= MAKEFLAGS="$(filter --j% -j,$(MAKEFLAGS))" O=$(shell cd $(objtree) && /bin/pwd) subdir=tools -C $(src)/tools/ $*

# Single targets
# ---------------------------------------------------------------------------
# Single targets are compatible with:
# - build with mixed source and output
# - build with separate output dir 'make O=...'
# - external modules
#
#  target-dir => where to store outputfile
#  build-dir  => directory in kernel source tree to use

ifeq ($(KBUILD_EXTMOD),)
        build-dir  = $(patsubst %/,%,$(dir $@))
        target-dir = $(dir $@)
else
        zap-slash=$(filter-out .,$(patsubst %/,%,$(dir $@)))
        build-dir  = $(KBUILD_EXTMOD)$(if $(zap-slash),/$(zap-slash))
        target-dir = $(if $(KBUILD_EXTMOD),$(dir $<),$(dir $@))
endif

%.s: %.c prepare scripts FORCE
	$(Q)$(MAKE) $(build)=$(build-dir) $(target-dir)$(notdir $@)
%.i: %.c prepare scripts FORCE
	$(Q)$(MAKE) $(build)=$(build-dir) $(target-dir)$(notdir $@)
%.o: %.c prepare scripts FORCE
	$(Q)$(MAKE) $(build)=$(build-dir) $(target-dir)$(notdir $@)
%.lst: %.c prepare scripts FORCE
	$(Q)$(MAKE) $(build)=$(build-dir) $(target-dir)$(notdir $@)
%.s: %.S prepare scripts FORCE
	$(Q)$(MAKE) $(build)=$(build-dir) $(target-dir)$(notdir $@)
%.o: %.S prepare scripts FORCE
	$(Q)$(MAKE) $(build)=$(build-dir) $(target-dir)$(notdir $@)
%.symtypes: %.c prepare scripts FORCE
	$(Q)$(MAKE) $(build)=$(build-dir) $(target-dir)$(notdir $@)

# Modules
/: prepare scripts FORCE
	$(cmd_crmodverdir)
	$(Q)$(MAKE) KBUILD_MODULES=$(if $(CONFIG_MODULES),1) \
	$(build)=$(build-dir)
# Make sure the latest headers are built for Documentation
Documentation/ samples/: headers_install
%/: prepare scripts FORCE
	$(cmd_crmodverdir)
	$(Q)$(MAKE) KBUILD_MODULES=$(if $(CONFIG_MODULES),1) \
	$(build)=$(build-dir)
%.ko: prepare scripts FORCE
	$(cmd_crmodverdir)
	$(Q)$(MAKE) KBUILD_MODULES=$(if $(CONFIG_MODULES),1)   \
	$(build)=$(build-dir) $(@:.ko=.o)
	$(Q)$(MAKE) -f $(srctree)/scripts/Makefile.modpost

# FIXME Should go into a make.lib or something
# ===========================================================================

quiet_cmd_rmdirs = $(if $(wildcard $(rm-dirs)),CLEAN   $(wildcard $(rm-dirs)))
      cmd_rmdirs = rm -rf $(rm-dirs)

quiet_cmd_rmfiles = $(if $(wildcard $(rm-files)),CLEAN   $(wildcard $(rm-files)))
      cmd_rmfiles = rm -f $(rm-files)

# Run depmod only if we have System.map and depmod is executable
quiet_cmd_depmod = DEPMOD  $(KERNELRELEASE)
      cmd_depmod = $(CONFIG_SHELL) $(srctree)/scripts/depmod.sh $(DEPMOD) \
                   $(KERNELRELEASE) "$(patsubst y,_,$(CONFIG_HAVE_UNDERSCORE_SYMBOL_PREFIX))"

# Create temporary dir for module support files
# clean it up only when building all modules
cmd_crmodverdir = $(Q)mkdir -p $(MODVERDIR) \
                  $(if $(KBUILD_MODULES),; rm -f $(MODVERDIR)/*)

# read all saved command lines

targets := $(wildcard $(sort $(targets)))
cmd_files := $(wildcard .*.cmd $(foreach f,$(targets),$(dir $(f)).$(notdir $(f)).cmd))

ifneq ($(cmd_files),)
  $(cmd_files): ;	# Do not try to update included dependency files
  include $(cmd_files)
endif

endif	# skip-makefile

PHONY += FORCE
FORCE:

# Declare the contents of the .PHONY variable as phony.  We keep that
# information in a variable so we can use it in if_changed and friends.
.PHONY: $(PHONY)<|MERGE_RESOLUTION|>--- conflicted
+++ resolved
@@ -1,10 +1,6 @@
 VERSION = 4
 PATCHLEVEL = 9
-<<<<<<< HEAD
-SUBLEVEL = 36
-=======
 SUBLEVEL = 38
->>>>>>> cae84319
 EXTRAVERSION =
 NAME = Roaring Lionus
 
