MSM USB PHY transceivers

HSUSB PHY

Required properties:
 - compatible: Should be "qcom,usb-hsphy-snps-femto"
 - reg: Address and length of the register set for the device
   Required regs are:
	"hsusb_phy_base" : the base register for the PHY
 - <supply-name>-supply: phandle to the regulator device tree node
   Required "supply-name" examples are:
	"vdd" : vdd supply for HSPHY digital circuit operation
	"vdda18" : 1.8v supply for HSPHY
	"vdda33" : 3.3v supply for HSPHY
 - clocks: a list of phandles to the PHY clocks. Use as per
   Documentation/devicetree/bindings/clock/clock-bindings.txt
 - clock-names: Names of the clocks in 1-1 correspondence with the "clocks"
   property. "ref_clk_src" is a mandatory clock.
 - qcom,vdd-voltage-level: This property must be a list of three integer
   values (no, min, max) where each value represents either a voltage in
   microvolts or a value corresponding to voltage corner
 - resets: reset specifier pair consists of phandle for the reset controller
   and reset lines used by this controller.
 - reset-names: reset signal name strings sorted in the same order as the resets
   property.

Example:
	hsphy@f9200000 {
		compatible = "qcom,usb-hsphy-snps-femto";
		reg = <0xff1000 0x400>;
		vdd-supply = <&pm8841_s2_corner>;
		vdda18-supply = <&pm8941_l6>;
		vdda33-supply = <&pm8941_l24>;
		qcom,vdd-voltage-level = <0 872000 872000>;
	};

SSUSB-QMP PHY

Required properties:
 - compatible: Should be "qcom,usb-ssphy-qmp", "qcom,usb-ssphy-qmp-v1" or
   "qcom,usb-ssphy-qmp-v2" or "qcom,usb-ssphy-qmp-dp-combo"
 - reg: Address and length of the register set for the device
   Required regs are:
   "qmp_phy_base" : QMP PHY Base register set.
 - "vls_clamp_reg" : top-level CSR register to be written to enable phy vls
   clamp which allows phy to detect autonomous mode. (optional for USB DP PHY)
 - <supply-name>-supply: phandle to the regulator device tree node
   Required "supply-name" examples are:
	"vdd" : vdd supply for SSPHY digital circuit operation
	"core" : high-voltage analog supply for SSPHY
 - clocks: a list of phandles to the PHY clocks. Use as per
   Documentation/devicetree/bindings/clock/clock-bindings.txt
 - clock-names: Names of the clocks in 1-1 correspondence with the "clocks"
   property. Required clocks are "aux_clk" and "pipe_clk".
 - qcom,vdd-voltage-level: This property must be a list of three integer
   values (no, min, max) where each value represents either a voltage in
   microvolts or a value corresponding to voltage corner
 - qcom,qmp-phy-init-seq: QMP PHY initialization sequence with reg offset, its
   value, delay after register write. It is not must property to have for emulation.
 - qcom,qmp-phy-reg-offset: Provides important phy register offsets in an order
   defined in the phy driver.
   Provide below mentioned register offsets in order for non USB DP combo PHY:
   USB3_PHY_PCS_STATUS,
   USB3_PHY_AUTONOMOUS_MODE_CTRL,
   USB3_PHY_LFPS_RXTERM_IRQ_CLEAR,
   USB3_PHY_POWER_DOWN_CONTROL,
   USB3_PHY_SW_RESET,
   USB3_PHY_START

   In addion to above following set of registers offset needed for USB DP combo PHY in mentioned order:
   USB3_DP_DP_PHY_PD_CTL,
   USB3_DP_COM_POWER_DOWN_CTRL,
   USB3_DP_COM_SW_RESET,
   USB3_DP_COM_RESET_OVRD_CTRL,
   USB3_DP_COM_PHY_MODE_CTRL,
   USB3_DP_COM_TYPEC_CTRL,
   USB3_DP_COM_SWI_CTRL,
   USB3_PCS_MISC_CLAMP_ENABLE

   Optional register for configuring USB Type-C port select if available:
   USB3_PHY_PCS_MISC_TYPEC_CTRL

- resets: reset specifier pair consists of phandle for the reset controller
  and reset lines used by this controller.
- reset-names: reset signal name strings sorted in the same order as the resets
  property.

Optional properties:
 - reg: Additional register set of address and length to control QMP PHY are:
   "tcsr_usb3_dp_phymode" : top-level CSR register to be written to select
   super speed usb qmp phy.
 - clocks: a list of phandles to the PHY clocks. Use as per
   Documentation/devicetree/bindings/clock/clock-bindings.txt
 - clock-names: Names of the clocks in 1-1 correspondence with the "clocks"
   property. "cfg_ahb_clk" and "com_aux_clk" are an optional clocks.
 - qcom,vbus-valid-override: If present, indicates VBUS pin is not connected to
   the USB PHY and the controller must rely on external VBUS notification in
   order to manually relay the notification to the SSPHY.
 - qcom,emulation: Indicates that we are running on emulation platform.
 - qcom,core-voltage-level: This property must be a list of three integer
   values (no, min, max) where each value represents either a voltage in
   microvolts or a value corresponding to voltage corner.

Example:
	ssphy0: ssphy@f9b38000 {
		compatible = "qcom,usb-ssphy-qmp";
		reg = <0xf9b38000 0x16c>,
			<0x01947244 0x4>;
		reg-names = "qmp_phy_base",
			"vls_clamp_reg";
		vdd-supply = <&pmd9635_l4>;
		vdda18-supply = <&pmd9635_l8>;
		qcom,vdd-voltage-level = <0 900000 1050000>;
		qcom,vbus-valid-override;

		clocks = <&clock_gcc clk_gcc_usb3_phy_aux_clk>,
			 <&clock_gcc clk_gcc_usb3_phy_pipe_clk>,
			 <&clock_gcc clk_gcc_usb_phy_cfg_ahb2phy_clk>,
			 <&clock_gcc clk_ln_bb_clk1>,
			 <&clock_gcc clk_gcc_usb3_clkref_clk>;

		clock-names = "aux_clk", "pipe_clk", "cfg_ahb_clk",
			      "ref_clk_src", "ref_clk";

		resets = <&clock_gcc GCC_USB3_PHY_BCR>,
			<&clock_gcc GCC_USB3PHY_PHY_BCR>;
		reset-names = "phy_reset",
				"phy_phy_reset";

	};

QUSB2 High-Speed PHY

Required properties:
 - compatible: Should be "qcom,qusb2phy" or "qcom,qusb2phy-v2"
 - reg: Address and length of the QUSB2 PHY register set
 - reg-names: Should be "qusb_phy_base".
 - <supply-name>-supply: phandle to the regulator device tree node
   Required supplies are:
	"vdd" : vdd supply for digital circuit operation
	"vdda18" : 1.8v high-voltage analog supply
	"vdda33" : 3.3v high-voltage analog supply
 - clocks: a list of phandles to the PHY clocks. Use as per
   Documentation/devicetree/bindings/clock/clock-bindings.txt
 - clock-names: Names of the clocks in 1-1 correspondence with the "clocks"
   property. "ref_clk_src" is a mandatory clock.
 - qcom,vdd-voltage-level: This property must be a list of three integer
   values (no, min, max) where each value represents either a voltage in
   microvolts or a value corresponding to voltage corner
 - phy_type: Should be one of "ulpi" or "utmi". ChipIdea core uses "ulpi" mode.
 - resets: reset specifier pair consists of phandle for the reset controller
   and reset lines used by this controller.
 - reset-names: reset signal name strings sorted in the same order as the resets
   property.
 - qcom,qusb-phy-reg-offset: Provides important phy register offsets in an order defined in phy driver.

Optional properties:
 - reg-names: Additional registers corresponding with the following:
   "efuse_addr": EFUSE address to read and update analog tune parameter.
   "emu_phy_base" : phy base address used for programming emulation target phy.
   "ref_clk_addr" : ref_clk bcr address used for on/off ref_clk before reset.
<<<<<<< HEAD
=======
   "refgen_north_bg_reg" : address used to read REFGEN status for overriding QUSB PHY register.
>>>>>>> 86e25570
 - clocks: a list of phandles to the PHY clocks. Use as per
   Documentation/devicetree/bindings/clock/clock-bindings.txt
 - clock-names: Names of the clocks in 1-1 correspondence with the "clocks"
   property. "cfg_ahb_clk" and "ref_clk" are optional clocks.
 - qcom,qusb-phy-init-seq: QUSB PHY initialization sequence with value,reg pair.
 - qcom,qusb-phy-host-init-seq: QUSB PHY initialization sequence for host mode
   with value,reg pair.
 - qcom,emu-init-seq : emulation initialization sequence with value,reg pair.
 - qcom,phy-pll-reset-seq : emulation PLL reset sequence with value,reg pair.
 - qcom,emu-dcm-reset-seq : emulation DCM reset sequence with value,reg pair.
 - qcom,efuse-bit-pos: start bit position within EFUSE register
 - qcom,efuse-num-bits: Number of bits to read from EFUSE register
 - qcom,emulation: Indicates that we are running on emulation platform.
 - qcom,hold-reset: Indicates that hold QUSB PHY into reset state.
 - qcom,phy-clk-scheme: Should be one of "cml" or "cmos" if ref_clk_addr is provided.
 - qcom,major-rev: provide major revision number to differentiate power up sequence. default is 2.0

Example:
	qusb_phy: qusb@f9b39000 {
		compatible = "qcom,qusb2phy";
		reg = <0x00079000 0x7000>;
		reg-names = "qusb_phy_base";
		vdd-supply = <&pm8994_s2_corner>;
		vdda18-supply = <&pm8994_l6>;
		vdda33-supply = <&pm8994_l24>;
		qcom,vdd-voltage-level = <1 5 7>;
		qcom,qusb-phy-reg-offset =
			<0x240 /* QUSB2PHY_PORT_TUNE1 */
			 0x1a0 /* QUSB2PHY_PLL_COMMON_STATUS_ONE */
			 0x210 /* QUSB2PHY_PWR_CTRL1 */
			 0x230 /* QUSB2PHY_INTR_CTRL */
			 0x0a8 /* QUSB2PHY_PLL_CORE_INPUT_OVERRIDE */
			 0x254 /* QUSB2PHY_TEST1 */
			 0x198>; /* QUSB2PHY_PLL_BIAS_CONTROL_2 */
		qcom,efuse-bit-pos = <21>;
		qcom,efuse-num-bits = <3>;

		clocks = <&clock_rpm clk_ln_bb_clk>,
			 <&clock_gcc clk_gcc_rx2_usb1_clkref_clk>,
			 <&clock_gcc clk_gcc_usb_phy_cfg_ahb2phy_clk>;
		clock-names = "ref_clk_src", "ref_clk", "cfg_ahb_clk";
		resets = <&clock_gcc GCC_QUSB2PHY_PRIM_BCR>;
		reset-names = "phy_reset";
	};<|MERGE_RESOLUTION|>--- conflicted
+++ resolved
@@ -159,10 +159,7 @@
    "efuse_addr": EFUSE address to read and update analog tune parameter.
    "emu_phy_base" : phy base address used for programming emulation target phy.
    "ref_clk_addr" : ref_clk bcr address used for on/off ref_clk before reset.
-<<<<<<< HEAD
-=======
    "refgen_north_bg_reg" : address used to read REFGEN status for overriding QUSB PHY register.
->>>>>>> 86e25570
  - clocks: a list of phandles to the PHY clocks. Use as per
    Documentation/devicetree/bindings/clock/clock-bindings.txt
  - clock-names: Names of the clocks in 1-1 correspondence with the "clocks"
