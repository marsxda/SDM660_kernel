/*
 * Copyright (c) 2017, The Linux Foundation. All rights reserved.
 *
 * This program is free software; you can redistribute it and/or modify
 * it under the terms of the GNU General Public License version 2 and
 * only version 2 as published by the Free Software Foundation.
 *
 * This program is distributed in the hope that it will be useful,
 * but WITHOUT ANY WARRANTY; without even the implied warranty of
 * MERCHANTABILITY or FITNESS FOR A PARTICULAR PURPOSE.  See the
 * GNU General Public License for more details.
 */

#include "sda670.dtsi"

/ {
	model = "Qualcomm Technologies, Inc. QCS605";
	qcom,msm-id = <347 0x0>;
};

&soc {
	qcom,rmnet-ipa {
		status = "disabled";
	};
};

&ipa_hw {
	status = "disabled";
<<<<<<< HEAD
=======
};

&thermal_zones {
	lmh-dcvs-00 {
		trips {
			active-config {
				temperature = <105000>;
				hysteresis = <40000>;
			};
		};
	};

	lmh-dcvs-01 {
		trips {
			active-config {
				temperature = <105000>;
				hysteresis = <40000>;
			};
		};
	};
>>>>>>> 63d6562d
};<|MERGE_RESOLUTION|>--- conflicted
+++ resolved
@@ -26,8 +26,6 @@
 
 &ipa_hw {
 	status = "disabled";
-<<<<<<< HEAD
-=======
 };
 
 &thermal_zones {
@@ -48,5 +46,4 @@
 			};
 		};
 	};
->>>>>>> 63d6562d
 };