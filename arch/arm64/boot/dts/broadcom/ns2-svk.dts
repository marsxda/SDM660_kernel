--- conflicted
+++ resolved
@@ -169,19 +169,19 @@
 	};
 };
 
-<<<<<<< HEAD
 &mdio_mux_iproc {
 	mdio@10 {
 		gphy0: eth-phy@10 {
 			reg = <0x10>;
 		};
-=======
+	};
+};
+
 &pinctrl {
 	pinctrl-names = "default";
 	pinctrl-0 = <&nand_sel>;
 	nand_sel: nand_sel {
 		function = "nand";
 		groups = "nand_grp";
->>>>>>> c15fdece
 	};
 };