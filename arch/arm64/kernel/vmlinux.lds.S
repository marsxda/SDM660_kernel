/*
 * ld script to make ARM Linux kernel
 * taken from the i386 version by Russell King
 * Written by Martin Mares <mj@atrey.karlin.mff.cuni.cz>
 */

#include <asm-generic/vmlinux.lds.h>
#include <asm/cache.h>
#include <asm/kernel-pgtable.h>
#include <asm/thread_info.h>
#include <asm/memory.h>
#include <asm/page.h>
#include <asm/pgtable.h>
#include <asm/cache.h>

#include "image.h"

/* .exit.text needed in case of alternative patching */
#define ARM_EXIT_KEEP(x)	x
#define ARM_EXIT_DISCARD(x)

OUTPUT_ARCH(aarch64)
ENTRY(_text)

jiffies = jiffies_64;

#define HYPERVISOR_TEXT					\
	/*						\
	 * Align to 4 KB so that			\
	 * a) the HYP vector table is at its minimum	\
	 *    alignment of 2048 bytes			\
	 * b) the HYP init code will not cross a page	\
	 *    boundary if its size does not exceed	\
	 *    4 KB (see related ASSERT() below)		\
	 */						\
	. = ALIGN(SZ_4K);				\
	VMLINUX_SYMBOL(__hyp_idmap_text_start) = .;	\
	*(.hyp.idmap.text)				\
	VMLINUX_SYMBOL(__hyp_idmap_text_end) = .;	\
	VMLINUX_SYMBOL(__hyp_text_start) = .;		\
	*(.hyp.text)					\
	VMLINUX_SYMBOL(__hyp_text_end) = .;

#define IDMAP_TEXT					\
	. = ALIGN(SZ_4K);				\
	VMLINUX_SYMBOL(__idmap_text_start) = .;		\
	*(.idmap.text)					\
	VMLINUX_SYMBOL(__idmap_text_end) = .;

#ifdef CONFIG_HIBERNATION
#define HIBERNATE_TEXT					\
	. = ALIGN(SZ_4K);				\
	VMLINUX_SYMBOL(__hibernate_exit_text_start) = .;\
	*(.hibernate_exit.text)				\
	VMLINUX_SYMBOL(__hibernate_exit_text_end) = .;
#else
#define HIBERNATE_TEXT
#endif

/*
 * The size of the PE/COFF section that covers the kernel image, which
 * runs from stext to _edata, must be a round multiple of the PE/COFF
 * FileAlignment, which we set to its minimum value of 0x200. 'stext'
 * itself is 4 KB aligned, so padding out _edata to a 0x200 aligned
 * boundary should be sufficient.
 */
PECOFF_FILE_ALIGNMENT = 0x200;

#ifdef CONFIG_EFI
#define PECOFF_EDATA_PADDING	\
	.pecoff_edata_padding : { BYTE(0); . = ALIGN(PECOFF_FILE_ALIGNMENT); }
#else
#define PECOFF_EDATA_PADDING
#endif

#if defined(CONFIG_DEBUG_ALIGN_RODATA)
/*
 *  4 KB granule:   1 level 2 entry
 * 16 KB granule: 128 level 3 entries, with contiguous bit
 * 64 KB granule:  32 level 3 entries, with contiguous bit
 */
#define SEGMENT_ALIGN			SZ_2M
#else
/*
 *  4 KB granule:  16 level 3 entries, with contiguous bit
 * 16 KB granule:   4 level 3 entries, without contiguous bit
 * 64 KB granule:   1 level 3 entry
 */
#define SEGMENT_ALIGN			SZ_64K
#endif

SECTIONS
{
	/*
	 * XXX: The linker does not define how output sections are
	 * assigned to input sections when there are multiple statements
	 * matching the same input section name.  There is no documented
	 * order of matching.
	 */
	/DISCARD/ : {
		ARM_EXIT_DISCARD(EXIT_TEXT)
		ARM_EXIT_DISCARD(EXIT_DATA)
		EXIT_CALL
		*(.discard)
		*(.discard.*)
		*(.interp .dynamic)
		*(.dynsym .dynstr .hash)
	}

	. = KIMAGE_VADDR + TEXT_OFFSET;

	.head.text : {
		_text = .;
		HEAD_TEXT
	}
	.text : {			/* Real text segment		*/
		_stext = .;		/* Text and read-only data	*/
			__exception_text_start = .;
			*(.exception.text)
			__exception_text_end = .;
			IRQENTRY_TEXT
<<<<<<< HEAD
			ENTRY_TEXT
=======
			SOFTIRQENTRY_TEXT
>>>>>>> d9abc699
			TEXT_TEXT
			SCHED_TEXT
			LOCK_TEXT
			KPROBES_TEXT
			HYPERVISOR_TEXT
			IDMAP_TEXT
			HIBERNATE_TEXT
			*(.fixup)
			*(.gnu.warning)
		. = ALIGN(16);
		*(.got)			/* Global offset table		*/
	}

	. = ALIGN(SEGMENT_ALIGN);
	_etext = .;			/* End of text section */

	RO_DATA(PAGE_SIZE)		/* everything from this point to     */
	EXCEPTION_TABLE(8)		/* __init_begin will be marked RO NX */
	NOTES

	. = ALIGN(SEGMENT_ALIGN);
	__init_begin = .;

	INIT_TEXT_SECTION(8)
	.exit.text : {
		ARM_EXIT_KEEP(EXIT_TEXT)
	}

	.init.data : {
		INIT_DATA
		INIT_SETUP(16)
		INIT_CALLS
		CON_INITCALL
		SECURITY_INITCALL
		INIT_RAM_FS
	}
	.exit.data : {
		ARM_EXIT_KEEP(EXIT_DATA)
	}

	PERCPU_SECTION(L1_CACHE_BYTES)

	. = ALIGN(4);
	.altinstructions : {
		__alt_instructions = .;
		*(.altinstructions)
		__alt_instructions_end = .;
	}
	.altinstr_replacement : {
		*(.altinstr_replacement)
	}
	.rela : ALIGN(8) {
		*(.rela .rela*)
	}

	__rela_offset	= ABSOLUTE(ADDR(.rela) - KIMAGE_VADDR);
	__rela_size	= SIZEOF(.rela);

	. = ALIGN(SEGMENT_ALIGN);
	__init_end = .;

	_data = .;
	_sdata = .;
	RW_DATA_SECTION(L1_CACHE_BYTES, PAGE_SIZE, THREAD_SIZE)
	PECOFF_EDATA_PADDING
	_edata = .;

	BSS_SECTION(0, 0, 0)

	. = ALIGN(PAGE_SIZE);
	idmap_pg_dir = .;
	. += IDMAP_DIR_SIZE;
	swapper_pg_dir = .;
	. += SWAPPER_DIR_SIZE;

#ifdef CONFIG_ARM64_SW_TTBR0_PAN
	reserved_ttbr0 = .;
	. += RESERVED_TTBR0_SIZE;
#endif

	_end = .;

	STABS_DEBUG

	HEAD_SYMBOLS
}

/*
 * The HYP init code and ID map text can't be longer than a page each,
 * and should not cross a page boundary.
 */
ASSERT(__hyp_idmap_text_end - (__hyp_idmap_text_start & ~(SZ_4K - 1)) <= SZ_4K,
	"HYP init code too big or misaligned")
ASSERT(__idmap_text_end - (__idmap_text_start & ~(SZ_4K - 1)) <= SZ_4K,
	"ID map text too big or misaligned")
#ifdef CONFIG_HIBERNATION
ASSERT(__hibernate_exit_text_end - (__hibernate_exit_text_start & ~(SZ_4K - 1))
	<= SZ_4K, "Hibernate exit text too big or misaligned")
#endif

/*
 * If padding is applied before .head.text, virt<->phys conversions will fail.
 */
ASSERT(_text == (KIMAGE_VADDR + TEXT_OFFSET), "HEAD is misaligned")<|MERGE_RESOLUTION|>--- conflicted
+++ resolved
@@ -119,11 +119,8 @@
 			*(.exception.text)
 			__exception_text_end = .;
 			IRQENTRY_TEXT
-<<<<<<< HEAD
 			ENTRY_TEXT
-=======
 			SOFTIRQENTRY_TEXT
->>>>>>> d9abc699
 			TEXT_TEXT
 			SCHED_TEXT
 			LOCK_TEXT
