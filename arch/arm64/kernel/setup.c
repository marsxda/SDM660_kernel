--- conflicted
+++ resolved
@@ -42,11 +42,8 @@
 #include <linux/of_fdt.h>
 #include <linux/efi.h>
 #include <linux/psci.h>
-<<<<<<< HEAD
 #include <linux/dma-mapping.h>
 #include <linux/platform_device.h>
-=======
->>>>>>> b2a4d06f
 #include <linux/mm.h>
 
 #include <asm/acpi.h>
@@ -322,11 +319,7 @@
 	 * faults in case uaccess_enable() is inadvertently called by the init
 	 * thread.
 	 */
-<<<<<<< HEAD
-	init_task.thread_info.ttbr0 = virt_to_phys(empty_zero_page);
-=======
-	init_thread_info.ttbr0 = __pa_symbol(empty_zero_page);
->>>>>>> b2a4d06f
+	init_task.thread_info.ttbr0 = __pa_symbol(empty_zero_page);
 #endif
 
 #ifdef CONFIG_VT
