--- conflicted
+++ resolved
@@ -126,7 +126,6 @@
 	select HAVE_CLK_PREPARE
 	select COMMON_CLK_MSM
 
-<<<<<<< HEAD
 config ARCH_MSM8940
 	bool "MSM8940"
 	select MSM_CORTEX_A53
@@ -155,7 +154,7 @@
 	select MSM_AUDIO_QDSP6V2 if SND_SOC
 	select ARM_HAS_SG_CHAIN
 	select MSM_JTAGV8 if CORESIGHT_ETMV4
-=======
+
 config ARCH_QM215
 	bool "Enable support for QM215"
 	select CPU_V7
@@ -167,7 +166,6 @@
 	select HAVE_CLK
 	select HAVE_CLK_PREPARE
 	select COMMON_CLK_MSM
->>>>>>> 74ec97a9
 
 config ARCH_SDM439
 	bool "Enable support for SDM439"
