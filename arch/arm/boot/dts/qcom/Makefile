# Only include Motorola DTBs
ifeq ($(CONFIG_MMI_DEVICE_DTBS),y)
# Add 1k of padding to the DTBs to allow for environment variables
# to be runtime added by the bootloader (i.e. /chosen properties)
DTC_FLAGS += -p 1024

# Motorola Device Trees
dtb-$(CONFIG_ARCH_MSM8998) += msm8998-saratoga-p1.dtb \
	msm8998-saratoga-p1a.dtb \
	msm8998-nash-evt1-v2.dtb \
	msm8998-nash-evt1-v1.dtb \
	msm8998-nash-dvt1.dtb \
	msm8998-nash-dvt1b.dtb \
	msm8998-nash-dvt2.dtb \
	msm8998-nash-dvt2b.dtb \
	msm8998-loki-evt1.dtb \
	msm8998-messi-evt1.dtb

ifeq ($(CONFIG_BECKHAM_DTB),y)
dtb-$(CONFIG_ARCH_SDM660) += sdm660-beckham-evt1.dtb \
	sdm660-beckham-evt2.dtb \
	sdm636-beckham-evt1.dtb \
	sdm636-beckham-dvt1a.dtb \
	sdm636-beckham-dvt1b.dtb \
	sdm636-beckham-dvt2a.dtb \
	sdm636-beckham-dvt2b.dtb \
	sdm636-beckham-dvt3.dtb \
	sdm636-beckham-pvt.dtb
endif

ifeq ($(CONFIG_PAYTON_DTB),y)
dtb-$(CONFIG_ARCH_SDM630) += sdm630-payton-p0a.dtb \
	sdm630-payton-p1a.dtb \
	sdm630-payton-p2a.dtb \
	sdm630-payton-p2b.dtb
endif

ifeq ($(CONFIG_EVERT_DTB),y)
dtb-$(CONFIG_ARCH_SDM630) += sdm630-evert-evt1.dtb \
	sdm630-evert-dvt1a.dtb \
	sdm630-evert-dvt1b.dtb \
	sdm630-evert-dvt2.dtb \
	sdm630-evert-pvt1.dtb
endif

ifeq ($(CONFIG_HEART_DTB),y)
dtb-$(CONFIG_ARCH_SDM630) += sdm630-heart-evb.dtb
dtb-$(CONFIG_ARCH_SDM636) += sdm636-heart-evb.dtb
dtb-$(CONFIG_ARCH_SDM636) += sdm636-heart-evt1.dtb
dtb-$(CONFIG_ARCH_SDM636) += sdm636-heart-evt2.dtb
endif #CONFIG_HEART_DTB

ifeq ($(CONFIG_LAKE_DTB),y)
ifeq ($(CONFIG_BUILD_ARM64_DT_OVERLAY),y)
dtbo-$(CONFIG_ARCH_SDM636) += \
	sdm636-lake-evt1-overlay.dtbo \
	sdm636-lake-evt2-overlay.dtbo \
	sdm636-lake-na-evt2-overlay.dtbo

sdm636-lake-evt1-overlay.dtbo-base :=  sdm636-lake-base.dtb
sdm636-lake-evt2-overlay.dtbo-base :=  sdm636-lake-base.dtb
sdm636-lake-na-evt2-overlay.dtbo-base :=  sdm636-lake-base.dtb
else
dtb-$(CONFIG_ARCH_SDM636) += sdm636-lake-evt1.dtb
dtb-$(CONFIG_ARCH_SDM636) += sdm636-lake-evt2.dtb
dtb-$(CONFIG_ARCH_SDM636) += sdm636-lake-na-evt2.dtb
endif
endif #CONFIG_LAKE_DTB

ifeq ($(CONFIG_CHEF_DTB),y)
dtb-$(CONFIG_ARCH_SDM636) += sdm636-chef-evt.dtb
endif

ifeq ($(CONFIG_FLAY_DTB),y)
dtb-$(CONFIG_ARCH_SDM636) += sdm636-flay-evt.dtb
endif

ifeq ($(CONFIG_PAYTON_DTB),y)
dtb-$(CONFIG_ARCH_SDM660) += sdm660-paytonpro-p0a.dtb
endif

else
# Only include QC architecture specific DTBs
dtb-$(CONFIG_ARCH_MSM8996) += msm8996-v2-pmi8994-cdp.dtb \
	msm8996-v2-pmi8994-mtp.dtb \
	msm8996-v2-pmi8994-pmk8001-cdp.dtb \
	msm8996-v2-pmi8994-pmk8001-mtp.dtb \
	msm8996-v2-pmi8994-pm8004-cdp.dtb \
	msm8996-v2-pmi8994-pm8004-mtp.dtb \
	msm8996-v2-pmi8994-pm8004-pmk8001-cdp.dtb \
	msm8996-v2-pmi8994-pm8004-pmk8001-mtp.dtb \
	msm8996-v2-fluid.dtb \
	msm8996-v2-liquid.dtb \
	msm8996-v2-dtp.dtb \
	msm8996-v3-auto-cdp.dtb \
	msm8996-v3-auto-adp.dtb \
	msm8996-v3-pmi8994-cdp.dtb \
	msm8996-v3-pmi8994-mtp.dtb \
	msm8996-v3-pmi8994-pmk8001-cdp.dtb \
	msm8996-v3-pmi8994-pmk8001-mtp.dtb \
	msm8996-v3-pmi8994-pm8004-cdp.dtb \
	msm8996-v3-pmi8994-pm8004-mtp.dtb \
	msm8996-v3-pmi8994-pm8004-pmk8001-cdp.dtb \
	msm8996-v3-pmi8994-pm8004-pmk8001-mtp.dtb \
	msm8996-v3-pmi8996-cdp.dtb \
	msm8996-v3-pmi8996-mtp.dtb \
	msm8996-v3-pmi8996-pmk8001-cdp.dtb \
	msm8996-v3-pmi8996-pmk8001-mtp.dtb \
	msm8996-v3-fluid.dtb \
	msm8996-v3-liquid.dtb \
	msm8996-v3-dtp.dtb \
	msm8996-v3-pm8004-mmxf-adp.dtb \
	msm8996-v3-pm8004-agave-adp.dtb \
	msm8996-v3-pm8004-agave-adp-lite.dtb \
	msm8996pro-auto-adp.dtb \
	msm8996pro-auto-adp-lite.dtb \
	msm8996pro-auto-cdp.dtb \
	msm8996pro-auto-cv2x.dtb \
	msm8996pro-pmi8994-cdp.dtb \
	msm8996pro-pmi8994-mtp.dtb \
	msm8996pro-pmi8994-pmk8001-cdp.dtb \
	msm8996pro-pmi8994-pmk8001-mtp.dtb \
	msm8996pro-pmi8994-pm8004-cdp.dtb \
	msm8996pro-pmi8994-pm8004-mtp.dtb \
	msm8996pro-pmi8994-pm8004-pmk8001-cdp.dtb \
	msm8996pro-pmi8994-pm8004-pmk8001-mtp.dtb \
	msm8996pro-pmi8996-cdp.dtb \
	msm8996pro-pmi8996-mtp.dtb \
	msm8996pro-pmi8996-pmk8001-cdp.dtb \
	msm8996pro-pmi8996-pmk8001-mtp.dtb \
	msm8996pro-v1.1-auto-cdp.dtb \
	msm8996pro-v1.1-pmi8994-cdp.dtb \
	msm8996pro-v1.1-pmi8994-mtp.dtb \
	msm8996pro-v1.1-pmi8994-pmk8001-cdp.dtb \
	msm8996pro-v1.1-pmi8994-pmk8001-mtp.dtb \
	msm8996pro-v1.1-pmi8994-pm8004-cdp.dtb \
	msm8996pro-v1.1-pmi8994-pm8004-mtp.dtb \
	msm8996pro-v1.1-pmi8994-pm8004-pmk8001-cdp.dtb \
	msm8996pro-v1.1-pmi8994-pm8004-pmk8001-mtp.dtb \
	msm8996pro-v1.1-pmi8996-cdp.dtb \
	msm8996pro-v1.1-pmi8996-mtp.dtb \
	msm8996pro-v1.1-pmi8996-pmk8001-cdp.dtb \
	msm8996pro-v1.1-pmi8996-pmk8001-mtp.dtb \
	apq8096pro-auto-cdp.dtb \
	apq8096pro-v1.1-auto-adp.dtb \
	apq8096pro-v1.1-auto-adp-lite.dtb \
	apq8096pro-liquid.dtb \
	apq8096pro-v1.1-auto-cdp.dtb \
	msm8996-v3.0-pmi8994-cdp.dtb \
	msm8996-v3.0-pmi8994-mtp.dtb \
	msm8996-v3.0-pmi8994-pm8004-cdp.dtb \
	msm8996-v3.0-pmi8994-pm8004-mtp.dtb \
	msm8996-v3.0-pmi8994-pm8004-pmk8001-cdp.dtb \
	msm8996-v3.0-pmi8994-pmk8001-cdp.dtb \
	msm8996-v3.0-pmi8996-cdp.dtb \
	msm8996-v3.0-pmi8996-mtp.dtb \
	msm8996-v3.0-fluid.dtb \
	msm8996-v3.0-liquid.dtb \
	msm8996-v3.0-dtp.dtb \
	apq8096-v2-pmi8994-cdp.dtb \
	apq8096-v2-pmi8994-mtp.dtb \
	apq8096-v2-pmi8994-pmk8001-cdp.dtb \
	apq8096-v2-pmi8994-pm8004-cdp.dtb \
	apq8096-v2-pmi8994-pm8004-pmk8001-cdp.dtb \
	apq8096-v2-liquid.dtb \
	apq8096-v2-dragonboard.dtb \
	apq8096-v2-auto-dragonboard.dtb \
	apq8096-v3-pmi8994-cdp.dtb \
	apq8096-v3-pmi8994-mtp.dtb \
	apq8096-v3-pmi8994-pmk8001-cdp.dtb \
	apq8096-v3-pmi8994-pm8004-cdp.dtb \
	apq8096-v3-pmi8994-pm8004-pmk8001-cdp.dtb \
	apq8096-v3-pmi8996-cdp.dtb \
	apq8096-v3-pmi8996-mtp.dtb \
	apq8096-v3-liquid.dtb \
	apq8096-v3-dragonboard.dtb \
	apq8096-v3-sbc.dtb \
	apq8096-v3-auto-dragonboard.dtb \
	apq8096-v3-auto-adp.dtb \
	apq8096-v3-auto-cdp.dtb \
	apq8096-v3.0-pmi8994-cdp.dtb \
	apq8096-v3.0-pmi8994-mtp.dtb \
	apq8096-v3.0-pmi8994-pm8004-cdp.dtb \
	apq8096-v3.0-pmi8994-pm8004-pmk8001-cdp.dtb \
	apq8096-v3.0-pmi8994-pmk8001-cdp.dtb \
	apq8096-v3.0-pmi8996-cdp.dtb \
	apq8096-v3.0-pmi8996-mtp.dtb \
	apq8096-v3.0-liquid.dtb \
	apq8096-v3.0-dragonboard.dtb \
	apq8096-v3-pmi8994-mdm9x55-i2s-cdp.dtb \
	apq8096-v3-pmi8994-pm8004-mdm9x55-i2s-cdp.dtb \
	apq8096-v3-pmi8994-pm8004-pmk8001-mdm9x55-i2s-cdp.dtb \
	apq8096-v3-pmi8994-pmk8001-mdm9x55-i2s-cdp.dtb \
	apq8096-v3-pmi8996-mdm9x55-i2s-cdp.dtb \
	apq8096-v3-pmi8994-mdm9x55-i2s-mtp.dtb \
	apq8096-v3-pmi8994-mdm9x55-slimbus-mtp.dtb \
	apq8096-v3-pmi8996-mdm9x55-i2s-mtp.dtb \
	apq8096-v3-pmi8996-mdm9x55-slimbus-mtp.dtb \
	apq8096-v3-pmi8996-dragonboard.dtb \
	msm8996-auto-mizar.dtb

dtb-$(CONFIG_MSM_GVM_QUIN) += vplatform-lfv-msm8996-telematics.dtb \
	vplatform-lfv-msm8996-ivi.dtb \
	vplatform-lfv-msm8996-ivi_8GB.dtb \
	vplatform-lfv-msm8996-baseline.dtb \
	vplatform-lfv-msm8996-ivi-la.dtb \
	vplatform-lfv-msm8996-ivi-lv-mt.dtb

ifeq ($(CONFIG_BUILD_ARM64_DT_OVERLAY),y)
dtbo-$(CONFIG_ARCH_MSM8998) += \
	msm8998-cdp-overlay.dtbo \
	msm8998-mtp-overlay.dtbo \
	msm8998-v2-cdp-overlay.dtbo \
	msm8998-v2-mtp-overlay.dtbo \
	msm8998-v2.1-cdp-overlay.dtbo \
	msm8998-v2.1-mtp-overlay.dtbo \
	msm8998-qrd-overlay.dtbo \
	msm8998-qrd-vr1-overlay.dtbo \
	msm8998-qrd-skuk-overlay.dtbo

msm8998-cdp-overlay.dtbo-base :=  msm8998.dtb
msm8998-mtp-overlay.dtbo-base :=  msm8998.dtb
msm8998-v2-cdp-overlay.dtbo-base :=  msm8998-v2.dtb
msm8998-v2-mtp-overlay.dtbo-base :=  msm8998-v2.dtb
msm8998-v2.1-cdp-overlay.dtbo-base :=  msm8998-v2.1.dtb
msm8998-v2.1-mtp-overlay.dtbo-base :=  msm8998-v2.1.dtb
msm8998-qrd-overlay.dtbo-base :=  msm8998-qrd.dtb
msm8998-qrd-vr1-overlay.dtbo-base :=  msm8998-qrd-vr1.dtb
msm8998-qrd-skuk-overlay.dtbo-base :=  msm8998-qrd-skuk.dtb
endif

dtb-$(CONFIG_ARCH_MSMHAMSTER) += msmhamster-rumi.dtb

dtb-$(CONFIG_ARCH_SDM660) += sdm660-sim.dtb \
	sdm660-internal-codec-cdp.dtb \
	sdm660-internal-codec-mtp.dtb \
	sdm660-internal-codec-rcm.dtb \
	sdm660-cdp.dtb \
	sdm660-mtp.dtb \
	sdm660-qrd.dtb \
	sdm660-rcm.dtb \
	sdm660-rumi.dtb \
	sdm660-pm660a-cdp.dtb \
	sdm660-pm660a-mtp.dtb \
	sdm660-pm660a-qrd.dtb \
	sdm660-pm660a-rcm.dtb \
	sdm660-pm660a-rumi.dtb \
	sdm660-internal-codec-pm660a-cdp.dtb \
	sdm660-internal-codec-pm660a-mtp.dtb \
	sdm660-internal-codec-pm660a-rcm.dtb \
	sdm660-pm660a-sim.dtb \
	sda660-cdp.dtb \
	sda660-mtp.dtb \
	sda660-rcm.dtb \
	sda660-pm660a-cdp.dtb \
	sda660-pm660a-mtp.dtb \
	sda660-pm660a-rcm.dtb \
	sda660-pm660a-qrd-hdk.dtb \
	sdm660-headset-jacktype-no-cdp.dtb \
	sdm660-headset-jacktype-no-rcm.dtb \
	sdm660-pm660a-headset-jacktype-no-cdp.dtb \
	sdm660-pm660a-headset-jacktype-no-rcm.dtb \
	sdm660-usbc-audio-mtp.dtb \
	sdm660-usbc-audio-rcm.dtb \
	sdm658-mtp.dtb \
	sdm658-cdp.dtb \
	sdm658-rcm.dtb \
	sdm658-qrd.dtb \
	sdm658-pm660a-mtp.dtb \
	sdm658-pm660a-cdp.dtb \
	sdm658-pm660a-rcm.dtb \
	sdm658-pm660a-qrd.dtb \
	sdm658-internal-codec-mtp.dtb \
	sdm658-internal-codec-cdp.dtb \
	sdm658-internal-codec-rcm.dtb \
	sdm658-internal-codec-pm660a-mtp.dtb \
	sdm658-internal-codec-pm660a-cdp.dtb \
	sdm658-internal-codec-pm660a-rcm.dtb \
	sda658-cdp.dtb \
	sda658-mtp.dtb \
	sda658-rcm.dtb \
	sda658-pm660a-mtp.dtb \
	sda658-pm660a-cdp.dtb \
	sda658-pm660a-rcm.dtb \
	sdm636-cdp.dtb \
	sdm636-mtp.dtb \
	sdm636-qrd.dtb \
	sdm636-rcm.dtb \
	sdm636-headset-jacktype-no-cdp.dtb \
	sdm636-headset-jacktype-no-rcm.dtb \
	sdm636-internal-codec-cdp.dtb \
	sdm636-internal-codec-mtp.dtb \
	sdm636-internal-codec-pm660a-cdp.dtb \
	sdm636-internal-codec-pm660a-mtp.dtb \
	sdm636-internal-codec-pm660a-rcm.dtb \
	sdm636-internal-codec-rcm.dtb \
	sdm636-pm660a-headset-jacktype-no-cdp.dtb \
	sdm636-pm660a-headset-jacktype-no-rcm.dtb \
	sdm636-pm660a-cdp.dtb \
	sdm636-pm660a-mtp.dtb \
	sdm636-pm660a-qrd.dtb \
	sdm636-pm660a-rcm.dtb \
	sdm636-usbc-audio-mtp.dtb \
	sdm636-usbc-audio-rcm.dtb \
	sda636-cdp.dtb \
	sda636-mtp.dtb \
	sda636-rcm.dtb \
	sda636-pm660a-cdp.dtb \
	sda636-pm660a-mtp.dtb \
	sda636-pm660a-qrd-hdk.dtb \
	sda658-pm660a-rcm.dtb

dtb-$(CONFIG_ARCH_SDM630) += sdm630-rumi.dtb \
	sdm630-pm660a-rumi.dtb \
	sdm630-mtp.dtb \
	sdm630-usbc-audio-mtp.dtb \
	sdm630-usbc-audio-rcm.dtb \
	sdm630-cdp.dtb \
	sdm630-rcm.dtb \
	sdm630-internal-codec-mtp.dtb \
	sdm630-internal-codec-cdp.dtb \
	sdm630-internal-codec-rcm.dtb \
	sdm630-pm660a-cdp.dtb \
	sdm630-pm660a-mtp.dtb \
	sdm630-pm660a-rcm.dtb \
	sdm630-pm660a-qrd.dtb \
	sdm630-internal-codec-pm660a-cdp.dtb \
	sdm630-internal-codec-pm660a-mtp.dtb \
	sdm630-internal-codec-pm660a-rcm.dtb \
	sda630-mtp.dtb \
	sda630-cdp.dtb \
	sda630-rcm.dtb \
	sda630-pm660a-mtp.dtb \
	sda630-pm660a-cdp.dtb \
	sda630-pm660a-rcm.dtb \
	sda630-pm660a-qrd-hdk.dtb \
	sdm630-headset-jacktype-no-cdp.dtb \
	sdm630-headset-jacktype-no-rcm.dtb \
	sdm630-pm660a-headset-jacktype-no-cdp.dtb \
	sdm630-pm660a-headset-jacktype-no-rcm.dtb \
	sdm455-mtp.dtb \
	sdm455-qrd.dtb \
<<<<<<< HEAD
	sdm455-cdp.dtb
endif # CONFIG_MMI_DEVICE_DTBS
=======
	sdm455-cdp.dtb \
	sdm455-rcm.dtb \
	sdm455-internal-codec-rcm.dtb
>>>>>>> 19194c8e

ifeq ($(CONFIG_ARM64),y)
always          := $(dtb-y)
always          += $(dtbo-y)
subdir-y        := $(dts-dirs)
else
targets += dtbs
targets += $(addprefix ../, $(dtb-y))

$(obj)/../%.dtb: $(src)/%.dts FORCE
	$(call if_changed_dep,dtc)

dtbs: $(addprefix $(obj)/../,$(dtb-y))
endif
clean-files := *.dtbo *.dtb<|MERGE_RESOLUTION|>--- conflicted
+++ resolved
@@ -340,14 +340,10 @@
 	sdm630-pm660a-headset-jacktype-no-rcm.dtb \
 	sdm455-mtp.dtb \
 	sdm455-qrd.dtb \
-<<<<<<< HEAD
-	sdm455-cdp.dtb
-endif # CONFIG_MMI_DEVICE_DTBS
-=======
 	sdm455-cdp.dtb \
 	sdm455-rcm.dtb \
 	sdm455-internal-codec-rcm.dtb
->>>>>>> 19194c8e
+endif # CONFIG_MMI_DEVICE_DTBS
 
 ifeq ($(CONFIG_ARM64),y)
 always          := $(dtb-y)
