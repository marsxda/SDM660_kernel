--- conflicted
+++ resolved
@@ -24,16 +24,6 @@
 {
 }
 
-<<<<<<< HEAD
-static void __init init_irq(void)
-{
-	of_irq_init(irq_match);
-}
-=======
-static struct sys_timer timer = {
-	.init = timer_init,
-};
->>>>>>> 9e47b8bf
 
 static void __init board_init(void)
 {
@@ -44,13 +34,8 @@
 static const char * const bcm11351_dt_compat[] = { "bcm,bcm11351", NULL, };
 
 DT_MACHINE_START(BCM11351_DT, "Broadcom Application Processor")
-<<<<<<< HEAD
-	.init_irq = init_irq,
+	.init_irq = irqchip_init,
 	.init_time = timer_init,
-=======
-	.init_irq = irqchip_init,
-	.timer = &timer,
->>>>>>> 9e47b8bf
 	.init_machine = board_init,
 	.dt_compat = bcm11351_dt_compat,
 MACHINE_END