config ARM
	bool
	default y
	select ARCH_BINFMT_ELF_RANDOMIZE_PIE
	select ARCH_HAS_ATOMIC64_DEC_IF_POSITIVE
	select ARCH_HAS_TICK_BROADCAST if GENERIC_CLOCKEVENTS_BROADCAST
	select ARCH_HAVE_CUSTOM_GPIO_H
	select ARCH_MIGHT_HAVE_PC_PARPORT
	select ARCH_USE_BUILTIN_BSWAP
	select ARCH_USE_CMPXCHG_LOCKREF
	select ARCH_WANT_IPC_PARSE_VERSION
	select BUILDTIME_EXTABLE_SORT if MMU
	select CLONE_BACKWARDS
	select CPU_PM if (SUSPEND || CPU_IDLE)
	select DCACHE_WORD_ACCESS if HAVE_EFFICIENT_UNALIGNED_ACCESS
	select GENERIC_ATOMIC64 if (CPU_V7M || CPU_V6 || !CPU_32v6K || !AEABI)
	select GENERIC_CLOCKEVENTS_BROADCAST if SMP
	select GENERIC_IDLE_POLL_SETUP
	select GENERIC_IRQ_PROBE
	select GENERIC_IRQ_SHOW
	select GENERIC_PCI_IOMAP
	select GENERIC_SCHED_CLOCK
	select GENERIC_SMP_IDLE_THREAD
	select GENERIC_STRNCPY_FROM_USER
	select GENERIC_STRNLEN_USER
	select HARDIRQS_SW_RESEND
	select HAVE_ARCH_JUMP_LABEL if !XIP_KERNEL
	select HAVE_ARCH_KGDB
	select HAVE_ARCH_SECCOMP_FILTER if (AEABI && !OABI_COMPAT)
	select HAVE_ARCH_TRACEHOOK
	select HAVE_BPF_JIT
	select HAVE_CONTEXT_TRACKING
	select HAVE_C_RECORDMCOUNT
	select HAVE_CC_STACKPROTECTOR
	select HAVE_DEBUG_KMEMLEAK
	select HAVE_DMA_API_DEBUG
	select HAVE_DMA_ATTRS
	select HAVE_DMA_CONTIGUOUS if MMU
	select HAVE_DYNAMIC_FTRACE if (!XIP_KERNEL)
	select HAVE_EFFICIENT_UNALIGNED_ACCESS if (CPU_V6 || CPU_V6K || CPU_V7) && MMU
	select HAVE_FTRACE_MCOUNT_RECORD if (!XIP_KERNEL)
	select HAVE_FUNCTION_GRAPH_TRACER if (!THUMB2_KERNEL)
	select HAVE_FUNCTION_TRACER if (!XIP_KERNEL)
	select HAVE_GENERIC_DMA_COHERENT
	select HAVE_HW_BREAKPOINT if (PERF_EVENTS && (CPU_V6 || CPU_V6K || CPU_V7))
	select HAVE_IDE if PCI || ISA || PCMCIA
	select HAVE_IRQ_TIME_ACCOUNTING
	select HAVE_KERNEL_GZIP
	select HAVE_KERNEL_LZ4
	select HAVE_KERNEL_LZMA
	select HAVE_KERNEL_LZO
	select HAVE_KERNEL_XZ
	select HAVE_KPROBES if !XIP_KERNEL
	select HAVE_KRETPROBES if (HAVE_KPROBES)
	select HAVE_MEMBLOCK
	select HAVE_MOD_ARCH_SPECIFIC if ARM_UNWIND
	select HAVE_OPROFILE if (HAVE_PERF_EVENTS)
	select HAVE_PERF_EVENTS
	select HAVE_PERF_REGS
	select HAVE_PERF_USER_STACK_DUMP
	select HAVE_REGS_AND_STACK_ACCESS_API
	select HAVE_SYSCALL_TRACEPOINTS
	select HAVE_UID16
	select HAVE_VIRT_CPU_ACCOUNTING_GEN
	select IRQ_FORCED_THREADING
	select KTIME_SCALAR
	select MODULES_USE_ELF_REL
	select NO_BOOTMEM
	select OLD_SIGACTION
	select OLD_SIGSUSPEND3
	select PERF_USE_VMALLOC
	select RTC_LIB
	select SYS_SUPPORTS_APM_EMULATION
	# Above selects are sorted alphabetically; please add new ones
	# according to that.  Thanks.
	help
	  The ARM series is a line of low-power-consumption RISC chip designs
	  licensed by ARM Ltd and targeted at embedded applications and
	  handhelds such as the Compaq IPAQ.  ARM-based PCs are no longer
	  manufactured, but legacy ARM-based PC hardware remains popular in
	  Europe.  There is an ARM Linux project with a web page at
	  <http://www.arm.linux.org.uk/>.

config ARM_HAS_SG_CHAIN
	bool

config NEED_SG_DMA_LENGTH
	bool

config ARM_DMA_USE_IOMMU
	bool
	select ARM_HAS_SG_CHAIN
	select NEED_SG_DMA_LENGTH

if ARM_DMA_USE_IOMMU

config ARM_DMA_IOMMU_ALIGNMENT
	int "Maximum PAGE_SIZE order of alignment for DMA IOMMU buffers"
	range 4 9
	default 8
	help
	  DMA mapping framework by default aligns all buffers to the smallest
	  PAGE_SIZE order which is greater than or equal to the requested buffer
	  size. This works well for buffers up to a few hundreds kilobytes, but
	  for larger buffers it just a waste of address space. Drivers which has
	  relatively small addressing window (like 64Mib) might run out of
	  virtual space with just a few allocations.

	  With this parameter you can specify the maximum PAGE_SIZE order for
	  DMA IOMMU buffers. Larger buffers will be aligned only to this
	  specified order. The order is expressed as a power of two multiplied
	  by the PAGE_SIZE.

endif

config HAVE_PWM
	bool

config MIGHT_HAVE_PCI
	bool

config SYS_SUPPORTS_APM_EMULATION
	bool

config HAVE_TCM
	bool
	select GENERIC_ALLOCATOR

config HAVE_PROC_CPU
	bool

config NO_IOPORT
	bool

config EISA
	bool
	---help---
	  The Extended Industry Standard Architecture (EISA) bus was
	  developed as an open alternative to the IBM MicroChannel bus.

	  The EISA bus provided some of the features of the IBM MicroChannel
	  bus while maintaining backward compatibility with cards made for
	  the older ISA bus.  The EISA bus saw limited use between 1988 and
	  1995 when it was made obsolete by the PCI bus.

	  Say Y here if you are building a kernel for an EISA-based machine.

	  Otherwise, say N.

config SBUS
	bool

config STACKTRACE_SUPPORT
	bool
	default y

config HAVE_LATENCYTOP_SUPPORT
	bool
	depends on !SMP
	default y

config LOCKDEP_SUPPORT
	bool
	default y

config TRACE_IRQFLAGS_SUPPORT
	bool
	default y

config RWSEM_GENERIC_SPINLOCK
	bool
	default y

config RWSEM_XCHGADD_ALGORITHM
	bool

config ARCH_HAS_ILOG2_U32
	bool

config ARCH_HAS_ILOG2_U64
	bool

config ARCH_HAS_CPUFREQ
	bool
	help
	  Internal node to signify that the ARCH has CPUFREQ support
	  and that the relevant menu configurations are displayed for
	  it.

config ARCH_HAS_BANDGAP
	bool

config GENERIC_HWEIGHT
	bool
	default y

config GENERIC_CALIBRATE_DELAY
	bool
	default y

config ARCH_MAY_HAVE_PC_FDC
	bool

config ZONE_DMA
	bool

config NEED_DMA_MAP_STATE
       def_bool y

config ARCH_HAS_DMA_SET_COHERENT_MASK
	bool

config GENERIC_ISA_DMA
	bool

config FIQ
	bool

config NEED_RET_TO_USER
	bool

config ARCH_MTD_XIP
	bool

config VECTORS_BASE
	hex
	default 0xffff0000 if MMU || CPU_HIGH_VECTOR
	default DRAM_BASE if REMAP_VECTORS_TO_RAM
	default 0x00000000
	help
	  The base address of exception vectors.  This must be two pages
	  in size.

config ARM_PATCH_PHYS_VIRT
	bool "Patch physical to virtual translations at runtime" if EMBEDDED
	default y
	depends on !XIP_KERNEL && MMU
	depends on !ARCH_REALVIEW || !SPARSEMEM
	help
	  Patch phys-to-virt and virt-to-phys translation functions at
	  boot and module load time according to the position of the
	  kernel in system memory.

	  This can only be used with non-XIP MMU kernels where the base
	  of physical memory is at a 16MB boundary.

	  Only disable this option if you know that you do not require
	  this feature (eg, building a kernel for a single machine) and
	  you need to shrink the kernel to the minimal size.

config NEED_MACH_GPIO_H
	bool
	help
	  Select this when mach/gpio.h is required to provide special
	  definitions for this platform. The need for mach/gpio.h should
	  be avoided when possible.

config NEED_MACH_IO_H
	bool
	help
	  Select this when mach/io.h is required to provide special
	  definitions for this platform.  The need for mach/io.h should
	  be avoided when possible.

config NEED_MACH_MEMORY_H
	bool
	help
	  Select this when mach/memory.h is required to provide special
	  definitions for this platform.  The need for mach/memory.h should
	  be avoided when possible.

config PHYS_OFFSET
	hex "Physical address of main memory" if MMU
	depends on !ARM_PATCH_PHYS_VIRT && !NEED_MACH_MEMORY_H
	default DRAM_BASE if !MMU
	help
	  Please provide the physical address corresponding to the
	  location of main memory in your system.

config GENERIC_BUG
	def_bool y
	depends on BUG

source "init/Kconfig"

source "kernel/Kconfig.freezer"

menu "System Type"

config MMU
	bool "MMU-based Paged Memory Management Support"
	default y
	help
	  Select if you want MMU-based virtualised addressing space
	  support by paged memory management. If unsure, say 'Y'.

#
# The "ARM system type" choice list is ordered alphabetically by option
# text.  Please add new entries in the option alphabetic order.
#
choice
	prompt "ARM system type"
	default ARCH_VERSATILE if !MMU
	default ARCH_MULTIPLATFORM if MMU

config ARCH_MULTIPLATFORM
	bool "Allow multiple platforms to be selected"
	depends on MMU
	select ARM_PATCH_PHYS_VIRT
	select AUTO_ZRELADDR
	select COMMON_CLK
	select MULTI_IRQ_HANDLER
	select SPARSE_IRQ
	select USE_OF

config ARCH_INTEGRATOR
	bool "ARM Ltd. Integrator family"
	select ARCH_HAS_CPUFREQ
	select ARM_AMBA
	select COMMON_CLK
	select COMMON_CLK_VERSATILE
	select GENERIC_CLOCKEVENTS
	select HAVE_TCM
	select ICST
	select MULTI_IRQ_HANDLER
	select NEED_MACH_MEMORY_H
	select PLAT_VERSATILE
	select SPARSE_IRQ
	select USE_OF
	select VERSATILE_FPGA_IRQ
	help
	  Support for ARM's Integrator platform.

config ARCH_REALVIEW
	bool "ARM Ltd. RealView family"
	select ARCH_WANT_OPTIONAL_GPIOLIB
	select ARM_AMBA
	select ARM_TIMER_SP804
	select COMMON_CLK
	select COMMON_CLK_VERSATILE
	select GENERIC_CLOCKEVENTS
	select GPIO_PL061 if GPIOLIB
	select ICST
	select NEED_MACH_MEMORY_H
	select PLAT_VERSATILE
	select PLAT_VERSATILE_CLCD
	help
	  This enables support for ARM Ltd RealView boards.

config ARCH_VERSATILE
	bool "ARM Ltd. Versatile family"
	select ARCH_WANT_OPTIONAL_GPIOLIB
	select ARM_AMBA
	select ARM_TIMER_SP804
	select ARM_VIC
	select CLKDEV_LOOKUP
	select GENERIC_CLOCKEVENTS
	select HAVE_MACH_CLKDEV
	select ICST
	select PLAT_VERSATILE
	select PLAT_VERSATILE_CLCD
	select PLAT_VERSATILE_CLOCK
	select VERSATILE_FPGA_IRQ
	help
	  This enables support for ARM Ltd Versatile board.

config ARCH_AT91
	bool "Atmel AT91"
	select ARCH_REQUIRE_GPIOLIB
	select CLKDEV_LOOKUP
	select IRQ_DOMAIN
	select NEED_MACH_GPIO_H
	select NEED_MACH_IO_H if PCCARD
	select PINCTRL
	select PINCTRL_AT91 if USE_OF
	help
	  This enables support for systems based on Atmel
	  AT91RM9200 and AT91SAM9* processors.

config ARCH_CLPS711X
	bool "Cirrus Logic CLPS711x/EP721x/EP731x-based"
	select ARCH_REQUIRE_GPIOLIB
	select AUTO_ZRELADDR
	select CLKSRC_MMIO
	select COMMON_CLK
	select CPU_ARM720T
	select GENERIC_CLOCKEVENTS
	select MFD_SYSCON
	select MULTI_IRQ_HANDLER
	select SPARSE_IRQ
	help
	  Support for Cirrus Logic 711x/721x/731x based boards.

config ARCH_GEMINI
	bool "Cortina Systems Gemini"
	select ARCH_REQUIRE_GPIOLIB
	select CLKSRC_MMIO
	select CPU_FA526
	select GENERIC_CLOCKEVENTS
	help
	  Support for the Cortina Systems Gemini family SoCs

config ARCH_EBSA110
	bool "EBSA-110"
	select ARCH_USES_GETTIMEOFFSET
	select CPU_SA110
	select ISA
	select NEED_MACH_IO_H
	select NEED_MACH_MEMORY_H
	select NO_IOPORT
	help
	  This is an evaluation board for the StrongARM processor available
	  from Digital. It has limited hardware on-board, including an
	  Ethernet interface, two PCMCIA sockets, two serial ports and a
	  parallel port.

config ARCH_EFM32
	bool "Energy Micro efm32"
	depends on !MMU
	select ARCH_REQUIRE_GPIOLIB
	select ARM_NVIC
	# CLKSRC_MMIO is wrong here, but needed until a proper fix is merged,
	# i.e. CLKSRC_EFM32 selecting CLKSRC_MMIO
	select CLKSRC_MMIO
	select CLKSRC_OF
	select COMMON_CLK
	select CPU_V7M
	select GENERIC_CLOCKEVENTS
	select NO_DMA
	select NO_IOPORT
	select SPARSE_IRQ
	select USE_OF
	help
	  Support for Energy Micro's (now Silicon Labs) efm32 Giant Gecko
	  processors.

config ARCH_EP93XX
	bool "EP93xx-based"
	select ARCH_HAS_HOLES_MEMORYMODEL
	select ARCH_REQUIRE_GPIOLIB
	select ARCH_USES_GETTIMEOFFSET
	select ARM_AMBA
	select ARM_VIC
	select CLKDEV_LOOKUP
	select CPU_ARM920T
	select NEED_MACH_MEMORY_H
	help
	  This enables support for the Cirrus EP93xx series of CPUs.

config ARCH_FOOTBRIDGE
	bool "FootBridge"
	select CPU_SA110
	select FOOTBRIDGE
	select GENERIC_CLOCKEVENTS
	select HAVE_IDE
	select NEED_MACH_IO_H if !MMU
	select NEED_MACH_MEMORY_H
	help
	  Support for systems based on the DC21285 companion chip
	  ("FootBridge"), such as the Simtec CATS and the Rebel NetWinder.

config ARCH_NETX
	bool "Hilscher NetX based"
	select ARM_VIC
	select CLKSRC_MMIO
	select CPU_ARM926T
	select GENERIC_CLOCKEVENTS
	help
	  This enables support for systems based on the Hilscher NetX Soc

config ARCH_IOP13XX
	bool "IOP13xx-based"
	depends on MMU
	select CPU_XSC3
	select NEED_MACH_MEMORY_H
	select NEED_RET_TO_USER
	select PCI
	select PLAT_IOP
	select VMSPLIT_1G
	help
	  Support for Intel's IOP13XX (XScale) family of processors.

config ARCH_IOP32X
	bool "IOP32x-based"
	depends on MMU
	select ARCH_REQUIRE_GPIOLIB
	select CPU_XSCALE
	select GPIO_IOP
	select NEED_RET_TO_USER
	select PCI
	select PLAT_IOP
	help
	  Support for Intel's 80219 and IOP32X (XScale) family of
	  processors.

config ARCH_IOP33X
	bool "IOP33x-based"
	depends on MMU
	select ARCH_REQUIRE_GPIOLIB
	select CPU_XSCALE
	select GPIO_IOP
	select NEED_RET_TO_USER
	select PCI
	select PLAT_IOP
	help
	  Support for Intel's IOP33X (XScale) family of processors.

config ARCH_IXP4XX
	bool "IXP4xx-based"
	depends on MMU
	select ARCH_HAS_DMA_SET_COHERENT_MASK
	select ARCH_SUPPORTS_BIG_ENDIAN
	select ARCH_REQUIRE_GPIOLIB
	select CLKSRC_MMIO
	select CPU_XSCALE
	select DMABOUNCE if PCI
	select GENERIC_CLOCKEVENTS
	select MIGHT_HAVE_PCI
	select NEED_MACH_IO_H
	select USB_EHCI_BIG_ENDIAN_DESC
	select USB_EHCI_BIG_ENDIAN_MMIO
	help
	  Support for Intel's IXP4XX (XScale) family of processors.

config ARCH_DOVE
	bool "Marvell Dove"
	select ARCH_REQUIRE_GPIOLIB
	select CPU_PJ4
	select GENERIC_CLOCKEVENTS
	select MIGHT_HAVE_PCI
	select MVEBU_MBUS
	select PINCTRL
	select PINCTRL_DOVE
	select PLAT_ORION_LEGACY
	select USB_ARCH_HAS_EHCI
	help
	  Support for the Marvell Dove SoC 88AP510

config ARCH_KIRKWOOD
	bool "Marvell Kirkwood"
	select ARCH_HAS_CPUFREQ
	select ARCH_REQUIRE_GPIOLIB
	select CPU_FEROCEON
	select GENERIC_CLOCKEVENTS
	select MVEBU_MBUS
	select PCI
	select PCI_QUIRKS
	select PINCTRL
	select PINCTRL_KIRKWOOD
	select PLAT_ORION_LEGACY
	help
	  Support for the following Marvell Kirkwood series SoCs:
	  88F6180, 88F6192 and 88F6281.

config ARCH_MV78XX0
	bool "Marvell MV78xx0"
	select ARCH_REQUIRE_GPIOLIB
	select CPU_FEROCEON
	select GENERIC_CLOCKEVENTS
	select MVEBU_MBUS
	select PCI
	select PLAT_ORION_LEGACY
	help
	  Support for the following Marvell MV78xx0 series SoCs:
	  MV781x0, MV782x0.

config ARCH_ORION5X
	bool "Marvell Orion"
	depends on MMU
	select ARCH_REQUIRE_GPIOLIB
	select CPU_FEROCEON
	select GENERIC_CLOCKEVENTS
	select MVEBU_MBUS
	select PCI
	select PLAT_ORION_LEGACY
	help
	  Support for the following Marvell Orion 5x series SoCs:
	  Orion-1 (5181), Orion-VoIP (5181L), Orion-NAS (5182),
	  Orion-2 (5281), Orion-1-90 (6183).

config ARCH_MMP
	bool "Marvell PXA168/910/MMP2"
	depends on MMU
	select ARCH_REQUIRE_GPIOLIB
	select CLKDEV_LOOKUP
	select GENERIC_ALLOCATOR
	select GENERIC_CLOCKEVENTS
	select GPIO_PXA
	select IRQ_DOMAIN
	select MULTI_IRQ_HANDLER
	select PINCTRL
	select PLAT_PXA
	select SPARSE_IRQ
	help
	  Support for Marvell's PXA168/PXA910(MMP) and MMP2 processor line.

config ARCH_KS8695
	bool "Micrel/Kendin KS8695"
	select ARCH_REQUIRE_GPIOLIB
	select CLKSRC_MMIO
	select CPU_ARM922T
	select GENERIC_CLOCKEVENTS
	select NEED_MACH_MEMORY_H
	help
	  Support for Micrel/Kendin KS8695 "Centaur" (ARM922T) based
	  System-on-Chip devices.

config ARCH_W90X900
	bool "Nuvoton W90X900 CPU"
	select ARCH_REQUIRE_GPIOLIB
	select CLKDEV_LOOKUP
	select CLKSRC_MMIO
	select CPU_ARM926T
	select GENERIC_CLOCKEVENTS
	help
	  Support for Nuvoton (Winbond logic dept.) ARM9 processor,
	  At present, the w90x900 has been renamed nuc900, regarding
	  the ARM series product line, you can login the following
	  link address to know more.

	  <http://www.nuvoton.com/hq/enu/ProductAndSales/ProductLines/
		ConsumerElectronicsIC/ARMMicrocontroller/ARMMicrocontroller>

config ARCH_LPC32XX
	bool "NXP LPC32XX"
	select ARCH_REQUIRE_GPIOLIB
	select ARM_AMBA
	select CLKDEV_LOOKUP
	select CLKSRC_MMIO
	select CPU_ARM926T
	select GENERIC_CLOCKEVENTS
	select HAVE_IDE
	select HAVE_PWM
	select USB_ARCH_HAS_OHCI
	select USE_OF
	help
	  Support for the NXP LPC32XX family of processors

config ARCH_PXA
	bool "PXA2xx/PXA3xx-based"
	depends on MMU
	select ARCH_HAS_CPUFREQ
	select ARCH_MTD_XIP
	select ARCH_REQUIRE_GPIOLIB
	select ARM_CPU_SUSPEND if PM
	select AUTO_ZRELADDR
	select CLKDEV_LOOKUP
	select CLKSRC_MMIO
	select GENERIC_CLOCKEVENTS
	select GPIO_PXA
	select HAVE_IDE
	select MULTI_IRQ_HANDLER
	select PLAT_PXA
	select SPARSE_IRQ
	help
	  Support for Intel/Marvell's PXA2xx/PXA3xx processor line.

config ARCH_MSM_NODT
	bool "Qualcomm MSM"
	select ARCH_MSM
	select ARCH_REQUIRE_GPIOLIB
	select COMMON_CLK
	select GENERIC_CLOCKEVENTS
	help
	  Support for Qualcomm MSM/QSD based systems.  This runs on the
	  apps processor of the MSM/QSD and depends on a shared memory
	  interface to the modem processor which runs the baseband
	  stack and controls some vital subsystems
	  (clock and power control, etc).

config ARCH_SHMOBILE_LEGACY
<<<<<<< HEAD
	bool "Renesas SH-Mobile / R-Mobile (non-multiplatform)"
=======
	bool "Renesas ARM SoCs (non-multiplatform)"
>>>>>>> e41006c2
	select ARCH_SHMOBILE
	select ARM_PATCH_PHYS_VIRT
	select CLKDEV_LOOKUP
	select GENERIC_CLOCKEVENTS
	select HAVE_ARM_SCU if SMP
	select HAVE_ARM_TWD if SMP
	select HAVE_MACH_CLKDEV
	select HAVE_SMP
	select MIGHT_HAVE_CACHE_L2X0
	select MULTI_IRQ_HANDLER
	select NO_IOPORT
	select PINCTRL
	select PM_GENERIC_DOMAINS if PM
	select SPARSE_IRQ
	help
<<<<<<< HEAD
	  Support for Renesas's SH-Mobile and R-Mobile ARM platforms using
	  a non-multiplatform kernel.
=======
	  Support for Renesas ARM SoC platforms using a non-multiplatform
	  kernel. This includes the SH-Mobile, R-Mobile, EMMA-Mobile, R-Car
	  and RZ families.
>>>>>>> e41006c2

config ARCH_RPC
	bool "RiscPC"
	select ARCH_ACORN
	select ARCH_MAY_HAVE_PC_FDC
	select ARCH_SPARSEMEM_ENABLE
	select ARCH_USES_GETTIMEOFFSET
	select FIQ
	select HAVE_IDE
	select HAVE_PATA_PLATFORM
	select ISA_DMA_API
	select NEED_MACH_IO_H
	select NEED_MACH_MEMORY_H
	select NO_IOPORT
	select VIRT_TO_BUS
	help
	  On the Acorn Risc-PC, Linux can support the internal IDE disk and
	  CD-ROM interface, serial and parallel port, and the floppy drive.

config ARCH_SA1100
	bool "SA1100-based"
	select ARCH_HAS_CPUFREQ
	select ARCH_MTD_XIP
	select ARCH_REQUIRE_GPIOLIB
	select ARCH_SPARSEMEM_ENABLE
	select CLKDEV_LOOKUP
	select CLKSRC_MMIO
	select CPU_FREQ
	select CPU_SA1100
	select GENERIC_CLOCKEVENTS
	select HAVE_IDE
	select ISA
	select NEED_MACH_MEMORY_H
	select SPARSE_IRQ
	help
	  Support for StrongARM 11x0 based boards.

config ARCH_S3C24XX
	bool "Samsung S3C24XX SoCs"
	select ARCH_HAS_CPUFREQ
	select ARCH_REQUIRE_GPIOLIB
	select CLKDEV_LOOKUP
	select CLKSRC_SAMSUNG_PWM
	select GENERIC_CLOCKEVENTS
	select GPIO_SAMSUNG
	select HAVE_S3C2410_I2C if I2C
	select HAVE_S3C2410_WATCHDOG if WATCHDOG
	select HAVE_S3C_RTC if RTC_CLASS
	select MULTI_IRQ_HANDLER
	select NEED_MACH_IO_H
	select SAMSUNG_ATAGS
	help
	  Samsung S3C2410, S3C2412, S3C2413, S3C2416, S3C2440, S3C2442, S3C2443
	  and S3C2450 SoCs based systems, such as the Simtec Electronics BAST
	  (<http://www.simtec.co.uk/products/EB110ITX/>), the IPAQ 1940 or the
	  Samsung SMDK2410 development board (and derivatives).

config ARCH_S3C64XX
	bool "Samsung S3C64XX"
	select ARCH_HAS_CPUFREQ
	select ARCH_REQUIRE_GPIOLIB
	select ARM_AMBA
	select ARM_VIC
	select CLKDEV_LOOKUP
	select CLKSRC_SAMSUNG_PWM
	select COMMON_CLK
	select CPU_V6K
	select GENERIC_CLOCKEVENTS
	select GPIO_SAMSUNG
	select HAVE_S3C2410_I2C if I2C
	select HAVE_S3C2410_WATCHDOG if WATCHDOG
	select HAVE_TCM
	select NO_IOPORT
	select PLAT_SAMSUNG
	select PM_GENERIC_DOMAINS
	select S3C_DEV_NAND
	select S3C_GPIO_TRACK
	select SAMSUNG_ATAGS
	select SAMSUNG_WAKEMASK
	select SAMSUNG_WDT_RESET
	select USB_ARCH_HAS_OHCI
	help
	  Samsung S3C64XX series based systems

config ARCH_S5P64X0
	bool "Samsung S5P6440 S5P6450"
	select CLKDEV_LOOKUP
	select CLKSRC_SAMSUNG_PWM
	select CPU_V6
	select GENERIC_CLOCKEVENTS
	select GPIO_SAMSUNG
	select HAVE_S3C2410_I2C if I2C
	select HAVE_S3C2410_WATCHDOG if WATCHDOG
	select HAVE_S3C_RTC if RTC_CLASS
	select NEED_MACH_GPIO_H
	select SAMSUNG_ATAGS
	select SAMSUNG_WDT_RESET
	help
	  Samsung S5P64X0 CPU based systems, such as the Samsung SMDK6440,
	  SMDK6450.

config ARCH_S5PC100
	bool "Samsung S5PC100"
	select ARCH_REQUIRE_GPIOLIB
	select CLKDEV_LOOKUP
	select CLKSRC_SAMSUNG_PWM
	select CPU_V7
	select GENERIC_CLOCKEVENTS
	select GPIO_SAMSUNG
	select HAVE_S3C2410_I2C if I2C
	select HAVE_S3C2410_WATCHDOG if WATCHDOG
	select HAVE_S3C_RTC if RTC_CLASS
	select NEED_MACH_GPIO_H
	select SAMSUNG_ATAGS
	select SAMSUNG_WDT_RESET
	help
	  Samsung S5PC100 series based systems

config ARCH_S5PV210
	bool "Samsung S5PV210/S5PC110"
	select ARCH_HAS_CPUFREQ
	select ARCH_HAS_HOLES_MEMORYMODEL
	select ARCH_SPARSEMEM_ENABLE
	select CLKDEV_LOOKUP
	select CLKSRC_SAMSUNG_PWM
	select CPU_V7
	select GENERIC_CLOCKEVENTS
	select GPIO_SAMSUNG
	select HAVE_S3C2410_I2C if I2C
	select HAVE_S3C2410_WATCHDOG if WATCHDOG
	select HAVE_S3C_RTC if RTC_CLASS
	select NEED_MACH_GPIO_H
	select NEED_MACH_MEMORY_H
	select SAMSUNG_ATAGS
	help
	  Samsung S5PV210/S5PC110 series based systems

config ARCH_EXYNOS
	bool "Samsung EXYNOS"
	select ARCH_HAS_CPUFREQ
	select ARCH_HAS_HOLES_MEMORYMODEL
	select ARCH_REQUIRE_GPIOLIB
	select ARCH_SPARSEMEM_ENABLE
	select ARM_GIC
	select COMMON_CLK
	select CPU_V7
	select GENERIC_CLOCKEVENTS
	select HAVE_S3C2410_I2C if I2C
	select HAVE_S3C2410_WATCHDOG if WATCHDOG
	select HAVE_S3C_RTC if RTC_CLASS
	select NEED_MACH_MEMORY_H
	select SPARSE_IRQ
	select USE_OF
	help
	  Support for SAMSUNG's EXYNOS SoCs (EXYNOS4/5)

config ARCH_DAVINCI
	bool "TI DaVinci"
	select ARCH_HAS_HOLES_MEMORYMODEL
	select ARCH_REQUIRE_GPIOLIB
	select CLKDEV_LOOKUP
	select GENERIC_ALLOCATOR
	select GENERIC_CLOCKEVENTS
	select GENERIC_IRQ_CHIP
	select HAVE_IDE
	select TI_PRIV_EDMA
	select USE_OF
	select ZONE_DMA
	help
	  Support for TI's DaVinci platform.

config ARCH_OMAP1
	bool "TI OMAP1"
	depends on MMU
	select ARCH_HAS_CPUFREQ
	select ARCH_HAS_HOLES_MEMORYMODEL
	select ARCH_OMAP
	select ARCH_REQUIRE_GPIOLIB
	select CLKDEV_LOOKUP
	select CLKSRC_MMIO
	select GENERIC_CLOCKEVENTS
	select GENERIC_IRQ_CHIP
	select HAVE_IDE
	select IRQ_DOMAIN
	select NEED_MACH_IO_H if PCCARD
	select NEED_MACH_MEMORY_H
	help
	  Support for older TI OMAP1 (omap7xx, omap15xx or omap16xx)

endchoice

menu "Multiple platform selection"
	depends on ARCH_MULTIPLATFORM

comment "CPU Core family selection"

config ARCH_MULTI_V4T
	bool "ARMv4T based platforms (ARM720T, ARM920T, ...)"
	depends on !ARCH_MULTI_V6_V7
	select ARCH_MULTI_V4_V5
	select CPU_ARM920T if !(CPU_ARM7TDMI || CPU_ARM720T || \
		CPU_ARM740T || CPU_ARM9TDMI || CPU_ARM922T || \
		CPU_ARM925T || CPU_ARM940T)

config ARCH_MULTI_V5
	bool "ARMv5 based platforms (ARM926T, XSCALE, PJ1, ...)"
	depends on !ARCH_MULTI_V6_V7
	select ARCH_MULTI_V4_V5
	select CPU_ARM926T if (!CPU_ARM946E || CPU_ARM1020 || \
		CPU_ARM1020E || CPU_ARM1022 || CPU_ARM1026 || \
		CPU_XSCALE || CPU_XSC3 || CPU_MOHAWK || CPU_FEROCEON)

config ARCH_MULTI_V4_V5
	bool

config ARCH_MULTI_V6
	bool "ARMv6 based platforms (ARM11)"
	select ARCH_MULTI_V6_V7
	select CPU_V6

config ARCH_MULTI_V7
	bool "ARMv7 based platforms (Cortex-A, PJ4, Scorpion, Krait)"
	default y
	select ARCH_MULTI_V6_V7
	select CPU_V7

config ARCH_MULTI_V6_V7
	bool

config ARCH_MULTI_CPU_AUTO
	def_bool !(ARCH_MULTI_V4 || ARCH_MULTI_V4T || ARCH_MULTI_V6_V7)
	select ARCH_MULTI_V5

endmenu

#
# This is sorted alphabetically by mach-* pathname.  However, plat-*
# Kconfigs may be included either alphabetically (according to the
# plat- suffix) or along side the corresponding mach-* source.
#
source "arch/arm/mach-mvebu/Kconfig"

source "arch/arm/mach-at91/Kconfig"

source "arch/arm/mach-bcm/Kconfig"

source "arch/arm/mach-bcm2835/Kconfig"

source "arch/arm/mach-berlin/Kconfig"

source "arch/arm/mach-clps711x/Kconfig"

source "arch/arm/mach-cns3xxx/Kconfig"

source "arch/arm/mach-davinci/Kconfig"

source "arch/arm/mach-dove/Kconfig"

source "arch/arm/mach-ep93xx/Kconfig"

source "arch/arm/mach-footbridge/Kconfig"

source "arch/arm/mach-gemini/Kconfig"

source "arch/arm/mach-highbank/Kconfig"

source "arch/arm/mach-hisi/Kconfig"

source "arch/arm/mach-integrator/Kconfig"

source "arch/arm/mach-iop32x/Kconfig"

source "arch/arm/mach-iop33x/Kconfig"

source "arch/arm/mach-iop13xx/Kconfig"

source "arch/arm/mach-ixp4xx/Kconfig"

source "arch/arm/mach-keystone/Kconfig"

source "arch/arm/mach-kirkwood/Kconfig"

source "arch/arm/mach-ks8695/Kconfig"

source "arch/arm/mach-msm/Kconfig"

source "arch/arm/mach-moxart/Kconfig"

source "arch/arm/mach-mv78xx0/Kconfig"

source "arch/arm/mach-imx/Kconfig"

source "arch/arm/mach-mxs/Kconfig"

source "arch/arm/mach-netx/Kconfig"

source "arch/arm/mach-nomadik/Kconfig"

source "arch/arm/mach-nspire/Kconfig"

source "arch/arm/plat-omap/Kconfig"

source "arch/arm/mach-omap1/Kconfig"

source "arch/arm/mach-omap2/Kconfig"

source "arch/arm/mach-orion5x/Kconfig"

source "arch/arm/mach-picoxcell/Kconfig"

source "arch/arm/mach-pxa/Kconfig"
source "arch/arm/plat-pxa/Kconfig"

source "arch/arm/mach-mmp/Kconfig"

source "arch/arm/mach-realview/Kconfig"

source "arch/arm/mach-rockchip/Kconfig"

source "arch/arm/mach-sa1100/Kconfig"

source "arch/arm/plat-samsung/Kconfig"

source "arch/arm/mach-socfpga/Kconfig"

source "arch/arm/mach-spear/Kconfig"

source "arch/arm/mach-sti/Kconfig"

source "arch/arm/mach-s3c24xx/Kconfig"

source "arch/arm/mach-s3c64xx/Kconfig"

source "arch/arm/mach-s5p64x0/Kconfig"

source "arch/arm/mach-s5pc100/Kconfig"

source "arch/arm/mach-s5pv210/Kconfig"

source "arch/arm/mach-exynos/Kconfig"

source "arch/arm/mach-shmobile/Kconfig"

source "arch/arm/mach-sunxi/Kconfig"

source "arch/arm/mach-prima2/Kconfig"

source "arch/arm/mach-tegra/Kconfig"

source "arch/arm/mach-u300/Kconfig"

source "arch/arm/mach-ux500/Kconfig"

source "arch/arm/mach-versatile/Kconfig"

source "arch/arm/mach-vexpress/Kconfig"
source "arch/arm/plat-versatile/Kconfig"

source "arch/arm/mach-virt/Kconfig"

source "arch/arm/mach-vt8500/Kconfig"

source "arch/arm/mach-w90x900/Kconfig"

source "arch/arm/mach-zynq/Kconfig"

# Definitions to make life easier
config ARCH_ACORN
	bool

config PLAT_IOP
	bool
	select GENERIC_CLOCKEVENTS

config PLAT_ORION
	bool
	select CLKSRC_MMIO
	select COMMON_CLK
	select GENERIC_IRQ_CHIP
	select IRQ_DOMAIN

config PLAT_ORION_LEGACY
	bool
	select PLAT_ORION

config PLAT_PXA
	bool

config PLAT_VERSATILE
	bool

config ARM_TIMER_SP804
	bool
	select CLKSRC_MMIO
	select CLKSRC_OF if OF

source arch/arm/mm/Kconfig

config ARM_NR_BANKS
	int
	default 16 if ARCH_EP93XX
	default 8

config IWMMXT
	bool "Enable iWMMXt support" if !CPU_PJ4
	depends on CPU_XSCALE || CPU_XSC3 || CPU_MOHAWK || CPU_PJ4
	default y if PXA27x || PXA3xx || ARCH_MMP || CPU_PJ4
	help
	  Enable support for iWMMXt context switching at run time if
	  running on a CPU that supports it.

config MULTI_IRQ_HANDLER
	bool
	help
	  Allow each machine to specify it's own IRQ handler at run time.

if !MMU
source "arch/arm/Kconfig-nommu"
endif

config PJ4B_ERRATA_4742
	bool "PJ4B Errata 4742: IDLE Wake Up Commands can Cause the CPU Core to Cease Operation"
	depends on CPU_PJ4B && MACH_ARMADA_370
	default y
	help
	  When coming out of either a Wait for Interrupt (WFI) or a Wait for
	  Event (WFE) IDLE states, a specific timing sensitivity exists between
	  the retiring WFI/WFE instructions and the newly issued subsequent
	  instructions.  This sensitivity can result in a CPU hang scenario.
	  Workaround:
	  The software must insert either a Data Synchronization Barrier (DSB)
	  or Data Memory Barrier (DMB) command immediately after the WFI/WFE
	  instruction

config ARM_ERRATA_326103
	bool "ARM errata: FSR write bit incorrect on a SWP to read-only memory"
	depends on CPU_V6
	help
	  Executing a SWP instruction to read-only memory does not set bit 11
	  of the FSR on the ARM 1136 prior to r1p0. This causes the kernel to
	  treat the access as a read, preventing a COW from occurring and
	  causing the faulting task to livelock.

config ARM_ERRATA_411920
	bool "ARM errata: Invalidation of the Instruction Cache operation can fail"
	depends on CPU_V6 || CPU_V6K
	help
	  Invalidation of the Instruction Cache operation can
	  fail. This erratum is present in 1136 (before r1p4), 1156 and 1176.
	  It does not affect the MPCore. This option enables the ARM Ltd.
	  recommended workaround.

config ARM_ERRATA_430973
	bool "ARM errata: Stale prediction on replaced interworking branch"
	depends on CPU_V7
	help
	  This option enables the workaround for the 430973 Cortex-A8
	  (r1p0..r1p2) erratum. If a code sequence containing an ARM/Thumb
	  interworking branch is replaced with another code sequence at the
	  same virtual address, whether due to self-modifying code or virtual
	  to physical address re-mapping, Cortex-A8 does not recover from the
	  stale interworking branch prediction. This results in Cortex-A8
	  executing the new code sequence in the incorrect ARM or Thumb state.
	  The workaround enables the BTB/BTAC operations by setting ACTLR.IBE
	  and also flushes the branch target cache at every context switch.
	  Note that setting specific bits in the ACTLR register may not be
	  available in non-secure mode.

config ARM_ERRATA_458693
	bool "ARM errata: Processor deadlock when a false hazard is created"
	depends on CPU_V7
	depends on !ARCH_MULTIPLATFORM
	help
	  This option enables the workaround for the 458693 Cortex-A8 (r2p0)
	  erratum. For very specific sequences of memory operations, it is
	  possible for a hazard condition intended for a cache line to instead
	  be incorrectly associated with a different cache line. This false
	  hazard might then cause a processor deadlock. The workaround enables
	  the L1 caching of the NEON accesses and disables the PLD instruction
	  in the ACTLR register. Note that setting specific bits in the ACTLR
	  register may not be available in non-secure mode.

config ARM_ERRATA_460075
	bool "ARM errata: Data written to the L2 cache can be overwritten with stale data"
	depends on CPU_V7
	depends on !ARCH_MULTIPLATFORM
	help
	  This option enables the workaround for the 460075 Cortex-A8 (r2p0)
	  erratum. Any asynchronous access to the L2 cache may encounter a
	  situation in which recent store transactions to the L2 cache are lost
	  and overwritten with stale memory contents from external memory. The
	  workaround disables the write-allocate mode for the L2 cache via the
	  ACTLR register. Note that setting specific bits in the ACTLR register
	  may not be available in non-secure mode.

config ARM_ERRATA_742230
	bool "ARM errata: DMB operation may be faulty"
	depends on CPU_V7 && SMP
	depends on !ARCH_MULTIPLATFORM
	help
	  This option enables the workaround for the 742230 Cortex-A9
	  (r1p0..r2p2) erratum. Under rare circumstances, a DMB instruction
	  between two write operations may not ensure the correct visibility
	  ordering of the two writes. This workaround sets a specific bit in
	  the diagnostic register of the Cortex-A9 which causes the DMB
	  instruction to behave as a DSB, ensuring the correct behaviour of
	  the two writes.

config ARM_ERRATA_742231
	bool "ARM errata: Incorrect hazard handling in the SCU may lead to data corruption"
	depends on CPU_V7 && SMP
	depends on !ARCH_MULTIPLATFORM
	help
	  This option enables the workaround for the 742231 Cortex-A9
	  (r2p0..r2p2) erratum. Under certain conditions, specific to the
	  Cortex-A9 MPCore micro-architecture, two CPUs working in SMP mode,
	  accessing some data located in the same cache line, may get corrupted
	  data due to bad handling of the address hazard when the line gets
	  replaced from one of the CPUs at the same time as another CPU is
	  accessing it. This workaround sets specific bits in the diagnostic
	  register of the Cortex-A9 which reduces the linefill issuing
	  capabilities of the processor.

config PL310_ERRATA_588369
	bool "PL310 errata: Clean & Invalidate maintenance operations do not invalidate clean lines"
	depends on CACHE_L2X0
	help
	   The PL310 L2 cache controller implements three types of Clean &
	   Invalidate maintenance operations: by Physical Address
	   (offset 0x7F0), by Index/Way (0x7F8) and by Way (0x7FC).
	   They are architecturally defined to behave as the execution of a
	   clean operation followed immediately by an invalidate operation,
	   both performing to the same memory location. This functionality
	   is not correctly implemented in PL310 as clean lines are not
	   invalidated as a result of these operations.

config ARM_ERRATA_643719
	bool "ARM errata: LoUIS bit field in CLIDR register is incorrect"
	depends on CPU_V7 && SMP
	help
	  This option enables the workaround for the 643719 Cortex-A9 (prior to
	  r1p0) erratum. On affected cores the LoUIS bit field of the CLIDR
	  register returns zero when it should return one. The workaround
	  corrects this value, ensuring cache maintenance operations which use
	  it behave as intended and avoiding data corruption.

config ARM_ERRATA_720789
	bool "ARM errata: TLBIASIDIS and TLBIMVAIS operations can broadcast a faulty ASID"
	depends on CPU_V7
	help
	  This option enables the workaround for the 720789 Cortex-A9 (prior to
	  r2p0) erratum. A faulty ASID can be sent to the other CPUs for the
	  broadcasted CP15 TLB maintenance operations TLBIASIDIS and TLBIMVAIS.
	  As a consequence of this erratum, some TLB entries which should be
	  invalidated are not, resulting in an incoherency in the system page
	  tables. The workaround changes the TLB flushing routines to invalidate
	  entries regardless of the ASID.

config PL310_ERRATA_727915
	bool "PL310 errata: Background Clean & Invalidate by Way operation can cause data corruption"
	depends on CACHE_L2X0
	help
	  PL310 implements the Clean & Invalidate by Way L2 cache maintenance
	  operation (offset 0x7FC). This operation runs in background so that
	  PL310 can handle normal accesses while it is in progress. Under very
	  rare circumstances, due to this erratum, write data can be lost when
	  PL310 treats a cacheable write transaction during a Clean &
	  Invalidate by Way operation.

config ARM_ERRATA_743622
	bool "ARM errata: Faulty hazard checking in the Store Buffer may lead to data corruption"
	depends on CPU_V7
	depends on !ARCH_MULTIPLATFORM
	help
	  This option enables the workaround for the 743622 Cortex-A9
	  (r2p*) erratum. Under very rare conditions, a faulty
	  optimisation in the Cortex-A9 Store Buffer may lead to data
	  corruption. This workaround sets a specific bit in the diagnostic
	  register of the Cortex-A9 which disables the Store Buffer
	  optimisation, preventing the defect from occurring. This has no
	  visible impact on the overall performance or power consumption of the
	  processor.

config ARM_ERRATA_751472
	bool "ARM errata: Interrupted ICIALLUIS may prevent completion of broadcasted operation"
	depends on CPU_V7
	depends on !ARCH_MULTIPLATFORM
	help
	  This option enables the workaround for the 751472 Cortex-A9 (prior
	  to r3p0) erratum. An interrupted ICIALLUIS operation may prevent the
	  completion of a following broadcasted operation if the second
	  operation is received by a CPU before the ICIALLUIS has completed,
	  potentially leading to corrupted entries in the cache or TLB.

config PL310_ERRATA_753970
	bool "PL310 errata: cache sync operation may be faulty"
	depends on CACHE_PL310
	help
	  This option enables the workaround for the 753970 PL310 (r3p0) erratum.

	  Under some condition the effect of cache sync operation on
	  the store buffer still remains when the operation completes.
	  This means that the store buffer is always asked to drain and
	  this prevents it from merging any further writes. The workaround
	  is to replace the normal offset of cache sync operation (0x730)
	  by another offset targeting an unmapped PL310 register 0x740.
	  This has the same effect as the cache sync operation: store buffer
	  drain and waiting for all buffers empty.

config ARM_ERRATA_754322
	bool "ARM errata: possible faulty MMU translations following an ASID switch"
	depends on CPU_V7
	help
	  This option enables the workaround for the 754322 Cortex-A9 (r2p*,
	  r3p*) erratum. A speculative memory access may cause a page table walk
	  which starts prior to an ASID switch but completes afterwards. This
	  can populate the micro-TLB with a stale entry which may be hit with
	  the new ASID. This workaround places two dsb instructions in the mm
	  switching code so that no page table walks can cross the ASID switch.

config ARM_ERRATA_754327
	bool "ARM errata: no automatic Store Buffer drain"
	depends on CPU_V7 && SMP
	help
	  This option enables the workaround for the 754327 Cortex-A9 (prior to
	  r2p0) erratum. The Store Buffer does not have any automatic draining
	  mechanism and therefore a livelock may occur if an external agent
	  continuously polls a memory location waiting to observe an update.
	  This workaround defines cpu_relax() as smp_mb(), preventing correctly
	  written polling loops from denying visibility of updates to memory.

config ARM_ERRATA_364296
	bool "ARM errata: Possible cache data corruption with hit-under-miss enabled"
	depends on CPU_V6
	help
	  This options enables the workaround for the 364296 ARM1136
	  r0p2 erratum (possible cache data corruption with
	  hit-under-miss enabled). It sets the undocumented bit 31 in
	  the auxiliary control register and the FI bit in the control
	  register, thus disabling hit-under-miss without putting the
	  processor into full low interrupt latency mode. ARM11MPCore
	  is not affected.

config ARM_ERRATA_764369
	bool "ARM errata: Data cache line maintenance operation by MVA may not succeed"
	depends on CPU_V7 && SMP
	help
	  This option enables the workaround for erratum 764369
	  affecting Cortex-A9 MPCore with two or more processors (all
	  current revisions). Under certain timing circumstances, a data
	  cache line maintenance operation by MVA targeting an Inner
	  Shareable memory region may fail to proceed up to either the
	  Point of Coherency or to the Point of Unification of the
	  system. This workaround adds a DSB instruction before the
	  relevant cache maintenance functions and sets a specific bit
	  in the diagnostic control register of the SCU.

config PL310_ERRATA_769419
	bool "PL310 errata: no automatic Store Buffer drain"
	depends on CACHE_L2X0
	help
	  On revisions of the PL310 prior to r3p2, the Store Buffer does
	  not automatically drain. This can cause normal, non-cacheable
	  writes to be retained when the memory system is idle, leading
	  to suboptimal I/O performance for drivers using coherent DMA.
	  This option adds a write barrier to the cpu_idle loop so that,
	  on systems with an outer cache, the store buffer is drained
	  explicitly.

config ARM_ERRATA_775420
       bool "ARM errata: A data cache maintenance operation which aborts, might lead to deadlock"
       depends on CPU_V7
       help
	 This option enables the workaround for the 775420 Cortex-A9 (r2p2,
	 r2p6,r2p8,r2p10,r3p0) erratum. In case a date cache maintenance
	 operation aborts with MMU exception, it might cause the processor
	 to deadlock. This workaround puts DSB before executing ISB if
	 an abort may occur on cache maintenance.

config ARM_ERRATA_798181
	bool "ARM errata: TLBI/DSB failure on Cortex-A15"
	depends on CPU_V7 && SMP
	help
	  On Cortex-A15 (r0p0..r3p2) the TLBI*IS/DSB operations are not
	  adequately shooting down all use of the old entries. This
	  option enables the Linux kernel workaround for this erratum
	  which sends an IPI to the CPUs that are running the same ASID
	  as the one being invalidated.

config ARM_ERRATA_773022
	bool "ARM errata: incorrect instructions may be executed from loop buffer"
	depends on CPU_V7
	help
	  This option enables the workaround for the 773022 Cortex-A15
	  (up to r0p4) erratum. In certain rare sequences of code, the
	  loop buffer may deliver incorrect instructions. This
	  workaround disables the loop buffer to avoid the erratum.

endmenu

source "arch/arm/common/Kconfig"

menu "Bus support"

config ARM_AMBA
	bool

config ISA
	bool
	help
	  Find out whether you have ISA slots on your motherboard.  ISA is the
	  name of a bus system, i.e. the way the CPU talks to the other stuff
	  inside your box.  Other bus systems are PCI, EISA, MicroChannel
	  (MCA) or VESA.  ISA is an older system, now being displaced by PCI;
	  newer boards don't support it.  If you have ISA, say Y, otherwise N.

# Select ISA DMA controller support
config ISA_DMA
	bool
	select ISA_DMA_API

# Select ISA DMA interface
config ISA_DMA_API
	bool

config PCI
	bool "PCI support" if MIGHT_HAVE_PCI
	help
	  Find out whether you have a PCI motherboard. PCI is the name of a
	  bus system, i.e. the way the CPU talks to the other stuff inside
	  your box. Other bus systems are ISA, EISA, MicroChannel (MCA) or
	  VESA. If you have PCI, say Y, otherwise N.

config PCI_DOMAINS
	bool
	depends on PCI

config PCI_NANOENGINE
	bool "BSE nanoEngine PCI support"
	depends on SA1100_NANOENGINE
	help
	  Enable PCI on the BSE nanoEngine board.

config PCI_SYSCALL
	def_bool PCI

config PCI_HOST_ITE8152
	bool
	depends on PCI && MACH_ARMCORE
	default y
	select DMABOUNCE

source "drivers/pci/Kconfig"
source "drivers/pci/pcie/Kconfig"

source "drivers/pcmcia/Kconfig"

endmenu

menu "Kernel Features"

config HAVE_SMP
	bool
	help
	  This option should be selected by machines which have an SMP-
	  capable CPU.

	  The only effect of this option is to make the SMP-related
	  options available to the user for configuration.

config SMP
	bool "Symmetric Multi-Processing"
	depends on CPU_V6K || CPU_V7
	depends on GENERIC_CLOCKEVENTS
	depends on HAVE_SMP
	depends on MMU || ARM_MPU
	help
	  This enables support for systems with more than one CPU. If you have
	  a system with only one CPU, like most personal computers, say N. If
	  you have a system with more than one CPU, say Y.

	  If you say N here, the kernel will run on single and multiprocessor
	  machines, but will use only one CPU of a multiprocessor machine. If
	  you say Y here, the kernel will run on many, but not all, single
	  processor machines. On a single processor machine, the kernel will
	  run faster if you say N here.

	  See also <file:Documentation/x86/i386/IO-APIC.txt>,
	  <file:Documentation/nmi_watchdog.txt> and the SMP-HOWTO available at
	  <http://tldp.org/HOWTO/SMP-HOWTO.html>.

	  If you don't know what to do here, say N.

config SMP_ON_UP
	bool "Allow booting SMP kernel on uniprocessor systems (EXPERIMENTAL)"
	depends on SMP && !XIP_KERNEL && MMU
	default y
	help
	  SMP kernels contain instructions which fail on non-SMP processors.
	  Enabling this option allows the kernel to modify itself to make
	  these instructions safe.  Disabling it allows about 1K of space
	  savings.

	  If you don't know what to do here, say Y.

config ARM_CPU_TOPOLOGY
	bool "Support cpu topology definition"
	depends on SMP && CPU_V7
	default y
	help
	  Support ARM cpu topology definition. The MPIDR register defines
	  affinity between processors which is then used to describe the cpu
	  topology of an ARM System.

config SCHED_MC
	bool "Multi-core scheduler support"
	depends on ARM_CPU_TOPOLOGY
	help
	  Multi-core scheduler support improves the CPU scheduler's decision
	  making when dealing with multi-core CPU chips at a cost of slightly
	  increased overhead in some places. If unsure say N here.

config SCHED_SMT
	bool "SMT scheduler support"
	depends on ARM_CPU_TOPOLOGY
	help
	  Improves the CPU scheduler's decision making when dealing with
	  MultiThreading at a cost of slightly increased overhead in some
	  places. If unsure say N here.

config HAVE_ARM_SCU
	bool
	help
	  This option enables support for the ARM system coherency unit

config HAVE_ARM_ARCH_TIMER
	bool "Architected timer support"
	depends on CPU_V7
	select ARM_ARCH_TIMER
	select GENERIC_CLOCKEVENTS
	help
	  This option enables support for the ARM architected timer

config HAVE_ARM_TWD
	bool
	depends on SMP
	select CLKSRC_OF if OF
	help
	  This options enables support for the ARM timer and watchdog unit

config MCPM
	bool "Multi-Cluster Power Management"
	depends on CPU_V7 && SMP
	help
	  This option provides the common power management infrastructure
	  for (multi-)cluster based systems, such as big.LITTLE based
	  systems.

config BIG_LITTLE
	bool "big.LITTLE support (Experimental)"
	depends on CPU_V7 && SMP
	select MCPM
	help
	  This option enables support selections for the big.LITTLE
	  system architecture.

config BL_SWITCHER
	bool "big.LITTLE switcher support"
	depends on BIG_LITTLE && MCPM && HOTPLUG_CPU
	select CPU_PM
	select ARM_CPU_SUSPEND
	help
	  The big.LITTLE "switcher" provides the core functionality to
	  transparently handle transition between a cluster of A15's
	  and a cluster of A7's in a big.LITTLE system.

config BL_SWITCHER_DUMMY_IF
	tristate "Simple big.LITTLE switcher user interface"
	depends on BL_SWITCHER && DEBUG_KERNEL
	help
	  This is a simple and dummy char dev interface to control
	  the big.LITTLE switcher core code.  It is meant for
	  debugging purposes only.

choice
	prompt "Memory split"
	default VMSPLIT_3G
	help
	  Select the desired split between kernel and user memory.

	  If you are not absolutely sure what you are doing, leave this
	  option alone!

	config VMSPLIT_3G
		bool "3G/1G user/kernel split"
	config VMSPLIT_2G
		bool "2G/2G user/kernel split"
	config VMSPLIT_1G
		bool "1G/3G user/kernel split"
endchoice

config PAGE_OFFSET
	hex
	default 0x40000000 if VMSPLIT_1G
	default 0x80000000 if VMSPLIT_2G
	default 0xC0000000

config NR_CPUS
	int "Maximum number of CPUs (2-32)"
	range 2 32
	depends on SMP
	default "4"

config HOTPLUG_CPU
	bool "Support for hot-pluggable CPUs"
	depends on SMP
	help
	  Say Y here to experiment with turning CPUs off and on.  CPUs
	  can be controlled through /sys/devices/system/cpu.

config ARM_PSCI
	bool "Support for the ARM Power State Coordination Interface (PSCI)"
	depends on CPU_V7
	help
	  Say Y here if you want Linux to communicate with system firmware
	  implementing the PSCI specification for CPU-centric power
	  management operations described in ARM document number ARM DEN
	  0022A ("Power State Coordination Interface System Software on
	  ARM processors").

# The GPIO number here must be sorted by descending number. In case of
# a multiplatform kernel, we just want the highest value required by the
# selected platforms.
config ARCH_NR_GPIO
	int
	default 1024 if ARCH_SHMOBILE || ARCH_TEGRA
	default 512 if ARCH_EXYNOS || ARCH_KEYSTONE || SOC_OMAP5 || SOC_DRA7XX || ARCH_S3C24XX || ARCH_S3C64XX
	default 392 if ARCH_U8500
	default 352 if ARCH_VT8500
	default 288 if ARCH_SUNXI
	default 264 if MACH_H4700
	default 0
	help
	  Maximum number of GPIOs in the system.

	  If unsure, leave the default value.

source kernel/Kconfig.preempt

config HZ_FIXED
	int
	default 200 if ARCH_EBSA110 || ARCH_S3C24XX || ARCH_S5P64X0 || \
		ARCH_S5PV210 || ARCH_EXYNOS4
	default AT91_TIMER_HZ if ARCH_AT91
	default SHMOBILE_TIMER_HZ if ARCH_SHMOBILE_LEGACY
	default 0

choice
	depends on HZ_FIXED = 0
	prompt "Timer frequency"

config HZ_100
	bool "100 Hz"

config HZ_200
	bool "200 Hz"

config HZ_250
	bool "250 Hz"

config HZ_300
	bool "300 Hz"

config HZ_500
	bool "500 Hz"

config HZ_1000
	bool "1000 Hz"

endchoice

config HZ
	int
	default HZ_FIXED if HZ_FIXED != 0
	default 100 if HZ_100
	default 200 if HZ_200
	default 250 if HZ_250
	default 300 if HZ_300
	default 500 if HZ_500
	default 1000

config SCHED_HRTICK
	def_bool HIGH_RES_TIMERS

config THUMB2_KERNEL
	bool "Compile the kernel in Thumb-2 mode" if !CPU_THUMBONLY
	depends on (CPU_V7 || CPU_V7M) && !CPU_V6 && !CPU_V6K
	default y if CPU_THUMBONLY
	select AEABI
	select ARM_ASM_UNIFIED
	select ARM_UNWIND
	help
	  By enabling this option, the kernel will be compiled in
	  Thumb-2 mode. A compiler/assembler that understand the unified
	  ARM-Thumb syntax is needed.

	  If unsure, say N.

config THUMB2_AVOID_R_ARM_THM_JUMP11
	bool "Work around buggy Thumb-2 short branch relocations in gas"
	depends on THUMB2_KERNEL && MODULES
	default y
	help
	  Various binutils versions can resolve Thumb-2 branches to
	  locally-defined, preemptible global symbols as short-range "b.n"
	  branch instructions.

	  This is a problem, because there's no guarantee the final
	  destination of the symbol, or any candidate locations for a
	  trampoline, are within range of the branch.  For this reason, the
	  kernel does not support fixing up the R_ARM_THM_JUMP11 (102)
	  relocation in modules at all, and it makes little sense to add
	  support.

	  The symptom is that the kernel fails with an "unsupported
	  relocation" error when loading some modules.

	  Until fixed tools are available, passing
	  -fno-optimize-sibling-calls to gcc should prevent gcc generating
	  code which hits this problem, at the cost of a bit of extra runtime
	  stack usage in some cases.

	  The problem is described in more detail at:
	      https://bugs.launchpad.net/binutils-linaro/+bug/725126

	  Only Thumb-2 kernels are affected.

	  Unless you are sure your tools don't have this problem, say Y.

config ARM_ASM_UNIFIED
	bool

config AEABI
	bool "Use the ARM EABI to compile the kernel"
	help
	  This option allows for the kernel to be compiled using the latest
	  ARM ABI (aka EABI).  This is only useful if you are using a user
	  space environment that is also compiled with EABI.

	  Since there are major incompatibilities between the legacy ABI and
	  EABI, especially with regard to structure member alignment, this
	  option also changes the kernel syscall calling convention to
	  disambiguate both ABIs and allow for backward compatibility support
	  (selected with CONFIG_OABI_COMPAT).

	  To use this you need GCC version 4.0.0 or later.

config OABI_COMPAT
	bool "Allow old ABI binaries to run with this kernel (EXPERIMENTAL)"
	depends on AEABI && !THUMB2_KERNEL
	help
	  This option preserves the old syscall interface along with the
	  new (ARM EABI) one. It also provides a compatibility layer to
	  intercept syscalls that have structure arguments which layout
	  in memory differs between the legacy ABI and the new ARM EABI
	  (only for non "thumb" binaries). This option adds a tiny
	  overhead to all syscalls and produces a slightly larger kernel.

	  The seccomp filter system will not be available when this is
	  selected, since there is no way yet to sensibly distinguish
	  between calling conventions during filtering.

	  If you know you'll be using only pure EABI user space then you
	  can say N here. If this option is not selected and you attempt
	  to execute a legacy ABI binary then the result will be
	  UNPREDICTABLE (in fact it can be predicted that it won't work
	  at all). If in doubt say N.

config ARCH_HAS_HOLES_MEMORYMODEL
	bool

config ARCH_SPARSEMEM_ENABLE
	bool

config ARCH_SPARSEMEM_DEFAULT
	def_bool ARCH_SPARSEMEM_ENABLE

config ARCH_SELECT_MEMORY_MODEL
	def_bool ARCH_SPARSEMEM_ENABLE

config HAVE_ARCH_PFN_VALID
	def_bool ARCH_HAS_HOLES_MEMORYMODEL || !SPARSEMEM

config HIGHMEM
	bool "High Memory Support"
	depends on MMU
	help
	  The address space of ARM processors is only 4 Gigabytes large
	  and it has to accommodate user address space, kernel address
	  space as well as some memory mapped IO. That means that, if you
	  have a large amount of physical memory and/or IO, not all of the
	  memory can be "permanently mapped" by the kernel. The physical
	  memory that is not permanently mapped is called "high memory".

	  Depending on the selected kernel/user memory split, minimum
	  vmalloc space and actual amount of RAM, you may not need this
	  option which should result in a slightly faster kernel.

	  If unsure, say n.

config HIGHPTE
	bool "Allocate 2nd-level pagetables from highmem"
	depends on HIGHMEM

config HW_PERF_EVENTS
	bool "Enable hardware performance counter support for perf events"
	depends on PERF_EVENTS
	default y
	help
	  Enable hardware performance counter support for perf events. If
	  disabled, perf events will use software events only.

config SYS_SUPPORTS_HUGETLBFS
       def_bool y
       depends on ARM_LPAE

config HAVE_ARCH_TRANSPARENT_HUGEPAGE
       def_bool y
       depends on ARM_LPAE

config ARCH_WANT_GENERAL_HUGETLB
	def_bool y

source "mm/Kconfig"

config FORCE_MAX_ZONEORDER
	int "Maximum zone order" if ARCH_SHMOBILE_LEGACY
	range 11 64 if ARCH_SHMOBILE_LEGACY
	default "12" if SOC_AM33XX
	default "9" if SA1111 || ARCH_EFM32
	default "11"
	help
	  The kernel memory allocator divides physically contiguous memory
	  blocks into "zones", where each zone is a power of two number of
	  pages.  This option selects the largest power of two that the kernel
	  keeps in the memory allocator.  If you need to allocate very large
	  blocks of physically contiguous memory, then you may need to
	  increase this value.

	  This config option is actually maximum order plus one. For example,
	  a value of 11 means that the largest free memory block is 2^10 pages.

config ALIGNMENT_TRAP
	bool
	depends on CPU_CP15_MMU
	default y if !ARCH_EBSA110
	select HAVE_PROC_CPU if PROC_FS
	help
	  ARM processors cannot fetch/store information which is not
	  naturally aligned on the bus, i.e., a 4 byte fetch must start at an
	  address divisible by 4. On 32-bit ARM processors, these non-aligned
	  fetch/store instructions will be emulated in software if you say
	  here, which has a severe performance impact. This is necessary for
	  correct operation of some network protocols. With an IP-only
	  configuration it is safe to say N, otherwise say Y.

config UACCESS_WITH_MEMCPY
	bool "Use kernel mem{cpy,set}() for {copy_to,clear}_user()"
	depends on MMU
	default y if CPU_FEROCEON
	help
	  Implement faster copy_to_user and clear_user methods for CPU
	  cores where a 8-word STM instruction give significantly higher
	  memory write throughput than a sequence of individual 32bit stores.

	  A possible side effect is a slight increase in scheduling latency
	  between threads sharing the same address space if they invoke
	  such copy operations with large buffers.

	  However, if the CPU data cache is using a write-allocate mode,
	  this option is unlikely to provide any performance gain.

config SECCOMP
	bool
	prompt "Enable seccomp to safely compute untrusted bytecode"
	---help---
	  This kernel feature is useful for number crunching applications
	  that may need to compute untrusted bytecode during their
	  execution. By using pipes or other transports made available to
	  the process as file descriptors supporting the read/write
	  syscalls, it's possible to isolate those applications in
	  their own address space using seccomp. Once seccomp is
	  enabled via prctl(PR_SET_SECCOMP), it cannot be disabled
	  and the task is only allowed to execute a few safe syscalls
	  defined by each seccomp mode.

config SWIOTLB
	def_bool y

config IOMMU_HELPER
	def_bool SWIOTLB

config XEN_DOM0
	def_bool y
	depends on XEN

config XEN
	bool "Xen guest support on ARM (EXPERIMENTAL)"
	depends on ARM && AEABI && OF
	depends on CPU_V7 && !CPU_V6
	depends on !GENERIC_ATOMIC64
	select ARM_PSCI
	select SWIOTLB_XEN
	help
	  Say Y if you want to run Linux in a Virtual Machine on Xen on ARM.

endmenu

menu "Boot options"

config USE_OF
	bool "Flattened Device Tree support"
	select IRQ_DOMAIN
	select OF
	select OF_EARLY_FLATTREE
	help
	  Include support for flattened device tree machine descriptions.

config ATAGS
	bool "Support for the traditional ATAGS boot data passing" if USE_OF
	default y
	help
	  This is the traditional way of passing data to the kernel at boot
	  time. If you are solely relying on the flattened device tree (or
	  the ARM_ATAG_DTB_COMPAT option) then you may unselect this option
	  to remove ATAGS support from your kernel binary.  If unsure,
	  leave this to y.

config DEPRECATED_PARAM_STRUCT
	bool "Provide old way to pass kernel parameters"
	depends on ATAGS
	help
	  This was deprecated in 2001 and announced to live on for 5 years.
	  Some old boot loaders still use this way.

# Compressed boot loader in ROM.  Yes, we really want to ask about
# TEXT and BSS so we preserve their values in the config files.
config ZBOOT_ROM_TEXT
	hex "Compressed ROM boot loader base address"
	default "0"
	help
	  The physical address at which the ROM-able zImage is to be
	  placed in the target.  Platforms which normally make use of
	  ROM-able zImage formats normally set this to a suitable
	  value in their defconfig file.

	  If ZBOOT_ROM is not enabled, this has no effect.

config ZBOOT_ROM_BSS
	hex "Compressed ROM boot loader BSS address"
	default "0"
	help
	  The base address of an area of read/write memory in the target
	  for the ROM-able zImage which must be available while the
	  decompressor is running. It must be large enough to hold the
	  entire decompressed kernel plus an additional 128 KiB.
	  Platforms which normally make use of ROM-able zImage formats
	  normally set this to a suitable value in their defconfig file.

	  If ZBOOT_ROM is not enabled, this has no effect.

config ZBOOT_ROM
	bool "Compressed boot loader in ROM/flash"
	depends on ZBOOT_ROM_TEXT != ZBOOT_ROM_BSS
	depends on !ARM_APPENDED_DTB && !XIP_KERNEL && !AUTO_ZRELADDR
	help
	  Say Y here if you intend to execute your compressed kernel image
	  (zImage) directly from ROM or flash.  If unsure, say N.

choice
	prompt "Include SD/MMC loader in zImage (EXPERIMENTAL)"
	depends on ZBOOT_ROM && ARCH_SH7372
	default ZBOOT_ROM_NONE
	help
	  Include experimental SD/MMC loading code in the ROM-able zImage.
	  With this enabled it is possible to write the ROM-able zImage
	  kernel image to an MMC or SD card and boot the kernel straight
	  from the reset vector. At reset the processor Mask ROM will load
	  the first part of the ROM-able zImage which in turn loads the
	  rest the kernel image to RAM.

config ZBOOT_ROM_NONE
	bool "No SD/MMC loader in zImage (EXPERIMENTAL)"
	help
	  Do not load image from SD or MMC

config ZBOOT_ROM_MMCIF
	bool "Include MMCIF loader in zImage (EXPERIMENTAL)"
	help
	  Load image from MMCIF hardware block.

config ZBOOT_ROM_SH_MOBILE_SDHI
	bool "Include SuperH Mobile SDHI loader in zImage (EXPERIMENTAL)"
	help
	  Load image from SDHI hardware block

endchoice

config ARM_APPENDED_DTB
	bool "Use appended device tree blob to zImage (EXPERIMENTAL)"
	depends on OF
	help
	  With this option, the boot code will look for a device tree binary
	  (DTB) appended to zImage
	  (e.g. cat zImage <filename>.dtb > zImage_w_dtb).

	  This is meant as a backward compatibility convenience for those
	  systems with a bootloader that can't be upgraded to accommodate
	  the documented boot protocol using a device tree.

	  Beware that there is very little in terms of protection against
	  this option being confused by leftover garbage in memory that might
	  look like a DTB header after a reboot if no actual DTB is appended
	  to zImage.  Do not leave this option active in a production kernel
	  if you don't intend to always append a DTB.  Proper passing of the
	  location into r2 of a bootloader provided DTB is always preferable
	  to this option.

config ARM_ATAG_DTB_COMPAT
	bool "Supplement the appended DTB with traditional ATAG information"
	depends on ARM_APPENDED_DTB
	help
	  Some old bootloaders can't be updated to a DTB capable one, yet
	  they provide ATAGs with memory configuration, the ramdisk address,
	  the kernel cmdline string, etc.  Such information is dynamically
	  provided by the bootloader and can't always be stored in a static
	  DTB.  To allow a device tree enabled kernel to be used with such
	  bootloaders, this option allows zImage to extract the information
	  from the ATAG list and store it at run time into the appended DTB.

choice
	prompt "Kernel command line type" if ARM_ATAG_DTB_COMPAT
	default ARM_ATAG_DTB_COMPAT_CMDLINE_FROM_BOOTLOADER

config ARM_ATAG_DTB_COMPAT_CMDLINE_FROM_BOOTLOADER
	bool "Use bootloader kernel arguments if available"
	help
	  Uses the command-line options passed by the boot loader instead of
	  the device tree bootargs property. If the boot loader doesn't provide
	  any, the device tree bootargs property will be used.

config ARM_ATAG_DTB_COMPAT_CMDLINE_EXTEND
	bool "Extend with bootloader kernel arguments"
	help
	  The command-line arguments provided by the boot loader will be
	  appended to the the device tree bootargs property.

endchoice

config CMDLINE
	string "Default kernel command string"
	default ""
	help
	  On some architectures (EBSA110 and CATS), there is currently no way
	  for the boot loader to pass arguments to the kernel. For these
	  architectures, you should supply some command-line options at build
	  time by entering them here. As a minimum, you should specify the
	  memory size and the root device (e.g., mem=64M root=/dev/nfs).

choice
	prompt "Kernel command line type" if CMDLINE != ""
	default CMDLINE_FROM_BOOTLOADER
	depends on ATAGS

config CMDLINE_FROM_BOOTLOADER
	bool "Use bootloader kernel arguments if available"
	help
	  Uses the command-line options passed by the boot loader. If
	  the boot loader doesn't provide any, the default kernel command
	  string provided in CMDLINE will be used.

config CMDLINE_EXTEND
	bool "Extend bootloader kernel arguments"
	help
	  The command-line arguments provided by the boot loader will be
	  appended to the default kernel command string.

config CMDLINE_FORCE
	bool "Always use the default kernel command string"
	help
	  Always use the default kernel command string, even if the boot
	  loader passes other arguments to the kernel.
	  This is useful if you cannot or don't want to change the
	  command-line options your boot loader passes to the kernel.
endchoice

config XIP_KERNEL
	bool "Kernel Execute-In-Place from ROM"
	depends on !ARM_LPAE && !ARCH_MULTIPLATFORM
	help
	  Execute-In-Place allows the kernel to run from non-volatile storage
	  directly addressable by the CPU, such as NOR flash. This saves RAM
	  space since the text section of the kernel is not loaded from flash
	  to RAM.  Read-write sections, such as the data section and stack,
	  are still copied to RAM.  The XIP kernel is not compressed since
	  it has to run directly from flash, so it will take more space to
	  store it.  The flash address used to link the kernel object files,
	  and for storing it, is configuration dependent. Therefore, if you
	  say Y here, you must know the proper physical address where to
	  store the kernel image depending on your own flash memory usage.

	  Also note that the make target becomes "make xipImage" rather than
	  "make zImage" or "make Image".  The final kernel binary to put in
	  ROM memory will be arch/arm/boot/xipImage.

	  If unsure, say N.

config XIP_PHYS_ADDR
	hex "XIP Kernel Physical Location"
	depends on XIP_KERNEL
	default "0x00080000"
	help
	  This is the physical address in your flash memory the kernel will
	  be linked for and stored to.  This address is dependent on your
	  own flash usage.

config KEXEC
	bool "Kexec system call (EXPERIMENTAL)"
	depends on (!SMP || PM_SLEEP_SMP)
	help
	  kexec is a system call that implements the ability to shutdown your
	  current kernel, and to start another kernel.  It is like a reboot
	  but it is independent of the system firmware.   And like a reboot
	  you can start any kernel with it, not just Linux.

	  It is an ongoing process to be certain the hardware in a machine
	  is properly shutdown, so do not be surprised if this code does not
	  initially work for you.

config ATAGS_PROC
	bool "Export atags in procfs"
	depends on ATAGS && KEXEC
	default y
	help
	  Should the atags used to boot the kernel be exported in an "atags"
	  file in procfs. Useful with kexec.

config CRASH_DUMP
	bool "Build kdump crash kernel (EXPERIMENTAL)"
	help
	  Generate crash dump after being started by kexec. This should
	  be normally only set in special crash dump kernels which are
	  loaded in the main kernel with kexec-tools into a specially
	  reserved region and then later executed after a crash by
	  kdump/kexec. The crash dump kernel must be compiled to a
	  memory address not used by the main kernel

	  For more details see Documentation/kdump/kdump.txt

config AUTO_ZRELADDR
	bool "Auto calculation of the decompressed kernel image address"
	help
	  ZRELADDR is the physical address where the decompressed kernel
	  image will be placed. If AUTO_ZRELADDR is selected, the address
	  will be determined at run-time by masking the current IP with
	  0xf8000000. This assumes the zImage being placed in the first 128MB
	  from start of memory.

endmenu

menu "CPU Power Management"

if ARCH_HAS_CPUFREQ
source "drivers/cpufreq/Kconfig"
endif

source "drivers/cpuidle/Kconfig"

endmenu

menu "Floating point emulation"

comment "At least one emulation must be selected"

config FPE_NWFPE
	bool "NWFPE math emulation"
	depends on (!AEABI || OABI_COMPAT) && !THUMB2_KERNEL
	---help---
	  Say Y to include the NWFPE floating point emulator in the kernel.
	  This is necessary to run most binaries. Linux does not currently
	  support floating point hardware so you need to say Y here even if
	  your machine has an FPA or floating point co-processor podule.

	  You may say N here if you are going to load the Acorn FPEmulator
	  early in the bootup.

config FPE_NWFPE_XP
	bool "Support extended precision"
	depends on FPE_NWFPE
	help
	  Say Y to include 80-bit support in the kernel floating-point
	  emulator.  Otherwise, only 32 and 64-bit support is compiled in.
	  Note that gcc does not generate 80-bit operations by default,
	  so in most cases this option only enlarges the size of the
	  floating point emulator without any good reason.

	  You almost surely want to say N here.

config FPE_FASTFPE
	bool "FastFPE math emulation (EXPERIMENTAL)"
	depends on (!AEABI || OABI_COMPAT) && !CPU_32v3
	---help---
	  Say Y here to include the FAST floating point emulator in the kernel.
	  This is an experimental much faster emulator which now also has full
	  precision for the mantissa.  It does not support any exceptions.
	  It is very simple, and approximately 3-6 times faster than NWFPE.

	  It should be sufficient for most programs.  It may be not suitable
	  for scientific calculations, but you have to check this for yourself.
	  If you do not feel you need a faster FP emulation you should better
	  choose NWFPE.

config VFP
	bool "VFP-format floating point maths"
	depends on CPU_V6 || CPU_V6K || CPU_ARM926T || CPU_V7 || CPU_FEROCEON
	help
	  Say Y to include VFP support code in the kernel. This is needed
	  if your hardware includes a VFP unit.

	  Please see <file:Documentation/arm/VFP/release-notes.txt> for
	  release notes and additional status information.

	  Say N if your target does not have VFP hardware.

config VFPv3
	bool
	depends on VFP
	default y if CPU_V7

config NEON
	bool "Advanced SIMD (NEON) Extension support"
	depends on VFPv3 && CPU_V7
	help
	  Say Y to include support code for NEON, the ARMv7 Advanced SIMD
	  Extension.

config KERNEL_MODE_NEON
	bool "Support for NEON in kernel mode"
	depends on NEON && AEABI
	help
	  Say Y to include support for NEON in kernel mode.

endmenu

menu "Userspace binary formats"

source "fs/Kconfig.binfmt"

config ARTHUR
	tristate "RISC OS personality"
	depends on !AEABI
	help
	  Say Y here to include the kernel code necessary if you want to run
	  Acorn RISC OS/Arthur binaries under Linux. This code is still very
	  experimental; if this sounds frightening, say N and sleep in peace.
	  You can also say M here to compile this support as a module (which
	  will be called arthur).

endmenu

menu "Power management options"

source "kernel/power/Kconfig"

config ARCH_SUSPEND_POSSIBLE
	depends on !ARCH_S5PC100
	depends on CPU_ARM920T || CPU_ARM926T || CPU_FEROCEON || CPU_SA1100 || \
		CPU_V6 || CPU_V6K || CPU_V7 || CPU_XSC3 || CPU_XSCALE || CPU_MOHAWK
	def_bool y

config ARM_CPU_SUSPEND
	def_bool PM_SLEEP

endmenu

source "net/Kconfig"

source "drivers/Kconfig"

source "fs/Kconfig"

source "arch/arm/Kconfig.debug"

source "security/Kconfig"

source "crypto/Kconfig"

source "lib/Kconfig"

source "arch/arm/kvm/Kconfig"<|MERGE_RESOLUTION|>--- conflicted
+++ resolved
@@ -669,11 +669,7 @@
 	  (clock and power control, etc).
 
 config ARCH_SHMOBILE_LEGACY
-<<<<<<< HEAD
-	bool "Renesas SH-Mobile / R-Mobile (non-multiplatform)"
-=======
 	bool "Renesas ARM SoCs (non-multiplatform)"
->>>>>>> e41006c2
 	select ARCH_SHMOBILE
 	select ARM_PATCH_PHYS_VIRT
 	select CLKDEV_LOOKUP
@@ -689,14 +685,9 @@
 	select PM_GENERIC_DOMAINS if PM
 	select SPARSE_IRQ
 	help
-<<<<<<< HEAD
-	  Support for Renesas's SH-Mobile and R-Mobile ARM platforms using
-	  a non-multiplatform kernel.
-=======
 	  Support for Renesas ARM SoC platforms using a non-multiplatform
 	  kernel. This includes the SH-Mobile, R-Mobile, EMMA-Mobile, R-Car
 	  and RZ families.
->>>>>>> e41006c2
 
 config ARCH_RPC
 	bool "RiscPC"
