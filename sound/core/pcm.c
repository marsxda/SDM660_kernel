/*
 *  Digital Audio (PCM) abstract layer
 *  Copyright (c) by Jaroslav Kysela <perex@perex.cz>
 *
 *
 *   This program is free software; you can redistribute it and/or modify
 *   it under the terms of the GNU General Public License as published by
 *   the Free Software Foundation; either version 2 of the License, or
 *   (at your option) any later version.
 *
 *   This program is distributed in the hope that it will be useful,
 *   but WITHOUT ANY WARRANTY; without even the implied warranty of
 *   MERCHANTABILITY or FITNESS FOR A PARTICULAR PURPOSE.  See the
 *   GNU General Public License for more details.
 *
 *   You should have received a copy of the GNU General Public License
 *   along with this program; if not, write to the Free Software
 *   Foundation, Inc., 59 Temple Place, Suite 330, Boston, MA  02111-1307 USA
 *
 */

#include <linux/init.h>
#include <linux/slab.h>
#include <linux/module.h>
#include <linux/time.h>
#include <linux/mutex.h>
#include <linux/device.h>
#include <sound/core.h>
#include <sound/minors.h>
#include <sound/pcm.h>
#include <sound/control.h>
#include <sound/info.h>

MODULE_AUTHOR("Jaroslav Kysela <perex@perex.cz>, Abramo Bagnara <abramo@alsa-project.org>");
MODULE_DESCRIPTION("Midlevel PCM code for ALSA.");
MODULE_LICENSE("GPL");

static LIST_HEAD(snd_pcm_devices);
static LIST_HEAD(snd_pcm_notify_list);
static DEFINE_MUTEX(register_mutex);

static int snd_pcm_free(struct snd_pcm *pcm);
static int snd_pcm_dev_free(struct snd_device *device);
static int snd_pcm_dev_register(struct snd_device *device);
static int snd_pcm_dev_disconnect(struct snd_device *device);

static struct snd_pcm *snd_pcm_get(struct snd_card *card, int device)
{
	struct snd_pcm *pcm;

	list_for_each_entry(pcm, &snd_pcm_devices, list) {
		if (pcm->card == card && pcm->device == device)
			return pcm;
	}
	return NULL;
}

static int snd_pcm_next(struct snd_card *card, int device)
{
	struct snd_pcm *pcm;

	list_for_each_entry(pcm, &snd_pcm_devices, list) {
		if (pcm->card == card && pcm->device > device)
			return pcm->device;
		else if (pcm->card->number > card->number)
			return -1;
	}
	return -1;
}

static int snd_pcm_add(struct snd_pcm *newpcm)
{
	struct snd_pcm *pcm;

	if (newpcm->internal)
		return 0;

	list_for_each_entry(pcm, &snd_pcm_devices, list) {
		if (pcm->card == newpcm->card && pcm->device == newpcm->device)
			return -EBUSY;
		if (pcm->card->number > newpcm->card->number ||
				(pcm->card == newpcm->card &&
				pcm->device > newpcm->device)) {
			list_add(&newpcm->list, pcm->list.prev);
			return 0;
		}
	}
	list_add_tail(&newpcm->list, &snd_pcm_devices);
	return 0;
}

static int snd_pcm_control_ioctl(struct snd_card *card,
				 struct snd_ctl_file *control,
				 unsigned int cmd, unsigned long arg)
{
	switch (cmd) {
	case SNDRV_CTL_IOCTL_PCM_NEXT_DEVICE:
		{
			int device;

			if (get_user(device, (int __user *)arg))
				return -EFAULT;
			mutex_lock(&register_mutex);
			device = snd_pcm_next(card, device);
			mutex_unlock(&register_mutex);
			if (put_user(device, (int __user *)arg))
				return -EFAULT;
			return 0;
		}
	case SNDRV_CTL_IOCTL_PCM_INFO:
		{
			struct snd_pcm_info __user *info;
			unsigned int device, subdevice;
			int stream;
			struct snd_pcm *pcm;
			struct snd_pcm_str *pstr;
			struct snd_pcm_substream *substream;
			int err;

			info = (struct snd_pcm_info __user *)arg;
			if (get_user(device, &info->device))
				return -EFAULT;
			if (get_user(stream, &info->stream))
				return -EFAULT;
			if (stream < 0 || stream > 1)
				return -EINVAL;
			if (get_user(subdevice, &info->subdevice))
				return -EFAULT;
			mutex_lock(&register_mutex);
			pcm = snd_pcm_get(card, device);
			if (pcm == NULL) {
				err = -ENXIO;
				goto _error;
			}
			pstr = &pcm->streams[stream];
			if (pstr->substream_count == 0) {
				err = -ENOENT;
				goto _error;
			}
			if (subdevice >= pstr->substream_count) {
				err = -ENXIO;
				goto _error;
			}
			for (substream = pstr->substream; substream;
			     substream = substream->next)
				if (substream->number == (int)subdevice)
					break;
			if (substream == NULL) {
				err = -ENXIO;
				goto _error;
			}
			err = snd_pcm_info_user(substream, info);
		_error:
			mutex_unlock(&register_mutex);
			return err;
		}
	case SNDRV_CTL_IOCTL_PCM_PREFER_SUBDEVICE:
		{
			int val;
			
			if (get_user(val, (int __user *)arg))
				return -EFAULT;
			control->preferred_subdevice[SND_CTL_SUBDEV_PCM] = val;
			return 0;
		}
	}
	return -ENOIOCTLCMD;
}

#define FORMAT(v) [SNDRV_PCM_FORMAT_##v] = #v

static char *snd_pcm_format_names[] = {
	FORMAT(S8),
	FORMAT(U8),
	FORMAT(S16_LE),
	FORMAT(S16_BE),
	FORMAT(U16_LE),
	FORMAT(U16_BE),
	FORMAT(S24_LE),
	FORMAT(S24_BE),
	FORMAT(U24_LE),
	FORMAT(U24_BE),
	FORMAT(S32_LE),
	FORMAT(S32_BE),
	FORMAT(U32_LE),
	FORMAT(U32_BE),
	FORMAT(FLOAT_LE),
	FORMAT(FLOAT_BE),
	FORMAT(FLOAT64_LE),
	FORMAT(FLOAT64_BE),
	FORMAT(IEC958_SUBFRAME_LE),
	FORMAT(IEC958_SUBFRAME_BE),
	FORMAT(MU_LAW),
	FORMAT(A_LAW),
	FORMAT(IMA_ADPCM),
	FORMAT(MPEG),
	FORMAT(GSM),
	FORMAT(SPECIAL),
	FORMAT(S24_3LE),
	FORMAT(S24_3BE),
	FORMAT(U24_3LE),
	FORMAT(U24_3BE),
	FORMAT(S20_3LE),
	FORMAT(S20_3BE),
	FORMAT(U20_3LE),
	FORMAT(U20_3BE),
	FORMAT(S18_3LE),
	FORMAT(S18_3BE),
	FORMAT(U18_3LE),
	FORMAT(U18_3BE),
	FORMAT(G723_24),
	FORMAT(G723_24_1B),
	FORMAT(G723_40),
	FORMAT(G723_40_1B),
	FORMAT(DSD_U8),
	FORMAT(DSD_U16_LE),
	FORMAT(DSD_U32_LE),
	FORMAT(DSD_U16_BE),
	FORMAT(DSD_U32_BE),
};

/**
 * snd_pcm_format_name - Return a name string for the given PCM format
 * @format: PCM format
 */
const char *snd_pcm_format_name(snd_pcm_format_t format)
{
	if ((__force unsigned int)format >= ARRAY_SIZE(snd_pcm_format_names))
		return "Unknown";
	return snd_pcm_format_names[(__force unsigned int)format];
}
EXPORT_SYMBOL_GPL(snd_pcm_format_name);

#ifdef CONFIG_SND_VERBOSE_PROCFS

#define STATE(v) [SNDRV_PCM_STATE_##v] = #v
#define STREAM(v) [SNDRV_PCM_STREAM_##v] = #v
#define READY(v) [SNDRV_PCM_READY_##v] = #v
#define XRUN(v) [SNDRV_PCM_XRUN_##v] = #v
#define SILENCE(v) [SNDRV_PCM_SILENCE_##v] = #v
#define TSTAMP(v) [SNDRV_PCM_TSTAMP_##v] = #v
#define ACCESS(v) [SNDRV_PCM_ACCESS_##v] = #v
#define START(v) [SNDRV_PCM_START_##v] = #v
#define SUBFORMAT(v) [SNDRV_PCM_SUBFORMAT_##v] = #v 

static char *snd_pcm_stream_names[] = {
	STREAM(PLAYBACK),
	STREAM(CAPTURE),
};

static char *snd_pcm_state_names[] = {
	STATE(OPEN),
	STATE(SETUP),
	STATE(PREPARED),
	STATE(RUNNING),
	STATE(XRUN),
	STATE(DRAINING),
	STATE(PAUSED),
	STATE(SUSPENDED),
};

static char *snd_pcm_access_names[] = {
	ACCESS(MMAP_INTERLEAVED), 
	ACCESS(MMAP_NONINTERLEAVED),
	ACCESS(MMAP_COMPLEX),
	ACCESS(RW_INTERLEAVED),
	ACCESS(RW_NONINTERLEAVED),
};

static char *snd_pcm_subformat_names[] = {
	SUBFORMAT(STD), 
};

static char *snd_pcm_tstamp_mode_names[] = {
	TSTAMP(NONE),
	TSTAMP(ENABLE),
};

static const char *snd_pcm_stream_name(int stream)
{
	return snd_pcm_stream_names[stream];
}

static const char *snd_pcm_access_name(snd_pcm_access_t access)
{
	return snd_pcm_access_names[(__force int)access];
}

static const char *snd_pcm_subformat_name(snd_pcm_subformat_t subformat)
{
	return snd_pcm_subformat_names[(__force int)subformat];
}

static const char *snd_pcm_tstamp_mode_name(int mode)
{
	return snd_pcm_tstamp_mode_names[mode];
}

static const char *snd_pcm_state_name(snd_pcm_state_t state)
{
	return snd_pcm_state_names[(__force int)state];
}

#if IS_ENABLED(CONFIG_SND_PCM_OSS)
#include <linux/soundcard.h>

static const char *snd_pcm_oss_format_name(int format)
{
	switch (format) {
	case AFMT_MU_LAW:
		return "MU_LAW";
	case AFMT_A_LAW:
		return "A_LAW";
	case AFMT_IMA_ADPCM:
		return "IMA_ADPCM";
	case AFMT_U8:
		return "U8";
	case AFMT_S16_LE:
		return "S16_LE";
	case AFMT_S16_BE:
		return "S16_BE";
	case AFMT_S8:
		return "S8";
	case AFMT_U16_LE:
		return "U16_LE";
	case AFMT_U16_BE:
		return "U16_BE";
	case AFMT_MPEG:
		return "MPEG";
	default:
		return "unknown";
	}
}
#endif

static void snd_pcm_proc_info_read(struct snd_pcm_substream *substream,
				   struct snd_info_buffer *buffer)
{
	struct snd_pcm_info *info;
	int err;

	if (! substream)
		return;

	info = kmalloc(sizeof(*info), GFP_KERNEL);
	if (!info)
		return;

	err = snd_pcm_info(substream, info);
	if (err < 0) {
		snd_iprintf(buffer, "error %d\n", err);
		kfree(info);
		return;
	}
	snd_iprintf(buffer, "card: %d\n", info->card);
	snd_iprintf(buffer, "device: %d\n", info->device);
	snd_iprintf(buffer, "subdevice: %d\n", info->subdevice);
	snd_iprintf(buffer, "stream: %s\n", snd_pcm_stream_name(info->stream));
	snd_iprintf(buffer, "id: %s\n", info->id);
	snd_iprintf(buffer, "name: %s\n", info->name);
	snd_iprintf(buffer, "subname: %s\n", info->subname);
	snd_iprintf(buffer, "class: %d\n", info->dev_class);
	snd_iprintf(buffer, "subclass: %d\n", info->dev_subclass);
	snd_iprintf(buffer, "subdevices_count: %d\n", info->subdevices_count);
	snd_iprintf(buffer, "subdevices_avail: %d\n", info->subdevices_avail);
	kfree(info);
}

static void snd_pcm_stream_proc_info_read(struct snd_info_entry *entry,
					  struct snd_info_buffer *buffer)
{
	snd_pcm_proc_info_read(((struct snd_pcm_str *)entry->private_data)->substream,
			       buffer);
}

static void snd_pcm_substream_proc_info_read(struct snd_info_entry *entry,
					     struct snd_info_buffer *buffer)
{
	snd_pcm_proc_info_read(entry->private_data, buffer);
}

static void snd_pcm_substream_proc_hw_params_read(struct snd_info_entry *entry,
						  struct snd_info_buffer *buffer)
{
	struct snd_pcm_substream *substream = entry->private_data;
	struct snd_pcm_runtime *runtime;

	mutex_lock(&substream->pcm->open_mutex);
	runtime = substream->runtime;
	if (!runtime) {
		snd_iprintf(buffer, "closed\n");
		goto unlock;
	}
	if (runtime->status->state == SNDRV_PCM_STATE_OPEN) {
		snd_iprintf(buffer, "no setup\n");
		goto unlock;
	}
	snd_iprintf(buffer, "access: %s\n", snd_pcm_access_name(runtime->access));
	snd_iprintf(buffer, "format: %s\n", snd_pcm_format_name(runtime->format));
	snd_iprintf(buffer, "subformat: %s\n", snd_pcm_subformat_name(runtime->subformat));
	snd_iprintf(buffer, "channels: %u\n", runtime->channels);	
	snd_iprintf(buffer, "rate: %u (%u/%u)\n", runtime->rate, runtime->rate_num, runtime->rate_den);	
	snd_iprintf(buffer, "period_size: %lu\n", runtime->period_size);	
	snd_iprintf(buffer, "buffer_size: %lu\n", runtime->buffer_size);	
#if IS_ENABLED(CONFIG_SND_PCM_OSS)
	if (substream->oss.oss) {
		snd_iprintf(buffer, "OSS format: %s\n", snd_pcm_oss_format_name(runtime->oss.format));
		snd_iprintf(buffer, "OSS channels: %u\n", runtime->oss.channels);	
		snd_iprintf(buffer, "OSS rate: %u\n", runtime->oss.rate);
		snd_iprintf(buffer, "OSS period bytes: %lu\n", (unsigned long)runtime->oss.period_bytes);
		snd_iprintf(buffer, "OSS periods: %u\n", runtime->oss.periods);
		snd_iprintf(buffer, "OSS period frames: %lu\n", (unsigned long)runtime->oss.period_frames);
	}
#endif
 unlock:
	mutex_unlock(&substream->pcm->open_mutex);
}

static void snd_pcm_substream_proc_sw_params_read(struct snd_info_entry *entry,
						  struct snd_info_buffer *buffer)
{
	struct snd_pcm_substream *substream = entry->private_data;
	struct snd_pcm_runtime *runtime;

	mutex_lock(&substream->pcm->open_mutex);
	runtime = substream->runtime;
	if (!runtime) {
		snd_iprintf(buffer, "closed\n");
		goto unlock;
	}
	if (runtime->status->state == SNDRV_PCM_STATE_OPEN) {
		snd_iprintf(buffer, "no setup\n");
		goto unlock;
	}
	snd_iprintf(buffer, "tstamp_mode: %s\n", snd_pcm_tstamp_mode_name(runtime->tstamp_mode));
	snd_iprintf(buffer, "period_step: %u\n", runtime->period_step);
	snd_iprintf(buffer, "avail_min: %lu\n", runtime->control->avail_min);
	snd_iprintf(buffer, "start_threshold: %lu\n", runtime->start_threshold);
	snd_iprintf(buffer, "stop_threshold: %lu\n", runtime->stop_threshold);
	snd_iprintf(buffer, "silence_threshold: %lu\n", runtime->silence_threshold);
	snd_iprintf(buffer, "silence_size: %lu\n", runtime->silence_size);
	snd_iprintf(buffer, "boundary: %lu\n", runtime->boundary);
 unlock:
	mutex_unlock(&substream->pcm->open_mutex);
}

static void snd_pcm_substream_proc_status_read(struct snd_info_entry *entry,
					       struct snd_info_buffer *buffer)
{
	struct snd_pcm_substream *substream = entry->private_data;
	struct snd_pcm_runtime *runtime;
	struct snd_pcm_status status;
	int err;

	mutex_lock(&substream->pcm->open_mutex);
	runtime = substream->runtime;
	if (!runtime) {
		snd_iprintf(buffer, "closed\n");
		goto unlock;
	}
	memset(&status, 0, sizeof(status));
	err = snd_pcm_status(substream, &status);
	if (err < 0) {
		snd_iprintf(buffer, "error %d\n", err);
		goto unlock;
	}
	snd_iprintf(buffer, "state: %s\n", snd_pcm_state_name(status.state));
	snd_iprintf(buffer, "owner_pid   : %d\n", pid_vnr(substream->pid));
	snd_iprintf(buffer, "trigger_time: %ld.%09ld\n",
		status.trigger_tstamp.tv_sec, status.trigger_tstamp.tv_nsec);
	snd_iprintf(buffer, "tstamp      : %ld.%09ld\n",
		status.tstamp.tv_sec, status.tstamp.tv_nsec);
	snd_iprintf(buffer, "delay       : %ld\n", status.delay);
	snd_iprintf(buffer, "avail       : %ld\n", status.avail);
	snd_iprintf(buffer, "avail_max   : %ld\n", status.avail_max);
	snd_iprintf(buffer, "-----\n");
	snd_iprintf(buffer, "hw_ptr      : %ld\n", runtime->status->hw_ptr);
	snd_iprintf(buffer, "appl_ptr    : %ld\n", runtime->control->appl_ptr);
 unlock:
	mutex_unlock(&substream->pcm->open_mutex);
}

#ifdef CONFIG_SND_PCM_XRUN_DEBUG
static void snd_pcm_xrun_injection_write(struct snd_info_entry *entry,
					 struct snd_info_buffer *buffer)
{
	struct snd_pcm_substream *substream = entry->private_data;
	struct snd_pcm_runtime *runtime;

	snd_pcm_stream_lock_irq(substream);
	runtime = substream->runtime;
	if (runtime && runtime->status->state == SNDRV_PCM_STATE_RUNNING)
		snd_pcm_stop(substream, SNDRV_PCM_STATE_XRUN);
	snd_pcm_stream_unlock_irq(substream);
}

static void snd_pcm_xrun_debug_read(struct snd_info_entry *entry,
				    struct snd_info_buffer *buffer)
{
	struct snd_pcm_str *pstr = entry->private_data;
	snd_iprintf(buffer, "%d\n", pstr->xrun_debug);
}

static void snd_pcm_xrun_debug_write(struct snd_info_entry *entry,
				     struct snd_info_buffer *buffer)
{
	struct snd_pcm_str *pstr = entry->private_data;
	char line[64];
	if (!snd_info_get_line(buffer, line, sizeof(line)))
		pstr->xrun_debug = simple_strtoul(line, NULL, 10);
}
#endif

static int snd_pcm_stream_proc_init(struct snd_pcm_str *pstr)
{
	struct snd_pcm *pcm = pstr->pcm;
	struct snd_info_entry *entry;
	char name[16];

	sprintf(name, "pcm%i%c", pcm->device, 
		pstr->stream == SNDRV_PCM_STREAM_PLAYBACK ? 'p' : 'c');
	if ((entry = snd_info_create_card_entry(pcm->card, name, pcm->card->proc_root)) == NULL)
		return -ENOMEM;
	entry->mode = S_IFDIR | S_IRUGO | S_IXUGO;
	if (snd_info_register(entry) < 0) {
		snd_info_free_entry(entry);
		return -ENOMEM;
	}
	pstr->proc_root = entry;

	if ((entry = snd_info_create_card_entry(pcm->card, "info", pstr->proc_root)) != NULL) {
		snd_info_set_text_ops(entry, pstr, snd_pcm_stream_proc_info_read);
		if (snd_info_register(entry) < 0) {
			snd_info_free_entry(entry);
			entry = NULL;
		}
	}
	pstr->proc_info_entry = entry;

#ifdef CONFIG_SND_PCM_XRUN_DEBUG
	if ((entry = snd_info_create_card_entry(pcm->card, "xrun_debug",
						pstr->proc_root)) != NULL) {
		entry->c.text.read = snd_pcm_xrun_debug_read;
		entry->c.text.write = snd_pcm_xrun_debug_write;
		entry->mode |= S_IWUSR;
		entry->private_data = pstr;
		if (snd_info_register(entry) < 0) {
			snd_info_free_entry(entry);
			entry = NULL;
		}
	}
	pstr->proc_xrun_debug_entry = entry;
#endif
	return 0;
}

static int snd_pcm_stream_proc_done(struct snd_pcm_str *pstr)
{
#ifdef CONFIG_SND_PCM_XRUN_DEBUG
	snd_info_free_entry(pstr->proc_xrun_debug_entry);
	pstr->proc_xrun_debug_entry = NULL;
#endif
	snd_info_free_entry(pstr->proc_info_entry);
	pstr->proc_info_entry = NULL;
	snd_info_free_entry(pstr->proc_root);
	pstr->proc_root = NULL;
	return 0;
}

static int snd_pcm_substream_proc_init(struct snd_pcm_substream *substream)
{
	struct snd_info_entry *entry;
	struct snd_card *card;
	char name[16];

	card = substream->pcm->card;

	sprintf(name, "sub%i", substream->number);
	if ((entry = snd_info_create_card_entry(card, name, substream->pstr->proc_root)) == NULL)
		return -ENOMEM;
	entry->mode = S_IFDIR | S_IRUGO | S_IXUGO;
	if (snd_info_register(entry) < 0) {
		snd_info_free_entry(entry);
		return -ENOMEM;
	}
	substream->proc_root = entry;

	if ((entry = snd_info_create_card_entry(card, "info", substream->proc_root)) != NULL) {
		snd_info_set_text_ops(entry, substream,
				      snd_pcm_substream_proc_info_read);
		if (snd_info_register(entry) < 0) {
			snd_info_free_entry(entry);
			entry = NULL;
		}
	}
	substream->proc_info_entry = entry;

	if ((entry = snd_info_create_card_entry(card, "hw_params", substream->proc_root)) != NULL) {
		snd_info_set_text_ops(entry, substream,
				      snd_pcm_substream_proc_hw_params_read);
		if (snd_info_register(entry) < 0) {
			snd_info_free_entry(entry);
			entry = NULL;
		}
	}
	substream->proc_hw_params_entry = entry;

	if ((entry = snd_info_create_card_entry(card, "sw_params", substream->proc_root)) != NULL) {
		snd_info_set_text_ops(entry, substream,
				      snd_pcm_substream_proc_sw_params_read);
		if (snd_info_register(entry) < 0) {
			snd_info_free_entry(entry);
			entry = NULL;
		}
	}
	substream->proc_sw_params_entry = entry;

	if ((entry = snd_info_create_card_entry(card, "status", substream->proc_root)) != NULL) {
		snd_info_set_text_ops(entry, substream,
				      snd_pcm_substream_proc_status_read);
		if (snd_info_register(entry) < 0) {
			snd_info_free_entry(entry);
			entry = NULL;
		}
	}
	substream->proc_status_entry = entry;

#ifdef CONFIG_SND_PCM_XRUN_DEBUG
	entry = snd_info_create_card_entry(card, "xrun_injection",
					   substream->proc_root);
	if (entry) {
		entry->private_data = substream;
		entry->c.text.read = NULL;
		entry->c.text.write = snd_pcm_xrun_injection_write;
		entry->mode = S_IFREG | S_IWUSR;
		if (snd_info_register(entry) < 0) {
			snd_info_free_entry(entry);
			entry = NULL;
		}
	}
	substream->proc_xrun_injection_entry = entry;
#endif /* CONFIG_SND_PCM_XRUN_DEBUG */

	return 0;
}

static int snd_pcm_substream_proc_done(struct snd_pcm_substream *substream)
{
	snd_info_free_entry(substream->proc_info_entry);
	substream->proc_info_entry = NULL;
	snd_info_free_entry(substream->proc_hw_params_entry);
	substream->proc_hw_params_entry = NULL;
	snd_info_free_entry(substream->proc_sw_params_entry);
	substream->proc_sw_params_entry = NULL;
	snd_info_free_entry(substream->proc_status_entry);
	substream->proc_status_entry = NULL;
#ifdef CONFIG_SND_PCM_XRUN_DEBUG
	snd_info_free_entry(substream->proc_xrun_injection_entry);
	substream->proc_xrun_injection_entry = NULL;
#endif
	snd_info_free_entry(substream->proc_root);
	substream->proc_root = NULL;
	return 0;
}
#else /* !CONFIG_SND_VERBOSE_PROCFS */
static inline int snd_pcm_stream_proc_init(struct snd_pcm_str *pstr) { return 0; }
static inline int snd_pcm_stream_proc_done(struct snd_pcm_str *pstr) { return 0; }
static inline int snd_pcm_substream_proc_init(struct snd_pcm_substream *substream) { return 0; }
static inline int snd_pcm_substream_proc_done(struct snd_pcm_substream *substream) { return 0; }
#endif /* CONFIG_SND_VERBOSE_PROCFS */

static const struct attribute_group *pcm_dev_attr_groups[];

/**
 * snd_pcm_new_stream - create a new PCM stream
 * @pcm: the pcm instance
 * @stream: the stream direction, SNDRV_PCM_STREAM_XXX
 * @substream_count: the number of substreams
 *
 * Creates a new stream for the pcm.
 * The corresponding stream on the pcm must have been empty before
 * calling this, i.e. zero must be given to the argument of
 * snd_pcm_new().
 *
 * Return: Zero if successful, or a negative error code on failure.
 */
int snd_pcm_new_stream(struct snd_pcm *pcm, int stream, int substream_count)
{
	int idx, err;
	struct snd_pcm_str *pstr = &pcm->streams[stream];
	struct snd_pcm_substream *substream, *prev;

#if IS_ENABLED(CONFIG_SND_PCM_OSS)
	mutex_init(&pstr->oss.setup_mutex);
#endif
	pstr->stream = stream;
	pstr->pcm = pcm;
	pstr->substream_count = substream_count;
	if (!substream_count)
		return 0;

	snd_device_initialize(&pstr->dev, pcm->card);
	pstr->dev.groups = pcm_dev_attr_groups;
	dev_set_name(&pstr->dev, "pcmC%iD%i%c", pcm->card->number, pcm->device,
		     stream == SNDRV_PCM_STREAM_PLAYBACK ? 'p' : 'c');

	if (!pcm->internal) {
		err = snd_pcm_stream_proc_init(pstr);
		if (err < 0) {
			pcm_err(pcm, "Error in snd_pcm_stream_proc_init\n");
			return err;
		}
	}
	prev = NULL;
	for (idx = 0, prev = NULL; idx < substream_count; idx++) {
		substream = kzalloc(sizeof(*substream), GFP_KERNEL);
		if (!substream)
			return -ENOMEM;
		substream->pcm = pcm;
		substream->pstr = pstr;
		substream->number = idx;
		substream->stream = stream;
		sprintf(substream->name, "subdevice #%i", idx);
		substream->buffer_bytes_max = UINT_MAX;
		if (prev == NULL)
			pstr->substream = substream;
		else
			prev->next = substream;

		if (!pcm->internal) {
			err = snd_pcm_substream_proc_init(substream);
			if (err < 0) {
				pcm_err(pcm,
					"Error in snd_pcm_stream_proc_init\n");
				if (prev == NULL)
					pstr->substream = NULL;
				else
					prev->next = NULL;
				kfree(substream);
				return err;
			}
		}
		substream->group = &substream->self_group;
		spin_lock_init(&substream->self_group.lock);
		mutex_init(&substream->self_group.mutex);
		INIT_LIST_HEAD(&substream->self_group.substreams);
		list_add_tail(&substream->link_list, &substream->self_group.substreams);
		atomic_set(&substream->mmap_count, 0);
		prev = substream;
	}
	return 0;
}				
EXPORT_SYMBOL(snd_pcm_new_stream);

static int _snd_pcm_new(struct snd_card *card, const char *id, int device,
		int playback_count, int capture_count, bool internal,
		struct snd_pcm **rpcm)
{
	struct snd_pcm *pcm;
	int err;
	static struct snd_device_ops ops = {
		.dev_free = snd_pcm_dev_free,
		.dev_register =	snd_pcm_dev_register,
		.dev_disconnect = snd_pcm_dev_disconnect,
	};

	if (snd_BUG_ON(!card))
		return -ENXIO;
	if (rpcm)
		*rpcm = NULL;
	pcm = kzalloc(sizeof(*pcm), GFP_KERNEL);
	if (!pcm)
		return -ENOMEM;
	pcm->card = card;
	pcm->device = device;
	pcm->internal = internal;
	mutex_init(&pcm->open_mutex);
	init_waitqueue_head(&pcm->open_wait);
	INIT_LIST_HEAD(&pcm->list);
	if (id)
		strlcpy(pcm->id, id, sizeof(pcm->id));
	if ((err = snd_pcm_new_stream(pcm, SNDRV_PCM_STREAM_PLAYBACK, playback_count)) < 0) {
		snd_pcm_free(pcm);
		return err;
	}
	if ((err = snd_pcm_new_stream(pcm, SNDRV_PCM_STREAM_CAPTURE, capture_count)) < 0) {
		snd_pcm_free(pcm);
		return err;
	}
	if ((err = snd_device_new(card, SNDRV_DEV_PCM, pcm, &ops)) < 0) {
		snd_pcm_free(pcm);
		return err;
	}
	if (rpcm)
		*rpcm = pcm;
	return 0;
}

/**
 * snd_pcm_new - create a new PCM instance
 * @card: the card instance
 * @id: the id string
 * @device: the device index (zero based)
 * @playback_count: the number of substreams for playback
 * @capture_count: the number of substreams for capture
 * @rpcm: the pointer to store the new pcm instance
 *
 * Creates a new PCM instance.
 *
 * The pcm operators have to be set afterwards to the new instance
 * via snd_pcm_set_ops().
 *
 * Return: Zero if successful, or a negative error code on failure.
 */
int snd_pcm_new(struct snd_card *card, const char *id, int device,
		int playback_count, int capture_count, struct snd_pcm **rpcm)
{
	return _snd_pcm_new(card, id, device, playback_count, capture_count,
			false, rpcm);
}
EXPORT_SYMBOL(snd_pcm_new);

/**
 * snd_pcm_new_internal - create a new internal PCM instance
 * @card: the card instance
 * @id: the id string
 * @device: the device index (zero based - shared with normal PCMs)
 * @playback_count: the number of substreams for playback
 * @capture_count: the number of substreams for capture
 * @rpcm: the pointer to store the new pcm instance
 *
 * Creates a new internal PCM instance with no userspace device or procfs
 * entries. This is used by ASoC Back End PCMs in order to create a PCM that
 * will only be used internally by kernel drivers. i.e. it cannot be opened
 * by userspace. It provides existing ASoC components drivers with a substream
 * and access to any private data.
 *
 * The pcm operators have to be set afterwards to the new instance
 * via snd_pcm_set_ops().
 *
 * Return: Zero if successful, or a negative error code on failure.
 */
int snd_pcm_new_internal(struct snd_card *card, const char *id, int device,
	int playback_count, int capture_count,
	struct snd_pcm **rpcm)
{
	return _snd_pcm_new(card, id, device, playback_count, capture_count,
			true, rpcm);
}
EXPORT_SYMBOL(snd_pcm_new_internal);

<<<<<<< HEAD
static void free_pcm_kctl(struct snd_pcm_str *pstr)
=======
static void free_chmap(struct snd_pcm_str *pstr)
>>>>>>> 5ba5e295
{
	if (pstr->chmap_kctl) {
		snd_ctl_remove(pstr->pcm->card, pstr->chmap_kctl);
		pstr->chmap_kctl = NULL;
	}
<<<<<<< HEAD
	if (pstr->vol_kctl) {
		snd_ctl_remove(pstr->pcm->card, pstr->vol_kctl);
		pstr->vol_kctl = NULL;
	}
	if (pstr->usr_kctl) {
		snd_ctl_remove(pstr->pcm->card, pstr->usr_kctl);
		pstr->usr_kctl = NULL;
	}
=======
>>>>>>> 5ba5e295
}

static void snd_pcm_free_stream(struct snd_pcm_str * pstr)
{
	struct snd_pcm_substream *substream, *substream_next;
#if IS_ENABLED(CONFIG_SND_PCM_OSS)
	struct snd_pcm_oss_setup *setup, *setupn;
#endif
	substream = pstr->substream;
	while (substream) {
		substream_next = substream->next;
		snd_pcm_timer_done(substream);
		snd_pcm_substream_proc_done(substream);
		kfree(substream);
		substream = substream_next;
	}
	snd_pcm_stream_proc_done(pstr);
#if IS_ENABLED(CONFIG_SND_PCM_OSS)
	for (setup = pstr->oss.setup_list; setup; setup = setupn) {
		setupn = setup->next;
		kfree(setup->task_name);
		kfree(setup);
	}
#endif
<<<<<<< HEAD
	free_pcm_kctl(pstr);
=======
	free_chmap(pstr);
>>>>>>> 5ba5e295
	if (pstr->substream_count)
		put_device(&pstr->dev);
}

static int snd_pcm_free(struct snd_pcm *pcm)
{
	struct snd_pcm_notify *notify;

	if (!pcm)
		return 0;
	if (!pcm->internal) {
		list_for_each_entry(notify, &snd_pcm_notify_list, list)
			notify->n_unregister(pcm);
	}
	if (pcm->private_free)
		pcm->private_free(pcm);
	snd_pcm_lib_preallocate_free_for_all(pcm);
	snd_pcm_free_stream(&pcm->streams[SNDRV_PCM_STREAM_PLAYBACK]);
	snd_pcm_free_stream(&pcm->streams[SNDRV_PCM_STREAM_CAPTURE]);
	kfree(pcm);
	return 0;
}

static int snd_pcm_dev_free(struct snd_device *device)
{
	struct snd_pcm *pcm = device->device_data;
	return snd_pcm_free(pcm);
}

int snd_pcm_attach_substream(struct snd_pcm *pcm, int stream,
			     struct file *file,
			     struct snd_pcm_substream **rsubstream)
{
	struct snd_pcm_str * pstr;
	struct snd_pcm_substream *substream;
	struct snd_pcm_runtime *runtime;
	struct snd_card *card;
	int prefer_subdevice;
	size_t size;

	if (snd_BUG_ON(!pcm || !rsubstream))
		return -ENXIO;
	if (snd_BUG_ON(stream != SNDRV_PCM_STREAM_PLAYBACK &&
		       stream != SNDRV_PCM_STREAM_CAPTURE))
		return -EINVAL;
	*rsubstream = NULL;
	pstr = &pcm->streams[stream];
	if (pstr->substream == NULL || pstr->substream_count == 0)
		return -ENODEV;

	card = pcm->card;
	prefer_subdevice = snd_ctl_get_preferred_subdevice(card, SND_CTL_SUBDEV_PCM);

	if (pcm->info_flags & SNDRV_PCM_INFO_HALF_DUPLEX) {
		int opposite = !stream;

		for (substream = pcm->streams[opposite].substream; substream;
		     substream = substream->next) {
			if (SUBSTREAM_BUSY(substream))
				return -EAGAIN;
		}
	}

	if (file->f_flags & O_APPEND) {
		if (prefer_subdevice < 0) {
			if (pstr->substream_count > 1)
				return -EINVAL; /* must be unique */
			substream = pstr->substream;
		} else {
			for (substream = pstr->substream; substream;
			     substream = substream->next)
				if (substream->number == prefer_subdevice)
					break;
		}
		if (! substream)
			return -ENODEV;
		if (! SUBSTREAM_BUSY(substream))
			return -EBADFD;
		substream->ref_count++;
		*rsubstream = substream;
		return 0;
	}

	for (substream = pstr->substream; substream; substream = substream->next) {
		if (!SUBSTREAM_BUSY(substream) &&
		    (prefer_subdevice == -1 ||
		     substream->number == prefer_subdevice))
			break;
	}
	if (substream == NULL)
		return -EAGAIN;

	runtime = kzalloc(sizeof(*runtime), GFP_KERNEL);
	if (runtime == NULL)
		return -ENOMEM;

	size = PAGE_ALIGN(sizeof(struct snd_pcm_mmap_status));
	runtime->status = snd_malloc_pages(size, GFP_KERNEL);
	if (runtime->status == NULL) {
		kfree(runtime);
		return -ENOMEM;
	}
	memset((void*)runtime->status, 0, size);

	size = PAGE_ALIGN(sizeof(struct snd_pcm_mmap_control));
	runtime->control = snd_malloc_pages(size, GFP_KERNEL);
	if (runtime->control == NULL) {
		snd_free_pages((void*)runtime->status,
			       PAGE_ALIGN(sizeof(struct snd_pcm_mmap_status)));
		kfree(runtime);
		return -ENOMEM;
	}
	memset((void*)runtime->control, 0, size);

	init_waitqueue_head(&runtime->sleep);
	init_waitqueue_head(&runtime->tsleep);

	runtime->status->state = SNDRV_PCM_STATE_OPEN;

	substream->runtime = runtime;
	substream->private_data = pcm->private_data;
	substream->ref_count = 1;
	substream->f_flags = file->f_flags;
	substream->pid = get_pid(task_pid(current));
	pstr->substream_opened++;
	*rsubstream = substream;
	return 0;
}

void snd_pcm_detach_substream(struct snd_pcm_substream *substream)
{
	struct snd_pcm_runtime *runtime;

	if (PCM_RUNTIME_CHECK(substream))
		return;
	runtime = substream->runtime;
	if (runtime->private_free != NULL)
		runtime->private_free(runtime);
	snd_free_pages((void*)runtime->status,
		       PAGE_ALIGN(sizeof(struct snd_pcm_mmap_status)));
	snd_free_pages((void*)runtime->control,
		       PAGE_ALIGN(sizeof(struct snd_pcm_mmap_control)));
	kfree(runtime->hw_constraints.rules);
	kfree(runtime);
	substream->runtime = NULL;
	put_pid(substream->pid);
	substream->pid = NULL;
	substream->pstr->substream_opened--;
}

static ssize_t show_pcm_class(struct device *dev,
			      struct device_attribute *attr, char *buf)
{
	struct snd_pcm_str *pstr = container_of(dev, struct snd_pcm_str, dev);
	struct snd_pcm *pcm = pstr->pcm;
	const char *str;
	static const char *strs[SNDRV_PCM_CLASS_LAST + 1] = {
		[SNDRV_PCM_CLASS_GENERIC] = "generic",
		[SNDRV_PCM_CLASS_MULTI] = "multi",
		[SNDRV_PCM_CLASS_MODEM] = "modem",
		[SNDRV_PCM_CLASS_DIGITIZER] = "digitizer",
	};

	if (pcm->dev_class > SNDRV_PCM_CLASS_LAST)
		str = "none";
	else
		str = strs[pcm->dev_class];
        return snprintf(buf, PAGE_SIZE, "%s\n", str);
}

static DEVICE_ATTR(pcm_class, S_IRUGO, show_pcm_class, NULL);
static struct attribute *pcm_dev_attrs[] = {
	&dev_attr_pcm_class.attr,
	NULL
};

static struct attribute_group pcm_dev_attr_group = {
	.attrs	= pcm_dev_attrs,
};

static const struct attribute_group *pcm_dev_attr_groups[] = {
	&pcm_dev_attr_group,
	NULL
};

static int snd_pcm_dev_register(struct snd_device *device)
{
	int cidx, err;
	struct snd_pcm_substream *substream;
	struct snd_pcm_notify *notify;
	struct snd_pcm *pcm;

	if (snd_BUG_ON(!device || !device->device_data))
		return -ENXIO;
	pcm = device->device_data;
	if (pcm->internal)
		return 0;

	mutex_lock(&register_mutex);
	err = snd_pcm_add(pcm);
	if (err)
		goto unlock;
	for (cidx = 0; cidx < 2; cidx++) {
		int devtype = -1;
		if (pcm->streams[cidx].substream == NULL)
			continue;
		switch (cidx) {
		case SNDRV_PCM_STREAM_PLAYBACK:
			devtype = SNDRV_DEVICE_TYPE_PCM_PLAYBACK;
			break;
		case SNDRV_PCM_STREAM_CAPTURE:
			devtype = SNDRV_DEVICE_TYPE_PCM_CAPTURE;
			break;
		}
		/* register pcm */
		err = snd_register_device(devtype, pcm->card, pcm->device,
					  &snd_pcm_f_ops[cidx], pcm,
					  &pcm->streams[cidx].dev);
		if (err < 0) {
			list_del_init(&pcm->list);
			goto unlock;
		}

		for (substream = pcm->streams[cidx].substream; substream; substream = substream->next)
			snd_pcm_timer_init(substream);
	}

	list_for_each_entry(notify, &snd_pcm_notify_list, list)
		notify->n_register(pcm);

 unlock:
	mutex_unlock(&register_mutex);
	return err;
}

static int snd_pcm_dev_disconnect(struct snd_device *device)
{
	struct snd_pcm *pcm = device->device_data;
	struct snd_pcm_notify *notify;
	struct snd_pcm_substream *substream;
	int cidx;

	mutex_lock(&register_mutex);
	mutex_lock(&pcm->open_mutex);
	wake_up(&pcm->open_wait);
	list_del_init(&pcm->list);
	for (cidx = 0; cidx < 2; cidx++) {
		for (substream = pcm->streams[cidx].substream; substream; substream = substream->next) {
			snd_pcm_stream_lock_irq(substream);
			if (substream->runtime) {
				substream->runtime->status->state = SNDRV_PCM_STATE_DISCONNECTED;
				wake_up(&substream->runtime->sleep);
				wake_up(&substream->runtime->tsleep);
			}
			snd_pcm_stream_unlock_irq(substream);
		}
	}
	if (!pcm->internal) {
		list_for_each_entry(notify, &snd_pcm_notify_list, list)
			notify->n_disconnect(pcm);
	}
	for (cidx = 0; cidx < 2; cidx++) {
		if (!pcm->internal)
			snd_unregister_device(&pcm->streams[cidx].dev);
<<<<<<< HEAD
		free_pcm_kctl(&pcm->streams[cidx]);
=======
		free_chmap(&pcm->streams[cidx]);
>>>>>>> 5ba5e295
	}
	mutex_unlock(&pcm->open_mutex);
	mutex_unlock(&register_mutex);
	return 0;
}

/**
 * snd_pcm_notify - Add/remove the notify list
 * @notify: PCM notify list
 * @nfree: 0 = register, 1 = unregister
 *
 * This adds the given notifier to the global list so that the callback is
 * called for each registered PCM devices.  This exists only for PCM OSS
 * emulation, so far.
 */
int snd_pcm_notify(struct snd_pcm_notify *notify, int nfree)
{
	struct snd_pcm *pcm;

	if (snd_BUG_ON(!notify ||
		       !notify->n_register ||
		       !notify->n_unregister ||
		       !notify->n_disconnect))
		return -EINVAL;
	mutex_lock(&register_mutex);
	if (nfree) {
		list_del(&notify->list);
		list_for_each_entry(pcm, &snd_pcm_devices, list)
			notify->n_unregister(pcm);
	} else {
		list_add_tail(&notify->list, &snd_pcm_notify_list);
		list_for_each_entry(pcm, &snd_pcm_devices, list)
			notify->n_register(pcm);
	}
	mutex_unlock(&register_mutex);
	return 0;
}
EXPORT_SYMBOL(snd_pcm_notify);

#ifdef CONFIG_SND_PROC_FS
/*
 *  Info interface
 */

static void snd_pcm_proc_read(struct snd_info_entry *entry,
			      struct snd_info_buffer *buffer)
{
	struct snd_pcm *pcm;

	mutex_lock(&register_mutex);
	list_for_each_entry(pcm, &snd_pcm_devices, list) {
		snd_iprintf(buffer, "%02i-%02i: %s : %s",
			    pcm->card->number, pcm->device, pcm->id, pcm->name);
		if (pcm->streams[SNDRV_PCM_STREAM_PLAYBACK].substream)
			snd_iprintf(buffer, " : playback %i",
				    pcm->streams[SNDRV_PCM_STREAM_PLAYBACK].substream_count);
		if (pcm->streams[SNDRV_PCM_STREAM_CAPTURE].substream)
			snd_iprintf(buffer, " : capture %i",
				    pcm->streams[SNDRV_PCM_STREAM_CAPTURE].substream_count);
		snd_iprintf(buffer, "\n");
	}
	mutex_unlock(&register_mutex);
}

static struct snd_info_entry *snd_pcm_proc_entry;

static void snd_pcm_proc_init(void)
{
	struct snd_info_entry *entry;

	if ((entry = snd_info_create_module_entry(THIS_MODULE, "pcm", NULL)) != NULL) {
		snd_info_set_text_ops(entry, NULL, snd_pcm_proc_read);
		if (snd_info_register(entry) < 0) {
			snd_info_free_entry(entry);
			entry = NULL;
		}
	}
	snd_pcm_proc_entry = entry;
}

static void snd_pcm_proc_done(void)
{
	snd_info_free_entry(snd_pcm_proc_entry);
}

#else /* !CONFIG_SND_PROC_FS */
#define snd_pcm_proc_init()
#define snd_pcm_proc_done()
#endif /* CONFIG_SND_PROC_FS */


/*
 *  ENTRY functions
 */

static int __init alsa_pcm_init(void)
{
	snd_ctl_register_ioctl(snd_pcm_control_ioctl);
	snd_ctl_register_ioctl_compat(snd_pcm_control_ioctl);
	snd_pcm_proc_init();
	return 0;
}

static void __exit alsa_pcm_exit(void)
{
	snd_ctl_unregister_ioctl(snd_pcm_control_ioctl);
	snd_ctl_unregister_ioctl_compat(snd_pcm_control_ioctl);
	snd_pcm_proc_done();
}

module_init(alsa_pcm_init)
module_exit(alsa_pcm_exit)<|MERGE_RESOLUTION|>--- conflicted
+++ resolved
@@ -849,17 +849,12 @@
 }
 EXPORT_SYMBOL(snd_pcm_new_internal);
 
-<<<<<<< HEAD
-static void free_pcm_kctl(struct snd_pcm_str *pstr)
-=======
 static void free_chmap(struct snd_pcm_str *pstr)
->>>>>>> 5ba5e295
 {
 	if (pstr->chmap_kctl) {
 		snd_ctl_remove(pstr->pcm->card, pstr->chmap_kctl);
 		pstr->chmap_kctl = NULL;
 	}
-<<<<<<< HEAD
 	if (pstr->vol_kctl) {
 		snd_ctl_remove(pstr->pcm->card, pstr->vol_kctl);
 		pstr->vol_kctl = NULL;
@@ -868,8 +863,6 @@
 		snd_ctl_remove(pstr->pcm->card, pstr->usr_kctl);
 		pstr->usr_kctl = NULL;
 	}
-=======
->>>>>>> 5ba5e295
 }
 
 static void snd_pcm_free_stream(struct snd_pcm_str * pstr)
@@ -894,11 +887,7 @@
 		kfree(setup);
 	}
 #endif
-<<<<<<< HEAD
-	free_pcm_kctl(pstr);
-=======
 	free_chmap(pstr);
->>>>>>> 5ba5e295
 	if (pstr->substream_count)
 		put_device(&pstr->dev);
 }
@@ -1163,11 +1152,7 @@
 	for (cidx = 0; cidx < 2; cidx++) {
 		if (!pcm->internal)
 			snd_unregister_device(&pcm->streams[cidx].dev);
-<<<<<<< HEAD
-		free_pcm_kctl(&pcm->streams[cidx]);
-=======
 		free_chmap(&pcm->streams[cidx]);
->>>>>>> 5ba5e295
 	}
 	mutex_unlock(&pcm->open_mutex);
 	mutex_unlock(&register_mutex);
