/*
 * Copyright (c) 2017, The Linux Foundation. All rights reserved.
 *
 * This program is free software; you can redistribute it and/or modify
 * it under the terms of the GNU General Public License version 2 and
 * only version 2 as published by the Free Software Foundation.
 *
 * This program is distributed in the hope that it will be useful,
 * but WITHOUT ANY WARRANTY; without even the implied warranty of
 * MERCHANTABILITY or FITNESS FOR A PARTICULAR PURPOSE.  See the
 * GNU General Public License for more details.
 */

#define pr_fmt(fmt) "clk: %s: " fmt, __func__

#include <linux/kernel.h>
#include <linux/bitops.h>
#include <linux/err.h>
#include <linux/platform_device.h>
#include <linux/module.h>
#include <linux/of.h>
#include <linux/of_device.h>
#include <linux/clk-provider.h>
#include <linux/regmap.h>
#include <linux/reset-controller.h>
#include <linux/clk.h>
#include <linux/clk/qcom.h>
#include <dt-bindings/clock/qcom,gpucc-sdm845.h>

#include "common.h"
#include "clk-regmap.h"
#include "clk-pll.h"
#include "clk-rcg.h"
#include "clk-branch.h"
#include "reset.h"
#include "clk-alpha-pll.h"
#include "vdd-level-sdm845.h"

#define CX_GMU_CBCR_SLEEP_MASK		0xF
#define CX_GMU_CBCR_SLEEP_SHIFT		4
#define CX_GMU_CBCR_WAKE_MASK		0xF
#define CX_GMU_CBCR_WAKE_SHIFT		8

#define F(f, s, h, m, n) { (f), (s), (2 * (h) - 1), (m), (n) }

static int vdd_gx_corner[] = {
	RPMH_REGULATOR_LEVEL_OFF,		/* VDD_GX_NONE */
	RPMH_REGULATOR_LEVEL_MIN_SVS,		/* VDD_GX_MIN */
	RPMH_REGULATOR_LEVEL_LOW_SVS,		/* VDD_GX_LOWER */
	RPMH_REGULATOR_LEVEL_SVS,		/* VDD_GX_LOW */
	RPMH_REGULATOR_LEVEL_SVS_L1,		/* VDD_GX_LOW_L1 */
	RPMH_REGULATOR_LEVEL_NOM,		/* VDD_GX_NOMINAL */
	RPMH_REGULATOR_LEVEL_NOM_L1,		/* VDD_GX_NOMINAL_L1 */
	RPMH_REGULATOR_LEVEL_TURBO,		/* VDD_GX_HIGH */
	RPMH_REGULATOR_LEVEL_TURBO_L1,		/* VDD_GX_HIGH_L1 */
	RPMH_REGULATOR_LEVEL_MAX,		/* VDD_GX_MAX */
};

static DEFINE_VDD_REGULATORS(vdd_cx, VDD_CX_NUM, 1, vdd_corner);
static DEFINE_VDD_REGULATORS(vdd_mx, VDD_CX_NUM, 1, vdd_corner);
static DEFINE_VDD_REGULATORS(vdd_gfx, VDD_GX_NUM, 1, vdd_gx_corner);

enum {
	P_BI_TCXO,
	P_CORE_BI_PLL_TEST_SE,
	P_GPLL0_OUT_MAIN,
	P_GPLL0_OUT_MAIN_DIV,
	P_GPU_CC_PLL0_OUT_EVEN,
	P_GPU_CC_PLL0_OUT_MAIN,
	P_GPU_CC_PLL0_OUT_ODD,
	P_GPU_CC_PLL1_OUT_EVEN,
	P_GPU_CC_PLL1_OUT_MAIN,
	P_GPU_CC_PLL1_OUT_ODD,
	P_CRC_DIV,
};

static const struct parent_map gpu_cc_parent_map_0[] = {
	{ P_BI_TCXO, 0 },
	{ P_GPU_CC_PLL0_OUT_MAIN, 1 },
	{ P_GPU_CC_PLL1_OUT_MAIN, 3 },
	{ P_GPLL0_OUT_MAIN, 5 },
	{ P_GPLL0_OUT_MAIN_DIV, 6 },
	{ P_CORE_BI_PLL_TEST_SE, 7 },
};

static const char * const gpu_cc_parent_names_0[] = {
	"bi_tcxo",
	"gpu_cc_pll0",
	"gpu_cc_pll1",
	"gcc_gpu_gpll0_clk_src",
	"gcc_gpu_gpll0_div_clk_src",
	"core_bi_pll_test_se",
};

static const struct parent_map gpu_cc_parent_map_1[] = {
	{ P_BI_TCXO, 0 },
	{ P_GPU_CC_PLL0_OUT_EVEN, 1 },
	{ P_GPU_CC_PLL0_OUT_ODD, 2 },
	{ P_GPU_CC_PLL1_OUT_EVEN, 3 },
	{ P_GPU_CC_PLL1_OUT_ODD, 4 },
	{ P_GPLL0_OUT_MAIN, 5 },
	{ P_CORE_BI_PLL_TEST_SE, 7 },
};

static const char * const gpu_cc_parent_names_1[] = {
	"bi_tcxo",
	"gpu_cc_pll0_out_even",
	"gpu_cc_pll0_out_odd",
	"gpu_cc_pll1_out_even",
	"gpu_cc_pll1_out_odd",
	"gcc_gpu_gpll0_clk_src",
	"core_bi_pll_test_se",
};

static const struct parent_map gpu_cc_parent_map_2[] = {
	{ P_BI_TCXO, 0 },
	{ P_CRC_DIV,  1 },
	{ P_GPU_CC_PLL0_OUT_ODD, 2 },
	{ P_GPU_CC_PLL1_OUT_EVEN, 3 },
	{ P_GPU_CC_PLL1_OUT_ODD, 4 },
	{ P_GPLL0_OUT_MAIN, 5 },
	{ P_CORE_BI_PLL_TEST_SE, 7 },
};

static const char * const gpu_cc_parent_names_2[] = {
	"bi_tcxo",
	"crc_div",
	"gpu_cc_pll0_out_odd",
	"gpu_cc_pll1_out_even",
	"gpu_cc_pll1_out_odd",
	"gcc_gpu_gpll0_clk_src",
	"core_bi_pll_test_se",
};

static struct pll_vco fabia_vco[] = {
	{ 249600000, 2000000000, 0 },
	{ 125000000, 1000000000, 1 },
};

static const struct pll_config gpu_cc_pll0_config = {
	.l = 0x1d,
	.frac = 0x2aaa,
};

static struct clk_alpha_pll gpu_cc_pll0 = {
	.offset = 0x0,
	.vco_table = fabia_vco,
	.num_vco = ARRAY_SIZE(fabia_vco),
	.type = FABIA_PLL,
	.clkr = {
		.hw.init = &(struct clk_init_data){
			.name = "gpu_cc_pll0",
			.parent_names = (const char *[]){ "bi_tcxo" },
			.num_parents = 1,
			.ops = &clk_fabia_pll_ops,
			VDD_MX_FMAX_MAP4(
				MIN, 615000000,
				LOW, 1066000000,
				LOW_L1, 1600000000,
				NOMINAL, 2000000000),
		},
	},
};

static const struct clk_div_table post_div_table_fabia_even[] = {
	{ 0x0, 1 },
	{ 0x1, 2 },
	{ 0x3, 4 },
	{ 0x7, 8 },
	{},
};

static struct clk_alpha_pll_postdiv gpu_cc_pll0_out_even = {
	.offset = 0x0,
	.post_div_shift = 8,
	.post_div_table = post_div_table_fabia_even,
	.num_post_div = ARRAY_SIZE(post_div_table_fabia_even),
	.width = 4,
	.clkr.hw.init = &(struct clk_init_data){
		.name = "gpu_cc_pll0_out_even",
		.parent_names = (const char *[]){ "gpu_cc_pll0" },
		.num_parents = 1,
		.flags = CLK_SET_RATE_PARENT,
		.ops = &clk_generic_pll_postdiv_ops,
	},
};

static const struct freq_tbl ftbl_gpu_cc_gmu_clk_src[] = {
	F(19200000, P_BI_TCXO, 1, 0, 0),
	F(200000000, P_GPLL0_OUT_MAIN_DIV, 1.5, 0, 0),
	F(400000000, P_GPLL0_OUT_MAIN, 1.5, 0, 0),
	{ }
};

static struct clk_rcg2 gpu_cc_gmu_clk_src = {
	.cmd_rcgr = 0x1120,
	.mnd_width = 0,
	.hid_width = 5,
	.enable_safe_config = true,
	.parent_map = gpu_cc_parent_map_0,
	.freq_tbl = ftbl_gpu_cc_gmu_clk_src,
	.clkr.hw.init = &(struct clk_init_data){
		.name = "gpu_cc_gmu_clk_src",
		.parent_names = gpu_cc_parent_names_0,
		.num_parents = 6,
		.flags = CLK_SET_RATE_PARENT,
		.ops = &clk_rcg2_ops,
		VDD_CX_FMAX_MAP2(
			MIN, 200000000,
			LOW, 400000000),
	},
};

static struct clk_fixed_factor crc_div = {
	.mult = 1,
	.div = 1,
	.hw.init = &(struct clk_init_data){
		.name = "crc_div",
		.parent_names = (const char *[]){ "gpu_cc_pll0_out_even" },
		.num_parents = 1,
		.flags = CLK_SET_RATE_PARENT,
		.ops = &clk_fixed_factor_ops,
	},
};

static const struct freq_tbl ftbl_gpu_cc_gx_gfx3d_clk_src[] = {
	F(147000000, P_CRC_DIV,  1, 0, 0),
	F(210000000, P_CRC_DIV,  1, 0, 0),
	F(280000000, P_CRC_DIV,  1, 0, 0),
	F(338000000, P_CRC_DIV,  1, 0, 0),
	F(425000000, P_CRC_DIV,  1, 0, 0),
	F(487000000, P_CRC_DIV,  1, 0, 0),
	F(548000000, P_CRC_DIV,  1, 0, 0),
	F(600000000, P_CRC_DIV,  1, 0, 0),
	{ }
};

static struct clk_rcg2 gpu_cc_gx_gfx3d_clk_src = {
	.cmd_rcgr = 0x101c,
	.mnd_width = 0,
	.hid_width = 5,
	.parent_map = gpu_cc_parent_map_2,
	.freq_tbl = ftbl_gpu_cc_gx_gfx3d_clk_src,
	.flags = FORCE_ENABLE_RCG,
	.clkr.hw.init = &(struct clk_init_data){
		.name = "gpu_cc_gx_gfx3d_clk_src",
		.parent_names = gpu_cc_parent_names_2,
		.num_parents = 7,
		.flags = CLK_SET_RATE_PARENT,
		.ops =  &clk_rcg2_ops,
		VDD_GX_FMAX_MAP8(
			MIN, 147000000,
			LOWER, 210000000,
			LOW, 280000000,
			LOW_L1, 338000000,
			NOMINAL, 425000000,
			NOMINAL_L1, 487000000,
			HIGH, 548000000,
			HIGH_L1, 600000000),
	},
};

static struct clk_branch gpu_cc_acd_ahb_clk = {
	.halt_reg = 0x1168,
	.halt_check = BRANCH_HALT,
	.clkr = {
		.enable_reg = 0x1168,
		.enable_mask = BIT(0),
		.hw.init = &(struct clk_init_data){
			.name = "gpu_cc_acd_ahb_clk",
			.ops = &clk_branch2_ops,
		},
	},
};

static struct clk_branch gpu_cc_acd_cxo_clk = {
	.halt_reg = 0x1164,
	.halt_check = BRANCH_HALT,
	.clkr = {
		.enable_reg = 0x1164,
		.enable_mask = BIT(0),
		.hw.init = &(struct clk_init_data){
			.name = "gpu_cc_acd_cxo_clk",
			.ops = &clk_branch2_ops,
		},
	},
};

static struct clk_branch gpu_cc_ahb_clk = {
	.halt_reg = 0x1078,
	.halt_check = BRANCH_HALT,
	.clkr = {
		.enable_reg = 0x1078,
		.enable_mask = BIT(0),
		.hw.init = &(struct clk_init_data){
			.name = "gpu_cc_ahb_clk",
			.ops = &clk_branch2_ops,
		},
	},
};

static struct clk_branch gpu_cc_crc_ahb_clk = {
	.halt_reg = 0x107c,
	.halt_check = BRANCH_HALT,
	.clkr = {
		.enable_reg = 0x107c,
		.enable_mask = BIT(0),
		.hw.init = &(struct clk_init_data){
			.name = "gpu_cc_crc_ahb_clk",
			.ops = &clk_branch2_ops,
		},
	},
};

static struct clk_branch gpu_cc_cx_apb_clk = {
	.halt_reg = 0x1088,
	.halt_check = BRANCH_HALT,
	.clkr = {
		.enable_reg = 0x1088,
		.enable_mask = BIT(0),
		.hw.init = &(struct clk_init_data){
			.name = "gpu_cc_cx_apb_clk",
			.ops = &clk_branch2_ops,
		},
	},
};

static struct clk_branch gpu_cc_cx_gfx3d_clk = {
	.halt_reg = 0x10a4,
	.halt_check = BRANCH_HALT,
	.clkr = {
		.enable_reg = 0x10a4,
		.enable_mask = BIT(0),
		.hw.init = &(struct clk_init_data){
			.name = "gpu_cc_cx_gfx3d_clk",
			.parent_names = (const char *[]){
				"gpu_cc_gx_gfx3d_clk_src",
			},
			.num_parents = 1,
			.flags = CLK_SET_RATE_PARENT,
			.ops = &clk_branch2_ops,
		},
	},
};

static struct clk_branch gpu_cc_cx_gfx3d_slv_clk = {
	.halt_reg = 0x10a8,
	.halt_check = BRANCH_HALT,
	.clkr = {
		.enable_reg = 0x10a8,
		.enable_mask = BIT(0),
		.hw.init = &(struct clk_init_data){
			.name = "gpu_cc_cx_gfx3d_slv_clk",
			.parent_names = (const char *[]){
				"gpu_cc_gx_gfx3d_clk_src",
			},
			.num_parents = 1,
			.flags = CLK_SET_RATE_PARENT,
			.ops = &clk_branch2_ops,
		},
	},
};

static struct clk_branch gpu_cc_cx_gmu_clk = {
	.halt_reg = 0x1098,
	.halt_check = BRANCH_HALT,
	.clkr = {
		.enable_reg = 0x1098,
		.enable_mask = BIT(0),
		.hw.init = &(struct clk_init_data){
			.name = "gpu_cc_cx_gmu_clk",
			.parent_names = (const char *[]){
				"gpu_cc_gmu_clk_src",
			},
			.num_parents = 1,
			.flags = CLK_SET_RATE_PARENT,
			.ops = &clk_branch2_ops,
		},
	},
};

static struct clk_branch gpu_cc_cx_snoc_dvm_clk = {
	.halt_reg = 0x108c,
	.halt_check = BRANCH_HALT,
	.clkr = {
		.enable_reg = 0x108c,
		.enable_mask = BIT(0),
		.hw.init = &(struct clk_init_data){
			.name = "gpu_cc_cx_snoc_dvm_clk",
			.ops = &clk_branch2_ops,
		},
	},
};

static struct clk_branch gpu_cc_cxo_aon_clk = {
	.halt_reg = 0x1004,
	.halt_check = BRANCH_HALT,
	.clkr = {
		.enable_reg = 0x1004,
		.enable_mask = BIT(0),
		.hw.init = &(struct clk_init_data){
			.name = "gpu_cc_cxo_aon_clk",
			.ops = &clk_branch2_ops,
		},
	},
};

static struct clk_branch gpu_cc_cxo_clk = {
	.halt_reg = 0x109c,
	.halt_check = BRANCH_HALT,
	.clkr = {
		.enable_reg = 0x109c,
		.enable_mask = BIT(0),
		.hw.init = &(struct clk_init_data){
			.name = "gpu_cc_cxo_clk",
			.ops = &clk_branch2_ops,
		},
	},
};

static struct clk_branch gpu_cc_gx_cxo_clk = {
	.halt_reg = 0x1060,
	.halt_check = BRANCH_HALT,
	.clkr = {
		.enable_reg = 0x1060,
		.enable_mask = BIT(0),
		.hw.init = &(struct clk_init_data){
			.name = "gpu_cc_gx_cxo_clk",
			.ops = &clk_branch2_ops,
		},
	},
};

static struct clk_branch gpu_cc_gx_gfx3d_clk = {
	.halt_reg = 0x1054,
	.halt_check = BRANCH_HALT,
	.clkr = {
		.enable_reg = 0x1054,
		.enable_mask = BIT(0),
		.hw.init = &(struct clk_init_data){
			.name = "gpu_cc_gx_gfx3d_clk",
			.parent_names = (const char *[]){
				"gpu_cc_gx_gfx3d_clk_src",
			},
			.num_parents = 1,
			.flags = CLK_SET_RATE_PARENT,
			.ops = &clk_branch2_ops,
		},
	},
};

static struct clk_branch gpu_cc_gx_gmu_clk = {
	.halt_reg = 0x1064,
	.halt_check = BRANCH_HALT,
	.clkr = {
		.enable_reg = 0x1064,
		.enable_mask = BIT(0),
		.hw.init = &(struct clk_init_data){
			.name = "gpu_cc_gx_gmu_clk",
			.parent_names = (const char *[]){
				"gpu_cc_gmu_clk_src",
			},
			.num_parents = 1,
			.flags = CLK_SET_RATE_PARENT,
			.ops = &clk_branch2_ops,
		},
	},
};

static struct clk_branch gpu_cc_gx_vsense_clk = {
	.halt_reg = 0x1058,
	.halt_check = BRANCH_HALT,
	.clkr = {
		.enable_reg = 0x1058,
		.enable_mask = BIT(0),
		.hw.init = &(struct clk_init_data){
			.name = "gpu_cc_gx_vsense_clk",
			.ops = &clk_branch2_ops,
		},
	},
};

static struct clk_branch gpu_cc_pll_test_clk = {
	.halt_reg = 0x110c,
	.halt_check = BRANCH_HALT,
	.clkr = {
		.enable_reg = 0x110c,
		.enable_mask = BIT(0),
		.hw.init = &(struct clk_init_data){
			.name = "gpu_cc_pll_test_clk",
			.ops = &clk_branch2_ops,
		},
	},
};

static struct clk_regmap *gpu_cc_sdm845_clocks[] = {
	[GPU_CC_ACD_AHB_CLK] = &gpu_cc_acd_ahb_clk.clkr,
	[GPU_CC_ACD_CXO_CLK] = &gpu_cc_acd_cxo_clk.clkr,
	[GPU_CC_AHB_CLK] = &gpu_cc_ahb_clk.clkr,
	[GPU_CC_CRC_AHB_CLK] = &gpu_cc_crc_ahb_clk.clkr,
	[GPU_CC_CX_APB_CLK] = &gpu_cc_cx_apb_clk.clkr,
	[GPU_CC_CX_GFX3D_CLK] = &gpu_cc_cx_gfx3d_clk.clkr,
	[GPU_CC_CX_GFX3D_SLV_CLK] = &gpu_cc_cx_gfx3d_slv_clk.clkr,
	[GPU_CC_CX_GMU_CLK] = &gpu_cc_cx_gmu_clk.clkr,
	[GPU_CC_CX_SNOC_DVM_CLK] = &gpu_cc_cx_snoc_dvm_clk.clkr,
	[GPU_CC_CXO_AON_CLK] = &gpu_cc_cxo_aon_clk.clkr,
	[GPU_CC_CXO_CLK] = &gpu_cc_cxo_clk.clkr,
	[GPU_CC_GMU_CLK_SRC] = &gpu_cc_gmu_clk_src.clkr,
	[GPU_CC_GX_CXO_CLK] = &gpu_cc_gx_cxo_clk.clkr,
	[GPU_CC_GX_GMU_CLK] = &gpu_cc_gx_gmu_clk.clkr,
	[GPU_CC_GX_VSENSE_CLK] = &gpu_cc_gx_vsense_clk.clkr,
	[GPU_CC_PLL_TEST_CLK] = &gpu_cc_pll_test_clk.clkr,
};

static struct clk_regmap *gpu_cc_gfx_sdm845_clocks[] = {
	[GPU_CC_PLL0] = &gpu_cc_pll0.clkr,
	[GPU_CC_PLL0_OUT_EVEN] = &gpu_cc_pll0_out_even.clkr,
	[GPU_CC_GX_GFX3D_CLK_SRC] = &gpu_cc_gx_gfx3d_clk_src.clkr,
	[GPU_CC_GX_GFX3D_CLK] = &gpu_cc_gx_gfx3d_clk.clkr,
};

static const struct qcom_reset_map gpu_cc_sdm845_resets[] = {
	[GPUCC_GPU_CC_ACD_BCR] = { 0x1160 },
	[GPUCC_GPU_CC_CX_BCR] = { 0x1068 },
	[GPUCC_GPU_CC_GFX3D_AON_BCR] = { 0x10a0 },
	[GPUCC_GPU_CC_GMU_BCR] = { 0x111c },
	[GPUCC_GPU_CC_GX_BCR] = { 0x1008 },
	[GPUCC_GPU_CC_SPDM_BCR] = { 0x1110 },
	[GPUCC_GPU_CC_XO_BCR] = { 0x1000 },
};

static const struct regmap_config gpu_cc_sdm845_regmap_config = {
	.reg_bits	= 32,
	.reg_stride	= 4,
	.val_bits	= 32,
	.max_register	= 0x8008,
	.fast_io	= true,
};

static const struct qcom_cc_desc gpu_cc_sdm845_desc = {
	.config = &gpu_cc_sdm845_regmap_config,
	.clks = gpu_cc_sdm845_clocks,
	.num_clks = ARRAY_SIZE(gpu_cc_sdm845_clocks),
	.resets = gpu_cc_sdm845_resets,
	.num_resets = ARRAY_SIZE(gpu_cc_sdm845_resets),
};

static const struct qcom_cc_desc gpu_cc_gfx_sdm845_desc = {
	.config = &gpu_cc_sdm845_regmap_config,
	.clks = gpu_cc_gfx_sdm845_clocks,
	.num_clks = ARRAY_SIZE(gpu_cc_gfx_sdm845_clocks),
};

static const struct of_device_id gpu_cc_sdm845_match_table[] = {
	{ .compatible = "qcom,gpucc-sdm845" },
	{ }
};
MODULE_DEVICE_TABLE(of, gpu_cc_sdm845_match_table);

static const struct of_device_id gpu_cc_gfx_sdm845_match_table[] = {
	{ .compatible = "qcom,gfxcc-sdm845" },
	{},
};
MODULE_DEVICE_TABLE(of, gpu_cc_gfx_sdm845_match_table);

static int gpu_cc_gfx_sdm845_probe(struct platform_device *pdev)
{
	struct regmap *regmap;
	struct resource *res;
	void __iomem *base;
	int ret = 0;

	res = platform_get_resource(pdev, IORESOURCE_MEM, 0);
	if (res == NULL) {
		dev_err(&pdev->dev, "Failed to get resources for clock_gfxcc\n");
		return -EINVAL;
	}

	base = devm_ioremap(&pdev->dev, res->start, resource_size(res));
	if (IS_ERR(base)) {
		dev_err(&pdev->dev, "Failed to ioremap the GFX CC base\n");
		return PTR_ERR(base);
	}

	/* Register clock fixed factor for CRC divide. */
	ret = devm_clk_hw_register(&pdev->dev, &crc_div.hw);
	if (ret) {
		dev_err(&pdev->dev, "Failed to register hardware clock\n");
		return ret;
	}

	regmap = devm_regmap_init_mmio(&pdev->dev, base,
				gpu_cc_gfx_sdm845_desc.config);
	if (IS_ERR(regmap)) {
		dev_err(&pdev->dev, "Failed to init regmap\n");
		return PTR_ERR(regmap);
	}

	/* Get MX voltage regulator for GPU PLL graphic clock. */
	vdd_mx.regulator[0] = devm_regulator_get(&pdev->dev, "vdd_mx");
	if (IS_ERR(vdd_mx.regulator[0])) {
		if (!(PTR_ERR(vdd_mx.regulator[0]) == -EPROBE_DEFER))
			dev_err(&pdev->dev,
				"Unable to get vdd_mx regulator\n");
		return PTR_ERR(vdd_mx.regulator[0]);
	}

	/* GFX voltage regulators for GFX3D  graphic clock. */
	vdd_gfx.regulator[0] = devm_regulator_get(&pdev->dev, "vdd_gfx");
	if (IS_ERR(vdd_gfx.regulator[0])) {
		if (PTR_ERR(vdd_gfx.regulator[0]) != -EPROBE_DEFER)
			dev_err(&pdev->dev, "Unable to get vdd_gfx regulator\n");
		return PTR_ERR(vdd_gfx.regulator[0]);
	}

	/* Avoid turning on the rail during clock registration */
	vdd_gfx.skip_handoff = true;

	clk_fabia_pll_configure(&gpu_cc_pll0, regmap, &gpu_cc_pll0_config);

	ret = qcom_cc_really_probe(pdev, &gpu_cc_gfx_sdm845_desc, regmap);
	if (ret) {
		dev_err(&pdev->dev, "Failed to register GFX CC clocks\n");
		return ret;
	}

	dev_info(&pdev->dev, "Registered GFX CC clocks\n");

	return ret;
}

static struct platform_driver gpu_cc_gfx_sdm845_driver = {
	.probe = gpu_cc_gfx_sdm845_probe,
	.driver = {
		.name = "gfxcc-sdm845",
		.of_match_table = gpu_cc_gfx_sdm845_match_table,
	},
};

static int __init gpu_cc_gfx_sdm845_init(void)
{
	return platform_driver_register(&gpu_cc_gfx_sdm845_driver);
}
subsys_initcall(gpu_cc_gfx_sdm845_init);

static void __exit gpu_cc_gfx_sdm845_exit(void)
{
	platform_driver_unregister(&gpu_cc_gfx_sdm845_driver);
}
module_exit(gpu_cc_gfx_sdm845_exit);

static int gpu_cc_sdm845_probe(struct platform_device *pdev)
{
	struct regmap *regmap;
	int ret = 0;
	unsigned int value, mask;

	regmap = qcom_cc_map(pdev, &gpu_cc_sdm845_desc);
	if (IS_ERR(regmap))
		return PTR_ERR(regmap);

	/* Get CX voltage regulator for CX and GMU clocks. */
	vdd_cx.regulator[0] = devm_regulator_get(&pdev->dev, "vdd_cx");
	if (IS_ERR(vdd_cx.regulator[0])) {
		if (!(PTR_ERR(vdd_cx.regulator[0]) == -EPROBE_DEFER))
			dev_err(&pdev->dev,
				"Unable to get vdd_cx regulator\n");
		return PTR_ERR(vdd_cx.regulator[0]);
	}

	ret = qcom_cc_really_probe(pdev, &gpu_cc_sdm845_desc, regmap);
	if (ret) {
		dev_err(&pdev->dev, "Failed to register GPU CC clocks\n");
		return ret;
	}

<<<<<<< HEAD
=======
	mask = CX_GMU_CBCR_WAKE_MASK << CX_GMU_CBCR_WAKE_SHIFT;
	mask |= CX_GMU_CBCR_SLEEP_MASK << CX_GMU_CBCR_SLEEP_SHIFT;
	value = 0xF << CX_GMU_CBCR_WAKE_SHIFT | 0xF << CX_GMU_CBCR_SLEEP_SHIFT;
	regmap_update_bits(regmap, gpu_cc_cx_gmu_clk.clkr.enable_reg,
								mask, value);

>>>>>>> cae84319
	dev_info(&pdev->dev, "Registered GPU CC clocks\n");

	return ret;
}

static struct platform_driver gpu_cc_sdm845_driver = {
	.probe = gpu_cc_sdm845_probe,
	.driver = {
		.name = "gpu_cc-sdm845",
		.of_match_table = gpu_cc_sdm845_match_table,
	},
};

static int __init gpu_cc_sdm845_init(void)
{
	return platform_driver_register(&gpu_cc_sdm845_driver);
}
subsys_initcall(gpu_cc_sdm845_init);

static void __exit gpu_cc_sdm845_exit(void)
{
	platform_driver_unregister(&gpu_cc_sdm845_driver);
}
module_exit(gpu_cc_sdm845_exit);

MODULE_DESCRIPTION("QTI GPU_CC SDM845 Driver");
MODULE_LICENSE("GPL v2");
MODULE_ALIAS("platform:gpu_cc-sdm845");<|MERGE_RESOLUTION|>--- conflicted
+++ resolved
@@ -674,15 +674,12 @@
 		return ret;
 	}
 
-<<<<<<< HEAD
-=======
 	mask = CX_GMU_CBCR_WAKE_MASK << CX_GMU_CBCR_WAKE_SHIFT;
 	mask |= CX_GMU_CBCR_SLEEP_MASK << CX_GMU_CBCR_SLEEP_SHIFT;
 	value = 0xF << CX_GMU_CBCR_WAKE_SHIFT | 0xF << CX_GMU_CBCR_SLEEP_SHIFT;
 	regmap_update_bits(regmap, gpu_cc_cx_gmu_clk.clkr.enable_reg,
 								mask, value);
 
->>>>>>> cae84319
 	dev_info(&pdev->dev, "Registered GPU CC clocks\n");
 
 	return ret;
