--- conflicted
+++ resolved
@@ -114,12 +114,7 @@
 #endif				/* BCMSDIOH_STD */
 #ifdef BCMSDIOH_SPI
 	/* This is the PciSpiHost. */
-<<<<<<< HEAD
-	if (device == SPIH_FPGA_ID && vendor == VENDOR_BROADCOM) {
-		WL_NONE("Found PCI SPI Host Controller\n");
-=======
 	if (device == SPIH_FPGA_ID && vendor == PCI_VENDOR_ID_BROADCOM) {
->>>>>>> d762f438
 		return true;
 	}
 #endif				/* BCMSDIOH_SPI */
