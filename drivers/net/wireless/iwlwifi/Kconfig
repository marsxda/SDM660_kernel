config IWLWIFI
	tristate "Intel Wireless WiFi Next Gen AGN - Wireless-N/Advanced-N/Ultimate-N (iwlwifi) "
	depends on PCI && MAC80211 && HAS_IOMEM
	select FW_LOADER
	---help---
	  Select to build the driver supporting the:

	  Intel Wireless WiFi Link Next-Gen AGN

	  This option enables support for use with the following hardware:
		Intel Wireless WiFi Link 6250AGN Adapter
		Intel 6000 Series Wi-Fi Adapters (6200AGN and 6300AGN)
		Intel WiFi Link 1000BGN
		Intel Wireless WiFi 5150AGN
		Intel Wireless WiFi 5100AGN, 5300AGN, and 5350AGN
		Intel 6005 Series Wi-Fi Adapters
		Intel 6030 Series Wi-Fi Adapters
		Intel Wireless WiFi Link 6150BGN 2 Adapter
		Intel 100 Series Wi-Fi Adapters (100BGN and 130BGN)
		Intel 2000 Series Wi-Fi Adapters
		Intel 7260 Wi-Fi Adapter
		Intel 3160 Wi-Fi Adapter
		Intel 7265 Wi-Fi Adapter
<<<<<<< HEAD
=======
		Intel 3165 Wi-Fi Adapter
>>>>>>> 34a33a09
		Intel 8260 Wi-Fi Adapter


	  This driver uses the kernel's mac80211 subsystem.

	  In order to use this driver, you will need a firmware
	  image for it. You can obtain the microcode from:

	          <http://wireless.kernel.org/en/users/Drivers/iwlwifi>.

	  The firmware is typically installed in /lib/firmware. You can
	  look in the hotplug script /etc/hotplug/firmware.agent to
	  determine which directory FIRMWARE_DIR is set to when the script
	  runs.

	  If you want to compile the driver as a module ( = code which can be
	  inserted in and removed from the running kernel whenever you want),
	  say M here and read <file:Documentation/kbuild/modules.txt>.  The
	  module will be called iwlwifi.

if IWLWIFI

config IWLWIFI_LEDS
	bool
	depends on LEDS_CLASS=y || LEDS_CLASS=IWLWIFI
	select LEDS_TRIGGERS
	select MAC80211_LEDS
	default y

config IWLDVM
	tristate "Intel Wireless WiFi DVM Firmware support"
	default IWLWIFI
	help
	  This is the driver that supports the DVM firmware. The list
	  of the devices that use this firmware is available here:
	  https://wireless.wiki.kernel.org/en/users/drivers/iwlwifi#firmware

config IWLMVM
	tristate "Intel Wireless WiFi MVM Firmware support"
	select WANT_DEV_COREDUMP
	help
	  This is the driver that supports the MVM firmware. The list
	  of the devices that use this firmware is available here:
	  https://wireless.wiki.kernel.org/en/users/drivers/iwlwifi#firmware

# don't call it _MODULE -- will confuse Kconfig/fixdep/...
config IWLWIFI_OPMODE_MODULAR
	bool
	default y if IWLDVM=m
	default y if IWLMVM=m

comment "WARNING: iwlwifi is useless without IWLDVM or IWLMVM"
	depends on IWLDVM=n && IWLMVM=n

config IWLWIFI_BCAST_FILTERING
	bool "Enable broadcast filtering"
	depends on IWLMVM
	help
	  Say Y here to enable default bcast filtering configuration.

	  Enabling broadcast filtering will drop any incoming wireless
	  broadcast frames, except some very specific predefined
	  patterns (e.g. incoming arp requests).

	  If unsure, don't enable this option, as some programs might
	  expect incoming broadcasts for their normal operations.

config IWLWIFI_UAPSD
	bool "enable U-APSD by default"
	depends on IWLMVM
	help
	  Say Y here to enable U-APSD by default. This may cause
	  interoperability problems with some APs, manifesting in lower than
	  expected throughput due to those APs not enabling aggregation

	  If unsure, say N.

menu "Debugging Options"

config IWLWIFI_DEBUG
	bool "Enable full debugging output in the iwlwifi driver"
	---help---
	  This option will enable debug tracing output for the iwlwifi drivers

	  This will result in the kernel module being ~100k larger.  You can
	  control which debug output is sent to the kernel log by setting the
	  value in

		/sys/module/iwlwifi/parameters/debug

	  This entry will only exist if this option is enabled.

	  To set a value, simply echo an 8-byte hex value to the same file:

		  % echo 0x43fff > /sys/module/iwlwifi/parameters/debug

	  You can find the list of debug mask values in:
		  drivers/net/wireless/iwlwifi/iwl-debug.h

	  If this is your first time using this driver, you should say Y here
	  as the debug information can assist others in helping you resolve
	  any problems you may encounter.

config IWLWIFI_DEBUGFS
        bool "iwlwifi debugfs support"
        depends on MAC80211_DEBUGFS
        ---help---
	  Enable creation of debugfs files for the iwlwifi drivers. This
	  is a low-impact option that allows getting insight into the
	  driver's state at runtime.

config IWLWIFI_DEBUG_EXPERIMENTAL_UCODE
        bool "Experimental uCode support"
        depends on IWLWIFI_DEBUG
        ---help---
	  Enable use of experimental ucode for testing and debugging.

config IWLWIFI_DEVICE_TRACING
	bool "iwlwifi device access tracing"
	depends on EVENT_TRACING
	help
	  Say Y here to trace all commands, including TX frames and IO
	  accesses, sent to the device. If you say yes, iwlwifi will
	  register with the ftrace framework for event tracing and dump
	  all this information to the ringbuffer, you may need to
	  increase the ringbuffer size. See the ftrace documentation
	  for more information.

	  When tracing is not enabled, this option still has some
	  (though rather small) overhead.

	  If unsure, say Y so we can help you better when problems
	  occur.
endmenu

endif<|MERGE_RESOLUTION|>--- conflicted
+++ resolved
@@ -21,10 +21,7 @@
 		Intel 7260 Wi-Fi Adapter
 		Intel 3160 Wi-Fi Adapter
 		Intel 7265 Wi-Fi Adapter
-<<<<<<< HEAD
-=======
 		Intel 3165 Wi-Fi Adapter
->>>>>>> 34a33a09
 		Intel 8260 Wi-Fi Adapter
 
 
