/*
 * Block driver for media (i.e., flash cards)
 *
 * Copyright 2002 Hewlett-Packard Company
 * Copyright 2005-2008 Pierre Ossman
 *
 * Use consistent with the GNU GPL is permitted,
 * provided that this copyright notice is
 * preserved in its entirety in all copies and derived works.
 *
 * HEWLETT-PACKARD COMPANY MAKES NO WARRANTIES, EXPRESSED OR IMPLIED,
 * AS TO THE USEFULNESS OR CORRECTNESS OF THIS CODE OR ITS
 * FITNESS FOR ANY PARTICULAR PURPOSE.
 *
 * Many thanks to Alessandro Rubini and Jonathan Corbet!
 *
 * Author:  Andrew Christian
 *          28 May 2002
 */
#include <linux/moduleparam.h>
#include <linux/module.h>
#include <linux/init.h>

#include <linux/kernel.h>
#include <linux/fs.h>
#include <linux/slab.h>
#include <linux/errno.h>
#include <linux/hdreg.h>
#include <linux/kdev_t.h>
#include <linux/blkdev.h>
#include <linux/mutex.h>
#include <linux/scatterlist.h>
#include <linux/bitops.h>
#include <linux/string_helpers.h>
#include <linux/delay.h>
#include <linux/capability.h>
#include <linux/compat.h>
#include <linux/pm_runtime.h>
#include <linux/ioprio.h>

#include <trace/events/mmc.h>

#include <trace/events/mmc.h>

#include <linux/mmc/ioctl.h>
#include <linux/mmc/card.h>
#include <linux/mmc/core.h>
#include <linux/mmc/host.h>
#include <linux/mmc/mmc.h>
#include <linux/mmc/sd.h>

#include <asm/uaccess.h>

#include "queue.h"

MODULE_ALIAS("mmc:block");
#ifdef MODULE_PARAM_PREFIX
#undef MODULE_PARAM_PREFIX
#endif
#define MODULE_PARAM_PREFIX "mmcblk."

#define INAND_CMD38_ARG_EXT_CSD  113
#define INAND_CMD38_ARG_ERASE    0x00
#define INAND_CMD38_ARG_TRIM     0x01
#define INAND_CMD38_ARG_SECERASE 0x80
#define INAND_CMD38_ARG_SECTRIM1 0x81
#define INAND_CMD38_ARG_SECTRIM2 0x88
#define MMC_BLK_TIMEOUT_MS  (30 * 1000)        /* 30 sec timeout */
#define MMC_SANITIZE_REQ_TIMEOUT 240000
#define MMC_EXTRACT_INDEX_FROM_ARG(x) ((x & 0x00FF0000) >> 16)
#define MMC_CMDQ_STOP_TIMEOUT_MS 100

#define mmc_req_rel_wr(req)	((req->cmd_flags & REQ_FUA) && \
				  (rq_data_dir(req) == WRITE))
#define PACKED_CMD_VER	0x01
#define PACKED_CMD_WR	0x02
#define PACKED_TRIGGER_MAX_ELEMENTS	5000

#define MMC_BLK_MAX_RETRIES 5 /* max # of retries before aborting a command */
#define MMC_BLK_UPDATE_STOP_REASON(stats, reason)			\
	do {								\
		if (stats->enabled)					\
			stats->pack_stop_reason[reason]++;		\
	} while (0)

#define MAX_RETRIES 5
#define PCKD_TRGR_INIT_MEAN_POTEN	17
#define PCKD_TRGR_POTEN_LOWER_BOUND	5
#define PCKD_TRGR_URGENT_PENALTY	2
#define PCKD_TRGR_LOWER_BOUND		5
#define PCKD_TRGR_PRECISION_MULTIPLIER	100

static struct mmc_cmdq_req *mmc_cmdq_prep_dcmd(
		struct mmc_queue_req *mqrq, struct mmc_queue *mq);
static DEFINE_MUTEX(block_mutex);

/*
 * The defaults come from config options but can be overriden by module
 * or bootarg options.
 */
static int perdev_minors = CONFIG_MMC_BLOCK_MINORS;

/*
 * We've only got one major, so number of mmcblk devices is
 * limited to (1 << 20) / number of minors per device.  It is also
 * currently limited by the size of the static bitmaps below.
 */
static int max_devices;

#define MAX_DEVICES 256

/* TODO: Replace these with struct ida */
static DECLARE_BITMAP(dev_use, MAX_DEVICES);
static DECLARE_BITMAP(name_use, MAX_DEVICES);

/*
 * There is one mmc_blk_data per slot.
 */
struct mmc_blk_data {
	spinlock_t	lock;
	struct gendisk	*disk;
	struct mmc_queue queue;
	struct list_head part;

	unsigned int	flags;
#define MMC_BLK_CMD23	(1 << 0)	/* Can do SET_BLOCK_COUNT for multiblock */
#define MMC_BLK_REL_WR	(1 << 1)	/* MMC Reliable write support */
#define MMC_BLK_PACKED_CMD	(1 << 2)	/* MMC packed command support */
#define MMC_BLK_CMD_QUEUE	(1 << 3) /* MMC command queue support */

	unsigned int	usage;
	unsigned int	read_only;
	unsigned int	part_type;
	unsigned int	name_idx;
	unsigned int	reset_done;
#define MMC_BLK_READ		BIT(0)
#define MMC_BLK_WRITE		BIT(1)
#define MMC_BLK_DISCARD		BIT(2)
#define MMC_BLK_SECDISCARD	BIT(3)
#define MMC_BLK_FLUSH		BIT(4)

	/*
	 * Only set in main mmc_blk_data associated
	 * with mmc_card with dev_set_drvdata, and keeps
	 * track of the current selected device partition.
	 */
	unsigned int	part_curr;
	struct device_attribute force_ro;
	struct device_attribute power_ro_lock;
	struct device_attribute num_wr_reqs_to_start_packing;
	struct device_attribute no_pack_for_random;
	int	area_type;
};

static DEFINE_MUTEX(open_lock);

enum {
	MMC_PACKED_NR_IDX = -1,
	MMC_PACKED_NR_ZERO,
	MMC_PACKED_NR_SINGLE,
};

module_param(perdev_minors, int, 0444);
MODULE_PARM_DESC(perdev_minors, "Minors numbers to allocate per device");

static inline int mmc_blk_part_switch(struct mmc_card *card,
				      struct mmc_blk_data *md);
static int get_card_status(struct mmc_card *card, u32 *status, int retries);
static int mmc_blk_cmdq_switch(struct mmc_card *card,
			       struct mmc_blk_data *md, bool enable);

static inline void mmc_blk_clear_packed(struct mmc_queue_req *mqrq)
{
	struct mmc_packed *packed = mqrq->packed;

	BUG_ON(!packed);

	mqrq->cmd_type = MMC_PACKED_NONE;
	packed->nr_entries = MMC_PACKED_NR_ZERO;
	packed->idx_failure = MMC_PACKED_NR_IDX;
	packed->retries = 0;
	packed->blocks = 0;
}

static struct mmc_blk_data *mmc_blk_get(struct gendisk *disk)
{
	struct mmc_blk_data *md;

	mutex_lock(&open_lock);
	md = disk->private_data;
	if (md && md->usage == 0)
		md = NULL;
	if (md)
		md->usage++;
	mutex_unlock(&open_lock);

	return md;
}

static inline int mmc_get_devidx(struct gendisk *disk)
{
	int devidx = disk->first_minor / perdev_minors;
	return devidx;
}

static void mmc_blk_put(struct mmc_blk_data *md)
{
	mutex_lock(&open_lock);
	md->usage--;
	if (md->usage == 0) {
		int devidx = mmc_get_devidx(md->disk);
		blk_cleanup_queue(md->queue.queue);

		__clear_bit(devidx, dev_use);

		put_disk(md->disk);
		kfree(md);
	}
	mutex_unlock(&open_lock);
}

static ssize_t power_ro_lock_show(struct device *dev,
		struct device_attribute *attr, char *buf)
{
	int ret;
	struct mmc_blk_data *md = mmc_blk_get(dev_to_disk(dev));
	struct mmc_card *card;
	int locked = 0;

	if (!md)
		return -EINVAL;

	card = md->queue.card;
	if (card->ext_csd.boot_ro_lock & EXT_CSD_BOOT_WP_B_PERM_WP_EN)
		locked = 2;
	else if (card->ext_csd.boot_ro_lock & EXT_CSD_BOOT_WP_B_PWR_WP_EN)
		locked = 1;

	ret = snprintf(buf, PAGE_SIZE, "%d\n", locked);

	mmc_blk_put(md);

	return ret;
}

static ssize_t power_ro_lock_store(struct device *dev,
		struct device_attribute *attr, const char *buf, size_t count)
{
	int ret;
	struct mmc_blk_data *md, *part_md;
	struct mmc_card *card;
	unsigned long set;

	if (kstrtoul(buf, 0, &set))
		return -EINVAL;

	if (set != 1)
		return count;

	md = mmc_blk_get(dev_to_disk(dev));
	if (!md)
		return -EINVAL;
	card = md->queue.card;

	mmc_get_card(card);

	ret = mmc_switch(card, EXT_CSD_CMD_SET_NORMAL, EXT_CSD_BOOT_WP,
				card->ext_csd.boot_ro_lock |
				EXT_CSD_BOOT_WP_B_PWR_WP_EN,
				card->ext_csd.part_time);
	if (ret)
		pr_err("%s: Locking boot partition ro until next power on failed: %d\n", md->disk->disk_name, ret);
	else
		card->ext_csd.boot_ro_lock |= EXT_CSD_BOOT_WP_B_PWR_WP_EN;

	mmc_put_card(card);

	if (!ret) {
		pr_info("%s: Locking boot partition ro until next power on\n",
			md->disk->disk_name);
		set_disk_ro(md->disk, 1);

		list_for_each_entry(part_md, &md->part, part)
			if (part_md->area_type == MMC_BLK_DATA_AREA_BOOT) {
				pr_info("%s: Locking boot partition ro until next power on\n", part_md->disk->disk_name);
				set_disk_ro(part_md->disk, 1);
			}
	}

	mmc_blk_put(md);
	return count;
}

static ssize_t force_ro_show(struct device *dev, struct device_attribute *attr,
			     char *buf)
{
	int ret;
	struct mmc_blk_data *md = mmc_blk_get(dev_to_disk(dev));

	if (!md)
		return -EINVAL;

	ret = snprintf(buf, PAGE_SIZE, "%d\n",
		       get_disk_ro(dev_to_disk(dev)) ^
		       md->read_only);
	mmc_blk_put(md);
	return ret;
}

static ssize_t force_ro_store(struct device *dev, struct device_attribute *attr,
			      const char *buf, size_t count)
{
	int ret;
	char *end;
	struct mmc_blk_data *md = mmc_blk_get(dev_to_disk(dev));
	unsigned long set = simple_strtoul(buf, &end, 0);

	if (!md)
		return -EINVAL;

	if (end == buf) {
		ret = -EINVAL;
		goto out;
	}

	set_disk_ro(dev_to_disk(dev), set || md->read_only);
	ret = count;
out:
	mmc_blk_put(md);
	return ret;
}

#ifdef CONFIG_MMC_SIMULATE_MAX_SPEED

static int max_read_speed, max_write_speed, cache_size = 4;

module_param(max_read_speed, int, S_IRUSR | S_IRGRP);
MODULE_PARM_DESC(max_read_speed, "maximum KB/s read speed 0=off");
module_param(max_write_speed, int, S_IRUSR | S_IRGRP);
MODULE_PARM_DESC(max_write_speed, "maximum KB/s write speed 0=off");
module_param(cache_size, int, S_IRUSR | S_IRGRP);
MODULE_PARM_DESC(cache_size, "MB high speed memory or SLC cache");

/*
 * helper macros and expectations:
 *  size    - unsigned long number of bytes
 *  jiffies - unsigned long HZ timestamp difference
 *  speed   - unsigned KB/s transfer rate
 */
#define size_and_speed_to_jiffies(size, speed) \
		((size) * HZ / (speed) / 1024UL)
#define jiffies_and_speed_to_size(jiffies, speed) \
		(((speed) * (jiffies) * 1024UL) / HZ)
#define jiffies_and_size_to_speed(jiffies, size) \
		((size) * HZ / (jiffies) / 1024UL)

/* Limits to report warning */
/* jiffies_and_size_to_speed(10*HZ, queue_max_hw_sectors(q) * 512UL) ~ 25 */
#define MIN_SPEED(q) 250 /* 10 times faster than a floppy disk */
#define MAX_SPEED(q) jiffies_and_size_to_speed(1, queue_max_sectors(q) * 512UL)

#define speed_valid(speed) ((speed) > 0)

static const char off[] = "off\n";

static int max_speed_show(int speed, char *buf)
{
	if (speed)
		return scnprintf(buf, PAGE_SIZE, "%uKB/s\n", speed);
	else
		return scnprintf(buf, PAGE_SIZE, off);
}

static int max_speed_store(const char *buf, struct request_queue *q)
{
	unsigned int limit, set = 0;

	if (!strncasecmp(off, buf, sizeof(off) - 2))
		return set;
	if (kstrtouint(buf, 0, &set) || (set > INT_MAX))
		return -EINVAL;
	if (set == 0)
		return set;
	limit = MAX_SPEED(q);
	if (set > limit)
		pr_warn("max speed %u ineffective above %u\n", set, limit);
	limit = MIN_SPEED(q);
	if (set < limit)
		pr_warn("max speed %u painful below %u\n", set, limit);
	return set;
}

static ssize_t max_write_speed_show(struct device *dev,
				 struct device_attribute *attr, char *buf)
{
	struct mmc_blk_data *md = mmc_blk_get(dev_to_disk(dev));
	int ret = max_speed_show(atomic_read(&md->queue.max_write_speed), buf);

	mmc_blk_put(md);
	return ret;
}

static ssize_t max_write_speed_store(struct device *dev,
				  struct device_attribute *attr,
				  const char *buf, size_t count)
{
	struct mmc_blk_data *md = mmc_blk_get(dev_to_disk(dev));
	int set = max_speed_store(buf, md->queue.queue);

	if (set < 0) {
		mmc_blk_put(md);
		return set;
	}

	atomic_set(&md->queue.max_write_speed, set);
	mmc_blk_put(md);
	return count;
}

static const DEVICE_ATTR(max_write_speed, S_IRUGO | S_IWUSR,
	max_write_speed_show, max_write_speed_store);

static ssize_t max_read_speed_show(struct device *dev,
				 struct device_attribute *attr, char *buf)
{
	struct mmc_blk_data *md = mmc_blk_get(dev_to_disk(dev));
	int ret = max_speed_show(atomic_read(&md->queue.max_read_speed), buf);

	mmc_blk_put(md);
	return ret;
}

static ssize_t max_read_speed_store(struct device *dev,
				  struct device_attribute *attr,
				  const char *buf, size_t count)
{
	struct mmc_blk_data *md = mmc_blk_get(dev_to_disk(dev));
	int set = max_speed_store(buf, md->queue.queue);

	if (set < 0) {
		mmc_blk_put(md);
		return set;
	}

	atomic_set(&md->queue.max_read_speed, set);
	mmc_blk_put(md);
	return count;
}

static const DEVICE_ATTR(max_read_speed, S_IRUGO | S_IWUSR,
	max_read_speed_show, max_read_speed_store);

static ssize_t cache_size_show(struct device *dev,
			       struct device_attribute *attr, char *buf)
{
	struct mmc_blk_data *md = mmc_blk_get(dev_to_disk(dev));
	struct mmc_queue *mq = &md->queue;
	int cache_size = atomic_read(&mq->cache_size);
	int ret;

	if (!cache_size)
		ret = scnprintf(buf, PAGE_SIZE, off);
	else {
		int speed = atomic_read(&mq->max_write_speed);

		if (!speed_valid(speed))
			ret = scnprintf(buf, PAGE_SIZE, "%uMB\n", cache_size);
		else { /* We accept race between cache_jiffies and cache_used */
			unsigned long size = jiffies_and_speed_to_size(
				jiffies - mq->cache_jiffies, speed);
			long used = atomic_long_read(&mq->cache_used);

			if (size >= used)
				size = 0;
			else
				size = (used - size) * 100 / cache_size
					/ 1024UL / 1024UL;

			ret = scnprintf(buf, PAGE_SIZE, "%uMB %lu%% used\n",
				cache_size, size);
		}
	}

	mmc_blk_put(md);
	return ret;
}

static ssize_t cache_size_store(struct device *dev,
				  struct device_attribute *attr,
				  const char *buf, size_t count)
{
	struct mmc_blk_data *md;
	unsigned int set = 0;

	if (strncasecmp(off, buf, sizeof(off) - 2)
	 && (kstrtouint(buf, 0, &set) || (set > INT_MAX)))
		return -EINVAL;

	md = mmc_blk_get(dev_to_disk(dev));
	atomic_set(&md->queue.cache_size, set);
	mmc_blk_put(md);
	return count;
}

static const DEVICE_ATTR(cache_size, S_IRUGO | S_IWUSR,
	cache_size_show, cache_size_store);

/* correct for write-back */
static long mmc_blk_cache_used(struct mmc_queue *mq, unsigned long waitfor)
{
	long used = 0;
	int speed = atomic_read(&mq->max_write_speed);

	if (speed_valid(speed)) {
		unsigned long size = jiffies_and_speed_to_size(
					waitfor - mq->cache_jiffies, speed);
		used = atomic_long_read(&mq->cache_used);

		if (size >= used)
			used = 0;
		else
			used -= size;
	}

	atomic_long_set(&mq->cache_used, used);
	mq->cache_jiffies = waitfor;

	return used;
}

static void mmc_blk_simulate_delay(
	struct mmc_queue *mq,
	struct request *req,
	unsigned long waitfor)
{
	int max_speed;

	if (!req)
		return;

	max_speed = (rq_data_dir(req) == READ)
		? atomic_read(&mq->max_read_speed)
		: atomic_read(&mq->max_write_speed);
	if (speed_valid(max_speed)) {
		unsigned long bytes = blk_rq_bytes(req);

		if (rq_data_dir(req) != READ) {
			int cache_size = atomic_read(&mq->cache_size);

			if (cache_size) {
				unsigned long size = cache_size * 1024L * 1024L;
				long used = mmc_blk_cache_used(mq, waitfor);

				used += bytes;
				atomic_long_set(&mq->cache_used, used);
				bytes = 0;
				if (used > size)
					bytes = used - size;
			}
		}
		waitfor += size_and_speed_to_jiffies(bytes, max_speed);
		if (time_is_after_jiffies(waitfor)) {
			long msecs = jiffies_to_msecs(waitfor - jiffies);

			if (likely(msecs > 0))
				msleep(msecs);
		}
	}
}

#else

#define mmc_blk_simulate_delay(mq, req, waitfor)

#endif
<<<<<<< HEAD
static ssize_t
num_wr_reqs_to_start_packing_show(struct device *dev,
				  struct device_attribute *attr, char *buf)
{
	struct mmc_blk_data *md = mmc_blk_get(dev_to_disk(dev));
	int num_wr_reqs_to_start_packing;
	int ret;

	if (!md)
		return -EINVAL;
	num_wr_reqs_to_start_packing = md->queue.num_wr_reqs_to_start_packing;

	ret = snprintf(buf, PAGE_SIZE, "%d\n", num_wr_reqs_to_start_packing);

	mmc_blk_put(md);
	return ret;
}

static ssize_t
num_wr_reqs_to_start_packing_store(struct device *dev,
				 struct device_attribute *attr,
				 const char *buf, size_t count)
{
	int value;
	struct mmc_blk_data *md = mmc_blk_get(dev_to_disk(dev));
	struct mmc_card *card;
	int ret = count;

	if (!md)
		return -EINVAL;

	card = md->queue.card;
	if (!card) {
		ret = -EINVAL;
		goto exit;
	}

	sscanf(buf, "%d", &value);

	if (value >= 0) {
		md->queue.num_wr_reqs_to_start_packing =
		    min_t(int, value, (int)card->ext_csd.max_packed_writes);

		pr_debug("%s: trigger to pack: new value = %d",
			mmc_hostname(card->host),
			md->queue.num_wr_reqs_to_start_packing);
	} else {
		pr_err("%s: value %d is not valid. old value remains = %d",
			mmc_hostname(card->host), value,
			md->queue.num_wr_reqs_to_start_packing);
		ret = -EINVAL;
	}

exit:
	mmc_blk_put(md);
	return ret;
}

static ssize_t
no_pack_for_random_show(struct device *dev,
				  struct device_attribute *attr, char *buf)
{
	struct mmc_blk_data *md = mmc_blk_get(dev_to_disk(dev));
	int ret;

	if (!md)
		return -EINVAL;
	ret = snprintf(buf, PAGE_SIZE, "%d\n", md->queue.no_pack_for_random);

	mmc_blk_put(md);
	return ret;
}

static ssize_t
no_pack_for_random_store(struct device *dev,
				 struct device_attribute *attr,
				 const char *buf, size_t count)
{
	int value;
	struct mmc_blk_data *md = mmc_blk_get(dev_to_disk(dev));
	struct mmc_card *card;
	int ret = count;

	if (!md)
		return -EINVAL;

	card = md->queue.card;
	if (!card) {
		ret = -EINVAL;
		goto exit;
	}

	sscanf(buf, "%d", &value);

	if (value < 0) {
		pr_err("%s: value %d is not valid. old value remains = %d",
			mmc_hostname(card->host), value,
			md->queue.no_pack_for_random);
		ret = -EINVAL;
		goto exit;
	}

	md->queue.no_pack_for_random = (value > 0) ?  true : false;

	pr_debug("%s: no_pack_for_random: new value = %d",
		mmc_hostname(card->host),
		md->queue.no_pack_for_random);

exit:
	mmc_blk_put(md);
	return ret;
}
=======
>>>>>>> da9a92f0

static int mmc_blk_open(struct block_device *bdev, fmode_t mode)
{
	struct mmc_blk_data *md = mmc_blk_get(bdev->bd_disk);
	int ret = -ENXIO;

	mutex_lock(&block_mutex);
	if (md) {
		if (md->usage == 2)
			check_disk_change(bdev);
		ret = 0;

		if ((mode & FMODE_WRITE) && md->read_only) {
			mmc_blk_put(md);
			ret = -EROFS;
		}
	}
	mutex_unlock(&block_mutex);

	return ret;
}

static void mmc_blk_release(struct gendisk *disk, fmode_t mode)
{
	struct mmc_blk_data *md = disk->private_data;

	mutex_lock(&block_mutex);
	mmc_blk_put(md);
	mutex_unlock(&block_mutex);
}

static int
mmc_blk_getgeo(struct block_device *bdev, struct hd_geometry *geo)
{
	geo->cylinders = get_capacity(bdev->bd_disk) / (4 * 16);
	geo->heads = 4;
	geo->sectors = 16;
	return 0;
}

struct mmc_blk_ioc_data {
	struct mmc_ioc_cmd ic;
	unsigned char *buf;
	u64 buf_bytes;
};

static struct mmc_blk_ioc_data *mmc_blk_ioctl_copy_from_user(
	struct mmc_ioc_cmd __user *user)
{
	struct mmc_blk_ioc_data *idata;
	int err;

	idata = kzalloc(sizeof(*idata), GFP_KERNEL);
	if (!idata) {
		err = -ENOMEM;
		goto out;
	}

	if (copy_from_user(&idata->ic, user, sizeof(idata->ic))) {
		err = -EFAULT;
		goto idata_err;
	}

	idata->buf_bytes = (u64) idata->ic.blksz * idata->ic.blocks;
	if (idata->buf_bytes > MMC_IOC_MAX_BYTES) {
		err = -EOVERFLOW;
		goto idata_err;
	}

	if (!idata->buf_bytes)
		return idata;

	idata->buf = kzalloc(idata->buf_bytes, GFP_KERNEL);
	if (!idata->buf) {
		err = -ENOMEM;
		goto idata_err;
	}

	if (copy_from_user(idata->buf, (void __user *)(unsigned long)
					idata->ic.data_ptr, idata->buf_bytes)) {
		err = -EFAULT;
		goto copy_err;
	}

	return idata;

copy_err:
	kfree(idata->buf);
idata_err:
	kfree(idata);
out:
	return ERR_PTR(err);
}

static int mmc_blk_ioctl_copy_to_user(struct mmc_ioc_cmd __user *ic_ptr,
				      struct mmc_blk_ioc_data *idata)
{
	struct mmc_ioc_cmd *ic = &idata->ic;

	if (copy_to_user(&(ic_ptr->response), ic->response,
			 sizeof(ic->response)))
		return -EFAULT;

	if (!idata->ic.write_flag) {
		if (copy_to_user((void __user *)(unsigned long)ic->data_ptr,
				 idata->buf, idata->buf_bytes))
			return -EFAULT;
	}

	return 0;
}

static int ioctl_rpmb_card_status_poll(struct mmc_card *card, u32 *status,
				       u32 retries_max)
{
	int err;
	u32 retry_count = 0;

	if (!status || !retries_max)
		return -EINVAL;

	do {
		err = get_card_status(card, status, 5);
		if (err)
			break;

		if (!R1_STATUS(*status) &&
				(R1_CURRENT_STATE(*status) != R1_STATE_PRG))
			break; /* RPMB programming operation complete */

		/*
		 * Rechedule to give the MMC device a chance to continue
		 * processing the previous command without being polled too
		 * frequently.
		 */
		usleep_range(1000, 5000);
	} while (++retry_count < retries_max);

	if (retry_count == retries_max)
		err = -EPERM;

	return err;
}

static int ioctl_do_sanitize(struct mmc_card *card)
{
	int err;

	if (!mmc_can_sanitize(card) &&
			(card->host->caps2 & MMC_CAP2_SANITIZE)) {
		pr_warn("%s: %s - SANITIZE is not supported\n",
				mmc_hostname(card->host), __func__);
		err = -EOPNOTSUPP;
		goto out;
	}

	pr_debug("%s: %s - SANITIZE IN PROGRESS...\n",
		mmc_hostname(card->host), __func__);

	trace_mmc_blk_erase_start(EXT_CSD_SANITIZE_START, 0, 0);
	err = mmc_switch(card, EXT_CSD_CMD_SET_NORMAL,
					EXT_CSD_SANITIZE_START, 1,
					MMC_SANITIZE_REQ_TIMEOUT);
	trace_mmc_blk_erase_end(EXT_CSD_SANITIZE_START, 0, 0);

	if (err)
		pr_err("%s: %s - EXT_CSD_SANITIZE_START failed. err=%d\n",
		       mmc_hostname(card->host), __func__, err);

	pr_debug("%s: %s - SANITIZE COMPLETED\n", mmc_hostname(card->host),
					     __func__);
out:
	return err;
}

static int __mmc_blk_ioctl_cmd(struct mmc_card *card, struct mmc_blk_data *md,
			       struct mmc_blk_ioc_data *idata)
{
	struct mmc_command cmd = {0};
	struct mmc_data data = {0};
	struct mmc_request mrq = {NULL};
	struct scatterlist sg;
	int err;

	if (!card || !md || !idata)
		return -EINVAL;

	cmd.opcode = idata->ic.opcode;
	cmd.arg = idata->ic.arg;
	cmd.flags = idata->ic.flags;

	if (idata->buf_bytes) {
		data.sg = &sg;
		data.sg_len = 1;
		data.blksz = idata->ic.blksz;
		data.blocks = idata->ic.blocks;

		sg_init_one(data.sg, idata->buf, idata->buf_bytes);

		if (idata->ic.write_flag)
			data.flags = MMC_DATA_WRITE;
		else
			data.flags = MMC_DATA_READ;

		/* data.flags must already be set before doing this. */
		mmc_set_data_timeout(&data, card);

		/* Allow overriding the timeout_ns for empirical tuning. */
		if (idata->ic.data_timeout_ns)
			data.timeout_ns = idata->ic.data_timeout_ns;

		if ((cmd.flags & MMC_RSP_R1B) == MMC_RSP_R1B) {
			/*
			 * Pretend this is a data transfer and rely on the
			 * host driver to compute timeout.  When all host
			 * drivers support cmd.cmd_timeout for R1B, this
			 * can be changed to:
			 *
			 *     mrq.data = NULL;
			 *     cmd.cmd_timeout = idata->ic.cmd_timeout_ms;
			 */
			data.timeout_ns = idata->ic.cmd_timeout_ms * 1000000;
		}

		mrq.data = &data;
	}

	mrq.cmd = &cmd;

	if (mmc_card_doing_bkops(card)) {
		err = mmc_stop_bkops(card);
		if (err) {
			dev_err(mmc_dev(card->host),
				"%s: stop_bkops failed %d\n", __func__, err);
			return err;
		}
	}

	err = mmc_blk_part_switch(card, md);
	if (err)
		return err;

	if (idata->ic.is_acmd) {
		err = mmc_app_cmd(card->host, card);
		if (err)
			return err;
	}

	if ((MMC_EXTRACT_INDEX_FROM_ARG(cmd.arg) == EXT_CSD_SANITIZE_START) &&
	    (cmd.opcode == MMC_SWITCH)) {
		err = ioctl_do_sanitize(card);

		if (err)
			pr_err("%s: ioctl_do_sanitize() failed. err = %d",
			       __func__, err);

		return err;
	}

	mmc_wait_for_req(card->host, &mrq);

	if (cmd.error) {
		dev_err(mmc_dev(card->host), "%s: cmd error %d\n",
						__func__, cmd.error);
		return cmd.error;
	}
	if (data.error) {
		dev_err(mmc_dev(card->host), "%s: data error %d\n",
						__func__, data.error);
		return data.error;
	}

	/*
	 * According to the SD specs, some commands require a delay after
	 * issuing the command.
	 */
	if (idata->ic.postsleep_min_us)
		usleep_range(idata->ic.postsleep_min_us, idata->ic.postsleep_max_us);

	memcpy(&(idata->ic.response), cmd.resp, sizeof(cmd.resp));

	return err;
}

struct mmc_blk_ioc_rpmb_data {
	struct mmc_blk_ioc_data *data[MMC_IOC_MAX_RPMB_CMD];
};

static struct mmc_blk_ioc_rpmb_data *mmc_blk_ioctl_rpmb_copy_from_user(
	struct mmc_ioc_rpmb __user *user)
{
	struct mmc_blk_ioc_rpmb_data *idata;
	int err, i;

	idata = kzalloc(sizeof(*idata), GFP_KERNEL);
	if (!idata) {
		err = -ENOMEM;
		goto out;
	}

	for (i = 0; i < MMC_IOC_MAX_RPMB_CMD; i++) {
		idata->data[i] = mmc_blk_ioctl_copy_from_user(&(user->cmds[i]));
		if (IS_ERR(idata->data[i])) {
			err = PTR_ERR(idata->data[i]);
			goto copy_err;
		}
	}

	return idata;

copy_err:
	while (--i >= 0) {
		kfree(idata->data[i]->buf);
		kfree(idata->data[i]);
	}
	kfree(idata);
out:
	return ERR_PTR(err);
}

static int mmc_blk_ioctl_rpmb_cmd(struct block_device *bdev,
	struct mmc_ioc_rpmb __user *ic_ptr)
{
	struct mmc_blk_ioc_rpmb_data *idata;
	struct mmc_blk_data *md;
	struct mmc_card *card;
	struct mmc_command cmd = {0};
	struct mmc_data data = {0};
	struct mmc_request mrq = {NULL};
	struct scatterlist sg;
	int err = 0, i = 0;
	u32 status = 0;

	/* The caller must have CAP_SYS_RAWIO */
	if (!capable(CAP_SYS_RAWIO))
		return -EPERM;

	md = mmc_blk_get(bdev->bd_disk);
	/* make sure this is a rpmb partition */
	if ((!md) || (!(md->area_type & MMC_BLK_DATA_AREA_RPMB))) {
		err = -EINVAL;
		return err;
	}

	idata = mmc_blk_ioctl_rpmb_copy_from_user(ic_ptr);
	if (IS_ERR(idata)) {
		err = PTR_ERR(idata);
		goto cmd_done;
	}

	card = md->queue.card;
	if (IS_ERR(card)) {
		err = PTR_ERR(card);
		goto idata_free;
	}

	mmc_get_card(card);

	if (mmc_card_doing_bkops(card)) {
		if (mmc_card_cmdq(card)) {
			err = mmc_cmdq_halt(card->host, true);
			if (err)
				goto cmd_rel_host;
		}
		err = mmc_stop_bkops(card);
		if (err) {
			dev_err(mmc_dev(card->host),
				"%s: stop_bkops failed %d\n", __func__, err);
			goto cmd_rel_host;
		}
		if (mmc_card_cmdq(card)) {
			err = mmc_cmdq_halt(card->host, false);
			if (err)
				goto cmd_rel_host;
		}
	}

	err = mmc_blk_part_switch(card, md);
	if (err)
		goto cmd_rel_host;

	for (i = 0; i < MMC_IOC_MAX_RPMB_CMD; i++) {
		struct mmc_blk_ioc_data *curr_data;
		struct mmc_ioc_cmd *curr_cmd;

		curr_data = idata->data[i];
		curr_cmd = &curr_data->ic;
		if (!curr_cmd->opcode)
			break;

		cmd.opcode = curr_cmd->opcode;
		cmd.arg = curr_cmd->arg;
		cmd.flags = curr_cmd->flags;

		if (curr_data->buf_bytes) {
			data.sg = &sg;
			data.sg_len = 1;
			data.blksz = curr_cmd->blksz;
			data.blocks = curr_cmd->blocks;

			sg_init_one(data.sg, curr_data->buf,
					curr_data->buf_bytes);

			if (curr_cmd->write_flag)
				data.flags = MMC_DATA_WRITE;
			else
				data.flags = MMC_DATA_READ;

			/* data.flags must already be set before doing this. */
			mmc_set_data_timeout(&data, card);

			/*
			 * Allow overriding the timeout_ns for empirical tuning.
			 */
			if (curr_cmd->data_timeout_ns)
				data.timeout_ns = curr_cmd->data_timeout_ns;

			mrq.data = &data;
		}

		mrq.cmd = &cmd;

		err = mmc_set_blockcount(card, data.blocks,
				curr_cmd->write_flag & (1 << 31));
		if (err)
			goto cmd_rel_host;

		mmc_wait_for_req(card->host, &mrq);

		if (cmd.error) {
			dev_err(mmc_dev(card->host), "%s: cmd error %d\n",
					__func__, cmd.error);
			err = cmd.error;
			goto cmd_rel_host;
		}
		if (data.error) {
			dev_err(mmc_dev(card->host), "%s: data error %d\n",
					__func__, data.error);
			err = data.error;
			goto cmd_rel_host;
		}

		if (copy_to_user(&(ic_ptr->cmds[i].response), cmd.resp,
					sizeof(cmd.resp))) {
			err = -EFAULT;
			goto cmd_rel_host;
		}

		if (!curr_cmd->write_flag) {
			if (copy_to_user((void __user *)(unsigned long)
						curr_cmd->data_ptr,
						curr_data->buf,
						curr_data->buf_bytes)) {
				err = -EFAULT;
				goto cmd_rel_host;
			}
		}

		/*
		 * Ensure RPMB command has completed by polling CMD13
		 * "Send Status".
		 */
		err = ioctl_rpmb_card_status_poll(card, &status, 5);
		if (err)
			dev_err(mmc_dev(card->host),
					"%s: Card Status=0x%08X, error %d\n",
					__func__, status, err);
	}

cmd_rel_host:
	mmc_put_card(card);

idata_free:
	for (i = 0; i < MMC_IOC_MAX_RPMB_CMD; i++) {
		kfree(idata->data[i]->buf);
		kfree(idata->data[i]);
	}
	kfree(idata);

cmd_done:
	mmc_blk_put(md);
	if (card->cmdq_init)
		wake_up(&card->host->cmdq_ctx.wait);
	return err;
}

static int mmc_blk_ioctl_cmd(struct block_device *bdev,
			     struct mmc_ioc_cmd __user *ic_ptr)
{
	struct mmc_blk_ioc_data *idata;
	struct mmc_blk_data *md;
	struct mmc_card *card;
	int err = 0, ioc_err = 0;

	/*
	 * The caller must have CAP_SYS_RAWIO, and must be calling this on the
	 * whole block device, not on a partition.  This prevents overspray
	 * between sibling partitions.
	 */
	if ((!capable(CAP_SYS_RAWIO)) || (bdev != bdev->bd_contains))
		return -EPERM;

	idata = mmc_blk_ioctl_copy_from_user(ic_ptr);
	if (IS_ERR_OR_NULL(idata))
		return PTR_ERR(idata);
	md = mmc_blk_get(bdev->bd_disk);
	if (!md) {
		err = -EINVAL;
		goto cmd_err;
	}

	card = md->queue.card;
	if (IS_ERR_OR_NULL(card)) {
		err = PTR_ERR(card);
		goto cmd_done;
	}

	mmc_get_card(card);

	if (mmc_card_cmdq(card)) {
		err = mmc_cmdq_halt_on_empty_queue(card->host);
		if (err) {
			pr_err("%s: halt failed while doing %s err (%d)\n",
					mmc_hostname(card->host),
					__func__, err);
			mmc_put_card(card);
			goto cmd_done;
		}
	}

	ioc_err = __mmc_blk_ioctl_cmd(card, md, idata);

	mmc_put_card(card);

	err = mmc_blk_ioctl_copy_to_user(ic_ptr, idata);

	if (mmc_card_cmdq(card)) {
		if (mmc_cmdq_halt(card->host, false))
			pr_err("%s: %s: cmdq unhalt failed\n",
			       mmc_hostname(card->host), __func__);
	}

cmd_done:
	mmc_blk_put(md);
cmd_err:
	kfree(idata->buf);
	kfree(idata);
	return ioc_err ? ioc_err : err;
}

static int mmc_blk_ioctl_multi_cmd(struct block_device *bdev,
				   struct mmc_ioc_multi_cmd __user *user)
{
	struct mmc_blk_ioc_data **idata = NULL;
	struct mmc_ioc_cmd __user *cmds = user->cmds;
	struct mmc_card *card;
	struct mmc_blk_data *md;
	int i, err = 0, ioc_err = 0;
	__u64 num_of_cmds;

	/*
	 * The caller must have CAP_SYS_RAWIO, and must be calling this on the
	 * whole block device, not on a partition.  This prevents overspray
	 * between sibling partitions.
	 */
	if ((!capable(CAP_SYS_RAWIO)) || (bdev != bdev->bd_contains))
		return -EPERM;

	if (copy_from_user(&num_of_cmds, &user->num_of_cmds,
			   sizeof(num_of_cmds)))
		return -EFAULT;

	if (num_of_cmds > MMC_IOC_MAX_CMDS)
		return -EINVAL;

	idata = kcalloc(num_of_cmds, sizeof(*idata), GFP_KERNEL);
	if (!idata)
		return -ENOMEM;

	for (i = 0; i < num_of_cmds; i++) {
		idata[i] = mmc_blk_ioctl_copy_from_user(&cmds[i]);
		if (IS_ERR(idata[i])) {
			err = PTR_ERR(idata[i]);
			num_of_cmds = i;
			goto cmd_err;
		}
	}

	md = mmc_blk_get(bdev->bd_disk);
	if (!md)
		goto cmd_err;

	card = md->queue.card;
	if (IS_ERR(card)) {
		err = PTR_ERR(card);
		goto cmd_done;
	}

	mmc_get_card(card);

	for (i = 0; i < num_of_cmds && !ioc_err; i++)
		ioc_err = __mmc_blk_ioctl_cmd(card, md, idata[i]);

	mmc_put_card(card);

	/* copy to user if data and response */
	for (i = 0; i < num_of_cmds && !err; i++)
		err = mmc_blk_ioctl_copy_to_user(&cmds[i], idata[i]);

cmd_done:
	mmc_blk_put(md);
cmd_err:
	for (i = 0; i < num_of_cmds; i++) {
		kfree(idata[i]->buf);
		kfree(idata[i]);
	}
	kfree(idata);
	return ioc_err ? ioc_err : err;
}

static int mmc_blk_ioctl(struct block_device *bdev, fmode_t mode,
	unsigned int cmd, unsigned long arg)
{
	switch (cmd) {
	case MMC_IOC_CMD:
		return mmc_blk_ioctl_cmd(bdev,
				(struct mmc_ioc_cmd __user *)arg);
	case MMC_IOC_RPMB_CMD:
		return mmc_blk_ioctl_rpmb_cmd(bdev,
				(struct mmc_ioc_rpmb __user *)arg);
	case MMC_IOC_MULTI_CMD:
		return mmc_blk_ioctl_multi_cmd(bdev,
				(struct mmc_ioc_multi_cmd __user *)arg);
	default:
		return -EINVAL;
	}
}

#ifdef CONFIG_COMPAT
static int mmc_blk_compat_ioctl(struct block_device *bdev, fmode_t mode,
	unsigned int cmd, unsigned long arg)
{
	return mmc_blk_ioctl(bdev, mode, cmd, (unsigned long) compat_ptr(arg));
}
#endif

static const struct block_device_operations mmc_bdops = {
	.open			= mmc_blk_open,
	.release		= mmc_blk_release,
	.getgeo			= mmc_blk_getgeo,
	.owner			= THIS_MODULE,
	.ioctl			= mmc_blk_ioctl,
#ifdef CONFIG_COMPAT
	.compat_ioctl		= mmc_blk_compat_ioctl,
#endif
};

static int mmc_blk_cmdq_switch(struct mmc_card *card,
			       struct mmc_blk_data *md, bool enable)
{
	int ret = 0;
	bool cmdq_mode = !!mmc_card_cmdq(card);
	struct mmc_host *host = card->host;
	struct mmc_cmdq_context_info *ctx = &host->cmdq_ctx;

	if (!(card->host->caps2 & MMC_CAP2_CMD_QUEUE) ||
	    !card->ext_csd.cmdq_support ||
	    (enable && !(md->flags & MMC_BLK_CMD_QUEUE)) ||
	    (cmdq_mode == enable))
		return 0;

	if (enable) {
		ret = mmc_set_blocklen(card, MMC_CARD_CMDQ_BLK_SIZE);
		if (ret) {
			pr_err("%s: failed (%d) to set block-size to %d\n",
			       __func__, ret, MMC_CARD_CMDQ_BLK_SIZE);
			goto out;
		}

	} else {
		if (!test_bit(CMDQ_STATE_HALT, &ctx->curr_state)) {
			ret = mmc_cmdq_halt(host, true);
			if (ret) {
				pr_err("%s: halt: failed: %d\n",
					mmc_hostname(host), ret);
				goto out;
			}
		}
	}

	ret = mmc_switch(card, EXT_CSD_CMD_SET_NORMAL,
			 EXT_CSD_CMDQ, enable,
			 card->ext_csd.generic_cmd6_time);
	if (ret) {
		pr_err("%s: cmdq mode %sable failed %d\n",
		       md->disk->disk_name, enable ? "en" : "dis", ret);
		goto out;
	}

	if (enable)
		mmc_card_set_cmdq(card);
	else
		mmc_card_clr_cmdq(card);
out:
	return ret;
}

static inline int mmc_blk_part_switch(struct mmc_card *card,
				      struct mmc_blk_data *md)
{
	int ret;
	struct mmc_blk_data *main_md = dev_get_drvdata(&card->dev);

	if ((main_md->part_curr == md->part_type) &&
	    (card->part_curr == md->part_type))
		return 0;

	if (mmc_card_mmc(card)) {
		u8 part_config = card->ext_csd.part_config;

		if (md->part_type) {
			/* disable CQ mode for non-user data partitions */
			ret = mmc_blk_cmdq_switch(card, md, false);
			if (ret)
				return ret;
		}

		part_config &= ~EXT_CSD_PART_CONFIG_ACC_MASK;
		part_config |= md->part_type;

		ret = mmc_switch(card, EXT_CSD_CMD_SET_NORMAL,
				 EXT_CSD_PART_CONFIG, part_config,
				 card->ext_csd.part_time);
		if (ret)
			return ret;

		card->ext_csd.part_config = part_config;
		card->part_curr = md->part_type;
	}

	main_md->part_curr = md->part_type;
	return 0;
}

static u32 mmc_sd_num_wr_blocks(struct mmc_card *card)
{
	int err;
	u32 result;
	__be32 *blocks;

	struct mmc_request mrq = {NULL};
	struct mmc_command cmd = {0};
	struct mmc_data data = {0};

	struct scatterlist sg;

	cmd.opcode = MMC_APP_CMD;
	cmd.arg = card->rca << 16;
	cmd.flags = MMC_RSP_SPI_R1 | MMC_RSP_R1 | MMC_CMD_AC;

	err = mmc_wait_for_cmd(card->host, &cmd, 0);
	if (err)
		return (u32)-1;
	if (!mmc_host_is_spi(card->host) && !(cmd.resp[0] & R1_APP_CMD))
		return (u32)-1;

	memset(&cmd, 0, sizeof(struct mmc_command));

	cmd.opcode = SD_APP_SEND_NUM_WR_BLKS;
	cmd.arg = 0;
	cmd.flags = MMC_RSP_SPI_R1 | MMC_RSP_R1 | MMC_CMD_ADTC;

	data.blksz = 4;
	data.blocks = 1;
	data.flags = MMC_DATA_READ;
	data.sg = &sg;
	data.sg_len = 1;
	mmc_set_data_timeout(&data, card);

	mrq.cmd = &cmd;
	mrq.data = &data;

	blocks = kmalloc(4, GFP_KERNEL);
	if (!blocks)
		return (u32)-1;

	sg_init_one(&sg, blocks, 4);

	mmc_wait_for_req(card->host, &mrq);

	result = ntohl(*blocks);
	kfree(blocks);

	if (cmd.error || data.error)
		result = (u32)-1;

	return result;
}

static int get_card_status(struct mmc_card *card, u32 *status, int retries)
{
	struct mmc_command cmd = {0};
	int err;

	cmd.opcode = MMC_SEND_STATUS;
	if (!mmc_host_is_spi(card->host))
		cmd.arg = card->rca << 16;
	cmd.flags = MMC_RSP_SPI_R2 | MMC_RSP_R1 | MMC_CMD_AC;
	err = mmc_wait_for_cmd(card->host, &cmd, retries);
	if (err == 0)
		*status = cmd.resp[0];
	return err;
}

static int card_busy_detect(struct mmc_card *card, unsigned int timeout_ms,
		bool hw_busy_detect, struct request *req, int *gen_err)
{
	unsigned long timeout = jiffies + msecs_to_jiffies(timeout_ms);
	int err = 0;
	u32 status;

	do {
		err = get_card_status(card, &status, 5);
		if (err) {
			pr_err("%s: error %d requesting status\n",
			       req->rq_disk->disk_name, err);
			return err;
		}

		if (status & R1_ERROR) {
			pr_err("%s: %s: error sending status cmd, status %#x\n",
				req->rq_disk->disk_name, __func__, status);
			*gen_err = 1;
		}

		/* We may rely on the host hw to handle busy detection.*/
		if ((card->host->caps & MMC_CAP_WAIT_WHILE_BUSY) &&
			hw_busy_detect)
			break;

		/*
		 * Timeout if the device never becomes ready for data and never
		 * leaves the program state.
		 */
		if (time_after(jiffies, timeout)) {
			pr_err("%s: Card stuck in programming state! %s %s\n",
				mmc_hostname(card->host),
				req->rq_disk->disk_name, __func__);
			return -ETIMEDOUT;
		}

		/*
		 * Some cards mishandle the status bits,
		 * so make sure to check both the busy
		 * indication and the card state.
		 */
	} while (!(status & R1_READY_FOR_DATA) ||
		 (R1_CURRENT_STATE(status) == R1_STATE_PRG));

	return err;
}

static int send_stop(struct mmc_card *card, unsigned int timeout_ms,
		struct request *req, int *gen_err, u32 *stop_status)
{
	struct mmc_host *host = card->host;
	struct mmc_command cmd = {0};
	int err;
	bool use_r1b_resp = rq_data_dir(req) == WRITE;

	/*
	 * Normally we use R1B responses for WRITE, but in cases where the host
	 * has specified a max_busy_timeout we need to validate it. A failure
	 * means we need to prevent the host from doing hw busy detection, which
	 * is done by converting to a R1 response instead.
	 */
	if (host->max_busy_timeout && (timeout_ms > host->max_busy_timeout))
		use_r1b_resp = false;

	cmd.opcode = MMC_STOP_TRANSMISSION;
	if (use_r1b_resp) {
		cmd.flags = MMC_RSP_SPI_R1B | MMC_RSP_R1B | MMC_CMD_AC;
		cmd.busy_timeout = timeout_ms;
	} else {
		cmd.flags = MMC_RSP_SPI_R1 | MMC_RSP_R1 | MMC_CMD_AC;
	}

	err = mmc_wait_for_cmd(host, &cmd, 5);
	if (err)
		return err;

	*stop_status = cmd.resp[0];

	/* No need to check card status in case of READ. */
	if (rq_data_dir(req) == READ)
		return 0;

	if (!mmc_host_is_spi(host) &&
		(*stop_status & R1_ERROR)) {
		pr_err("%s: %s: general error sending stop command, resp %#x\n",
			req->rq_disk->disk_name, __func__, *stop_status);
		*gen_err = 1;
	}

	return card_busy_detect(card, timeout_ms, use_r1b_resp, req, gen_err);
}

#define ERR_NOMEDIUM	3
#define ERR_RETRY	2
#define ERR_ABORT	1
#define ERR_CONTINUE	0

static int mmc_blk_cmd_error(struct request *req, const char *name, int error,
	bool status_valid, u32 status)
{
	switch (error) {
	case -EILSEQ:
		/* response crc error, retry the r/w cmd */
		pr_err_ratelimited(
			"%s: response CRC error sending %s command, card status %#x\n",
			req->rq_disk->disk_name,
			name, status);
		return ERR_RETRY;

	case -ETIMEDOUT:
		pr_err_ratelimited(
			"%s: timed out sending %s command, card status %#x\n",
			req->rq_disk->disk_name, name, status);

		/* If the status cmd initially failed, retry the r/w cmd */
		if (!status_valid) {
<<<<<<< HEAD
			pr_err_ratelimited("%s: status not valid, retrying timeout\n",
				req->rq_disk->disk_name);
=======
			pr_err("%s: status not valid, retrying timeout\n", req->rq_disk->disk_name);
>>>>>>> da9a92f0
			return ERR_RETRY;
		}
		/*
		 * If it was a r/w cmd crc error, or illegal command
		 * (eg, issued in wrong state) then retry - we should
		 * have corrected the state problem above.
		 */
		if (status & (R1_COM_CRC_ERROR | R1_ILLEGAL_COMMAND)) {
<<<<<<< HEAD
			pr_err_ratelimited(
				"%s: command error, retrying timeout\n",
				req->rq_disk->disk_name);
=======
			pr_err("%s: command error, retrying timeout\n", req->rq_disk->disk_name);
>>>>>>> da9a92f0
			return ERR_RETRY;
		}

		/* Otherwise abort the command */
<<<<<<< HEAD
		pr_err_ratelimited(
			"%s: not retrying timeout\n",
			req->rq_disk->disk_name);
=======
		pr_err("%s: not retrying timeout\n", req->rq_disk->disk_name);
>>>>>>> da9a92f0
		return ERR_ABORT;

	default:
		/* We don't understand the error code the driver gave us */
		pr_err_ratelimited(
			"%s: unknown error %d sending read/write command, card status %#x\n",
		       req->rq_disk->disk_name, error, status);
		return ERR_ABORT;
	}
}

/*
 * Initial r/w and stop cmd error recovery.
 * We don't know whether the card received the r/w cmd or not, so try to
 * restore things back to a sane state.  Essentially, we do this as follows:
 * - Obtain card status.  If the first attempt to obtain card status fails,
 *   the status word will reflect the failed status cmd, not the failed
 *   r/w cmd.  If we fail to obtain card status, it suggests we can no
 *   longer communicate with the card.
 * - Check the card state.  If the card received the cmd but there was a
 *   transient problem with the response, it might still be in a data transfer
 *   mode.  Try to send it a stop command.  If this fails, we can't recover.
 * - If the r/w cmd failed due to a response CRC error, it was probably
 *   transient, so retry the cmd.
 * - If the r/w cmd timed out, but we didn't get the r/w cmd status, retry.
 * - If the r/w cmd timed out, and the r/w cmd failed due to CRC error or
 *   illegal cmd, retry.
 * Otherwise we don't understand what happened, so abort.
 */
static int mmc_blk_cmd_recovery(struct mmc_card *card, struct request *req,
	struct mmc_blk_request *brq, int *ecc_err, int *gen_err)
{
	bool prev_cmd_status_valid = true;
	u32 status, stop_status = 0;
	int err, retry;

	if (mmc_card_removed(card))
		return ERR_NOMEDIUM;

	/*
	 * Try to get card status which indicates both the card state
	 * and why there was no response.  If the first attempt fails,
	 * we can't be sure the returned status is for the r/w command.
	 */
	for (retry = 2; retry >= 0; retry--) {
		err = get_card_status(card, &status, 0);
		if (!err)
			break;

		/* Re-tune if needed */
		mmc_retune_recheck(card->host);

		prev_cmd_status_valid = false;
		pr_err("%s: error %d sending status command, %sing\n",
		       req->rq_disk->disk_name, err, retry ? "retry" : "abort");
	}

	/* We couldn't get a response from the card.  Give up. */
	if (err) {
		/* Check if the card is removed */
		if (mmc_detect_card_removed(card->host))
			return ERR_NOMEDIUM;
		return ERR_ABORT;
	}

	/* Flag ECC errors */
	if ((status & R1_CARD_ECC_FAILED) ||
	    (brq->stop.resp[0] & R1_CARD_ECC_FAILED) ||
	    (brq->cmd.resp[0] & R1_CARD_ECC_FAILED))
		*ecc_err = 1;

	/* Flag General errors */
	if (!mmc_host_is_spi(card->host) && rq_data_dir(req) != READ)
		if ((status & R1_ERROR) ||
			(brq->stop.resp[0] & R1_ERROR)) {
			pr_err("%s: %s: general error sending stop or status command, stop cmd response %#x, card status %#x\n",
			       req->rq_disk->disk_name, __func__,
			       brq->stop.resp[0], status);
			*gen_err = 1;
		}

	/*
	 * Check the current card state.  If it is in some data transfer
	 * mode, tell it to stop (and hopefully transition back to TRAN.)
	 */
	if (R1_CURRENT_STATE(status) == R1_STATE_DATA ||
	    R1_CURRENT_STATE(status) == R1_STATE_RCV) {
		err = send_stop(card,
			DIV_ROUND_UP(brq->data.timeout_ns, 1000000),
			req, gen_err, &stop_status);
		if (err) {
			pr_err("%s: error %d sending stop command\n",
			       req->rq_disk->disk_name, err);
			/*
			 * If the stop cmd also timed out, the card is probably
			 * not present, so abort. Other errors are bad news too.
			 */
			return ERR_ABORT;
		}

		if (stop_status & R1_CARD_ECC_FAILED)
			*ecc_err = 1;
	}

	/* Check for set block count errors */
	if (brq->sbc.error)
		return mmc_blk_cmd_error(req, "SET_BLOCK_COUNT", brq->sbc.error,
				prev_cmd_status_valid, status);

	/* Check for r/w command errors */
	if (brq->cmd.error)
		return mmc_blk_cmd_error(req, "r/w cmd", brq->cmd.error,
				prev_cmd_status_valid, status);

	/* Data errors */
	if (!brq->stop.error)
		return ERR_CONTINUE;

	/* Now for stop errors.  These aren't fatal to the transfer. */
	pr_info("%s: error %d sending stop command, original cmd response %#x, card status %#x\n",
	       req->rq_disk->disk_name, brq->stop.error,
	       brq->cmd.resp[0], status);

	/*
	 * Subsitute in our own stop status as this will give the error
	 * state which happened during the execution of the r/w command.
	 */
	if (stop_status) {
		brq->stop.resp[0] = stop_status;
		brq->stop.error = 0;
	}
	return ERR_CONTINUE;
}

static int mmc_blk_reset(struct mmc_blk_data *md, struct mmc_host *host,
			 int type)
{
	int err;

	if (md->reset_done & type)
		return -EEXIST;

	md->reset_done |= type;
	err = mmc_hw_reset(host);
	if (err && err != -EOPNOTSUPP) {
		/* We failed to reset so we need to abort the request */
		pr_err("%s: %s: failed to reset %d\n", mmc_hostname(host),
				__func__, err);
		return -ENODEV;
	}

	/* Ensure we switch back to the correct partition */
	if (host->card) {
		struct mmc_blk_data *main_md =
			dev_get_drvdata(&host->card->dev);
		int part_err;

		main_md->part_curr = main_md->part_type;
		part_err = mmc_blk_part_switch(host->card, md);
		if (part_err) {
			/*
			 * We have failed to get back into the correct
			 * partition, so we need to abort the whole request.
			 */
			return -ENODEV;
		}
	}
	return err;
}

static inline void mmc_blk_reset_success(struct mmc_blk_data *md, int type)
{
	md->reset_done &= ~type;
}

int mmc_access_rpmb(struct mmc_queue *mq)
{
	struct mmc_blk_data *md = mq->data;
	/*
	 * If this is a RPMB partition access, return ture
	 */
	if (md && md->part_type == EXT_CSD_PART_CONFIG_ACC_RPMB)
		return true;

	return false;
}

static struct mmc_cmdq_req *mmc_blk_cmdq_prep_discard_req(struct mmc_queue *mq,
						struct request *req)
{
	struct mmc_blk_data *md = mq->data;
	struct mmc_card *card = md->queue.card;
	struct mmc_host *host = card->host;
	struct mmc_cmdq_context_info *ctx_info = &host->cmdq_ctx;
	struct mmc_cmdq_req *cmdq_req;
	struct mmc_queue_req *active_mqrq;

	BUG_ON(req->tag > card->ext_csd.cmdq_depth);
	BUG_ON(test_and_set_bit(req->tag, &host->cmdq_ctx.active_reqs));

	set_bit(CMDQ_STATE_DCMD_ACTIVE, &ctx_info->curr_state);

	active_mqrq = &mq->mqrq_cmdq[req->tag];
	active_mqrq->req = req;

	cmdq_req = mmc_cmdq_prep_dcmd(active_mqrq, mq);
	cmdq_req->cmdq_req_flags |= QBR;
	cmdq_req->mrq.cmd = &cmdq_req->cmd;
	cmdq_req->tag = req->tag;
	return cmdq_req;
}

static int mmc_blk_cmdq_issue_discard_rq(struct mmc_queue *mq,
					struct request *req)
{
	struct mmc_blk_data *md = mq->data;
	struct mmc_card *card = md->queue.card;
	struct mmc_cmdq_req *cmdq_req = NULL;
	unsigned int from, nr, arg;
	int err = 0;

	if (!mmc_can_erase(card)) {
		err = -EOPNOTSUPP;
		blk_end_request(req, err, blk_rq_bytes(req));
		goto out;
	}

	from = blk_rq_pos(req);
	nr = blk_rq_sectors(req);

	if (mmc_can_discard(card))
		arg = MMC_DISCARD_ARG;
	else if (mmc_can_trim(card))
		arg = MMC_TRIM_ARG;
	else
		arg = MMC_ERASE_ARG;

	cmdq_req = mmc_blk_cmdq_prep_discard_req(mq, req);
	if (card->quirks & MMC_QUIRK_INAND_CMD38) {
		__mmc_switch_cmdq_mode(cmdq_req->mrq.cmd,
				EXT_CSD_CMD_SET_NORMAL,
				INAND_CMD38_ARG_EXT_CSD,
				arg == MMC_TRIM_ARG ?
				INAND_CMD38_ARG_TRIM :
				INAND_CMD38_ARG_ERASE,
				0, true, false);
		err = mmc_cmdq_wait_for_dcmd(card->host, cmdq_req);
		if (err)
			goto clear_dcmd;
	}
	err = mmc_cmdq_erase(cmdq_req, card, from, nr, arg);
clear_dcmd:
	mmc_host_clk_hold(card->host);
	blk_complete_request(req);
out:
	return err ? 1 : 0;
}

static int mmc_blk_issue_discard_rq(struct mmc_queue *mq, struct request *req)
{
	struct mmc_blk_data *md = mq->data;
	struct mmc_card *card = md->queue.card;
	unsigned int from, nr, arg;
	int err = 0, type = MMC_BLK_DISCARD;

	if (!mmc_can_erase(card)) {
		err = -EOPNOTSUPP;
		goto out;
	}

	from = blk_rq_pos(req);
	nr = blk_rq_sectors(req);

	if (mmc_can_discard(card))
		arg = MMC_DISCARD_ARG;
	else if (mmc_can_trim(card))
		arg = MMC_TRIM_ARG;
	else
		arg = MMC_ERASE_ARG;
retry:
	if (card->quirks & MMC_QUIRK_INAND_CMD38) {
		err = mmc_switch(card, EXT_CSD_CMD_SET_NORMAL,
				 INAND_CMD38_ARG_EXT_CSD,
				 arg == MMC_TRIM_ARG ?
				 INAND_CMD38_ARG_TRIM :
				 INAND_CMD38_ARG_ERASE,
				 0);
		if (err)
			goto out;
	}
	err = mmc_erase(card, from, nr, arg);
out:
	if (err == -EIO && !mmc_blk_reset(md, card->host, type))
		goto retry;
	if (!err)
		mmc_blk_reset_success(md, type);
	blk_end_request(req, err, blk_rq_bytes(req));

	return err ? 0 : 1;
}

static int mmc_blk_cmdq_issue_secdiscard_rq(struct mmc_queue *mq,
				       struct request *req)
{
	struct mmc_blk_data *md = mq->data;
	struct mmc_card *card = md->queue.card;
	struct mmc_cmdq_req *cmdq_req = NULL;
	unsigned int from, nr, arg;
	int err = 0;

	if (!(mmc_can_secure_erase_trim(card))) {
		err = -EOPNOTSUPP;
		blk_end_request(req, err, blk_rq_bytes(req));
		goto out;
	}

	from = blk_rq_pos(req);
	nr = blk_rq_sectors(req);

	if (mmc_can_trim(card) && !mmc_erase_group_aligned(card, from, nr))
		arg = MMC_SECURE_TRIM1_ARG;
	else
		arg = MMC_SECURE_ERASE_ARG;

	cmdq_req = mmc_blk_cmdq_prep_discard_req(mq, req);
	if (card->quirks & MMC_QUIRK_INAND_CMD38) {
		__mmc_switch_cmdq_mode(cmdq_req->mrq.cmd,
				EXT_CSD_CMD_SET_NORMAL,
				INAND_CMD38_ARG_EXT_CSD,
				arg == MMC_SECURE_TRIM1_ARG ?
				INAND_CMD38_ARG_SECTRIM1 :
				INAND_CMD38_ARG_SECERASE,
				0, true, false);
		err = mmc_cmdq_wait_for_dcmd(card->host, cmdq_req);
		if (err)
			goto clear_dcmd;
	}

	err = mmc_cmdq_erase(cmdq_req, card, from, nr, arg);
	if (err)
		goto clear_dcmd;

	if (arg == MMC_SECURE_TRIM1_ARG) {
		if (card->quirks & MMC_QUIRK_INAND_CMD38) {
			__mmc_switch_cmdq_mode(cmdq_req->mrq.cmd,
					EXT_CSD_CMD_SET_NORMAL,
					INAND_CMD38_ARG_EXT_CSD,
					INAND_CMD38_ARG_SECTRIM2,
					0, true, false);
			err = mmc_cmdq_wait_for_dcmd(card->host, cmdq_req);
			if (err)
				goto clear_dcmd;
		}

		err = mmc_cmdq_erase(cmdq_req, card, from, nr,
				MMC_SECURE_TRIM2_ARG);
	}
clear_dcmd:
	mmc_host_clk_hold(card->host);
	blk_complete_request(req);
out:
	return err ? 1 : 0;
}

static int mmc_blk_issue_secdiscard_rq(struct mmc_queue *mq,
				       struct request *req)
{
	struct mmc_blk_data *md = mq->data;
	struct mmc_card *card = md->queue.card;
	unsigned int from, nr, arg;
	int err = 0, type = MMC_BLK_SECDISCARD;

	if (!(mmc_can_secure_erase_trim(card))) {
		err = -EOPNOTSUPP;
		goto out;
	}

	from = blk_rq_pos(req);
	nr = blk_rq_sectors(req);

	if (mmc_can_trim(card) && !mmc_erase_group_aligned(card, from, nr))
		arg = MMC_SECURE_TRIM1_ARG;
	else
		arg = MMC_SECURE_ERASE_ARG;

retry:
	if (card->quirks & MMC_QUIRK_INAND_CMD38) {
		err = mmc_switch(card, EXT_CSD_CMD_SET_NORMAL,
				 INAND_CMD38_ARG_EXT_CSD,
				 arg == MMC_SECURE_TRIM1_ARG ?
				 INAND_CMD38_ARG_SECTRIM1 :
				 INAND_CMD38_ARG_SECERASE,
				 0);
		if (err)
			goto out_retry;
	}

	err = mmc_erase(card, from, nr, arg);
	if (err == -EIO)
		goto out_retry;
	if (err)
		goto out;

	if (arg == MMC_SECURE_TRIM1_ARG) {
		if (card->quirks & MMC_QUIRK_INAND_CMD38) {
			err = mmc_switch(card, EXT_CSD_CMD_SET_NORMAL,
					 INAND_CMD38_ARG_EXT_CSD,
					 INAND_CMD38_ARG_SECTRIM2,
					 0);
			if (err)
				goto out_retry;
		}

		err = mmc_erase(card, from, nr, MMC_SECURE_TRIM2_ARG);
		if (err == -EIO)
			goto out_retry;
		if (err)
			goto out;
	}

out_retry:
	if (err && !mmc_blk_reset(md, card->host, type))
		goto retry;
	if (!err)
		mmc_blk_reset_success(md, type);
out:
	blk_end_request(req, err, blk_rq_bytes(req));

	return err ? 0 : 1;
}

static int mmc_blk_issue_flush(struct mmc_queue *mq, struct request *req)
{
	struct mmc_blk_data *md = mq->data;
	struct mmc_card *card = md->queue.card;
	int ret = 0;

	if (!req)
		return 0;

	if (req->cmd_flags & REQ_BARRIER) {
		/*
		 * If eMMC cache flush policy is set to 1, then the device
		 * shall flush the requests in First-In-First-Out (FIFO) order.
		 * In this case, as per spec, the host must not send any cache
		 * barrier requests as they are redundant and add unnecessary
		 * overhead to both device and host.
		 */
		if (card->ext_csd.cache_flush_policy & 1)
			goto end_req;

		/*
		 * In case barrier is not supported or enabled in the device,
		 * use flush as a fallback option.
		 */
		ret = mmc_cache_barrier(card);
		if (ret)
			ret = mmc_flush_cache(card);
	 } else if (req->cmd_flags & REQ_FLUSH) {
		ret = mmc_flush_cache(card);
	 }
	if (ret == -ENODEV) {
		pr_err("%s: %s: restart mmc card",
				req->rq_disk->disk_name, __func__);
		if (mmc_blk_reset(md, card->host, MMC_BLK_FLUSH))
			pr_err("%s: %s: fail to restart mmc",
				req->rq_disk->disk_name, __func__);
		else
			mmc_blk_reset_success(md, MMC_BLK_FLUSH);
	}

	if (ret) {
		pr_err("%s: %s: notify flush error to upper layers",
				req->rq_disk->disk_name, __func__);
		ret = -EIO;
	}

end_req:
#ifdef CONFIG_MMC_SIMULATE_MAX_SPEED
	else if (atomic_read(&mq->cache_size)) {
		long used = mmc_blk_cache_used(mq, jiffies);

		if (used) {
			int speed = atomic_read(&mq->max_write_speed);

<<<<<<< HEAD
=======
#ifdef CONFIG_MMC_SIMULATE_MAX_SPEED
	else if (atomic_read(&mq->cache_size)) {
		long used = mmc_blk_cache_used(mq, jiffies);

		if (used) {
			int speed = atomic_read(&mq->max_write_speed);

>>>>>>> da9a92f0
			if (speed_valid(speed)) {
				unsigned long msecs = jiffies_to_msecs(
					size_and_speed_to_jiffies(
						used, speed));
				if (msecs)
					msleep(msecs);
			}
		}
	}
#endif
	blk_end_request_all(req, ret);

	return ret ? 0 : 1;
}

/*
 * Reformat current write as a reliable write, supporting
 * both legacy and the enhanced reliable write MMC cards.
 * In each transfer we'll handle only as much as a single
 * reliable write can handle, thus finish the request in
 * partial completions.
 */
static inline void mmc_apply_rel_rw(struct mmc_blk_request *brq,
				    struct mmc_card *card,
				    struct request *req)
{
	if (!(card->ext_csd.rel_param & EXT_CSD_WR_REL_PARAM_EN)) {
		/* Legacy mode imposes restrictions on transfers. */
		if (!IS_ALIGNED(brq->cmd.arg, card->ext_csd.rel_sectors))
			brq->data.blocks = 1;

		if (brq->data.blocks > card->ext_csd.rel_sectors)
			brq->data.blocks = card->ext_csd.rel_sectors;
		else if (brq->data.blocks < card->ext_csd.rel_sectors)
			brq->data.blocks = 1;
	}
}

#define CMD_ERRORS							\
	(R1_OUT_OF_RANGE |	/* Command argument out of range */	\
	 R1_ADDRESS_ERROR |	/* Misaligned address */		\
	 R1_BLOCK_LEN_ERROR |	/* Transferred block length incorrect */\
	 R1_WP_VIOLATION |	/* Tried to write to protected block */	\
	 R1_CC_ERROR |		/* Card controller error */		\
	 R1_ERROR)		/* General/unknown error */

static int mmc_blk_err_check(struct mmc_card *card,
			     struct mmc_async_req *areq)
{
	struct mmc_queue_req *mq_mrq = container_of(areq, struct mmc_queue_req,
						    mmc_active);
	struct mmc_blk_request *brq = &mq_mrq->brq;
	struct request *req = mq_mrq->req;
	int need_retune = card->host->need_retune;
	int ecc_err = 0, gen_err = 0;

	/*
	 * sbc.error indicates a problem with the set block count
	 * command.  No data will have been transferred.
	 *
	 * cmd.error indicates a problem with the r/w command.  No
	 * data will have been transferred.
	 *
	 * stop.error indicates a problem with the stop command.  Data
	 * may have been transferred, or may still be transferring.
	 */
	if (brq->sbc.error || brq->cmd.error || brq->stop.error ||
	    brq->data.error) {
		switch (mmc_blk_cmd_recovery(card, req, brq, &ecc_err, &gen_err)) {
		case ERR_RETRY:
			return MMC_BLK_RETRY;
		case ERR_ABORT:
			return MMC_BLK_ABORT;
		case ERR_NOMEDIUM:
			return MMC_BLK_NOMEDIUM;
		case ERR_CONTINUE:
			break;
		}
	}

	/*
	 * Check for errors relating to the execution of the
	 * initial command - such as address errors.  No data
	 * has been transferred.
	 */
	if (brq->cmd.resp[0] & CMD_ERRORS) {
		pr_err("%s: r/w command failed, status = %#x\n",
		       req->rq_disk->disk_name, brq->cmd.resp[0]);
		return MMC_BLK_ABORT;
	}

	/*
	 * Everything else is either success, or a data error of some
	 * kind.  If it was a write, we may have transitioned to
	 * program mode, which we have to wait for it to complete.
	 */
	if (!mmc_host_is_spi(card->host) && rq_data_dir(req) != READ) {
		int err;

		/* Check stop command response */
		if (brq->stop.resp[0] & R1_ERROR) {
			pr_err("%s: %s: general error sending stop command, stop cmd response %#x\n",
			       req->rq_disk->disk_name, __func__,
			       brq->stop.resp[0]);
			gen_err = 1;
		}

		err = card_busy_detect(card, MMC_BLK_TIMEOUT_MS, false, req,
					&gen_err);
		if (err)
			return MMC_BLK_CMD_ERR;
	}

	/* if general error occurs, retry the write operation. */
	if (gen_err) {
		pr_warn("%s: retrying write for general error\n",
				req->rq_disk->disk_name);
		return MMC_BLK_RETRY;
	}

	if (brq->data.error) {
		if (need_retune && !brq->retune_retry_done) {
			pr_info("%s: retrying because a re-tune was needed\n",
				req->rq_disk->disk_name);
			brq->retune_retry_done = 1;
			return MMC_BLK_RETRY;
		}
		pr_err("%s: error %d transferring data, sector %u, nr %u, cmd response %#x, card status %#x\n",
		       req->rq_disk->disk_name, brq->data.error,
		       (unsigned)blk_rq_pos(req),
		       (unsigned)blk_rq_sectors(req),
		       brq->cmd.resp[0], brq->stop.resp[0]);

		if (rq_data_dir(req) == READ) {
			if (ecc_err)
				return MMC_BLK_ECC_ERR;
			return MMC_BLK_DATA_ERR;
		} else {
			return MMC_BLK_CMD_ERR;
		}
	}

	if (!brq->data.bytes_xfered)
		return MMC_BLK_RETRY;

	if (mmc_packed_cmd(mq_mrq->cmd_type)) {
		if (unlikely(brq->data.blocks << 9 != brq->data.bytes_xfered))
			return MMC_BLK_PARTIAL;
		else
			return MMC_BLK_SUCCESS;
	}

	if (blk_rq_bytes(req) != brq->data.bytes_xfered)
		return MMC_BLK_PARTIAL;

	return MMC_BLK_SUCCESS;
}

static int mmc_blk_packed_err_check(struct mmc_card *card,
				    struct mmc_async_req *areq)
{
	struct mmc_queue_req *mq_rq = container_of(areq, struct mmc_queue_req,
			mmc_active);
	struct request *req = mq_rq->req;
	struct mmc_packed *packed = mq_rq->packed;
	int err, check, status;
	u8 *ext_csd;

	BUG_ON(!packed);

	packed->retries--;
	check = mmc_blk_err_check(card, areq);
	err = get_card_status(card, &status, 0);
	if (err) {
		pr_err("%s: error %d sending status command\n",
		       req->rq_disk->disk_name, err);
		return MMC_BLK_ABORT;
	}

	if (status & R1_EXCEPTION_EVENT) {
		err = mmc_get_ext_csd(card, &ext_csd);
		if (err) {
			pr_err("%s: error %d sending ext_csd\n",
			       req->rq_disk->disk_name, err);
			return MMC_BLK_ABORT;
		}

		if ((ext_csd[EXT_CSD_EXP_EVENTS_STATUS] &
		     EXT_CSD_PACKED_FAILURE) &&
		    (ext_csd[EXT_CSD_PACKED_CMD_STATUS] &
		     EXT_CSD_PACKED_GENERIC_ERROR)) {
			if (ext_csd[EXT_CSD_PACKED_CMD_STATUS] &
			    EXT_CSD_PACKED_INDEXED_ERROR) {
				packed->idx_failure =
				  ext_csd[EXT_CSD_PACKED_FAILURE_INDEX] - 1;
				check = MMC_BLK_PARTIAL;
			}
			pr_err("%s: packed cmd failed, nr %u, sectors %u, "
			       "failure index: %d\n",
			       req->rq_disk->disk_name, packed->nr_entries,
			       packed->blocks, packed->idx_failure);
		}
		kfree(ext_csd);
	}

	return check;
}

static void mmc_blk_rw_rq_prep(struct mmc_queue_req *mqrq,
			       struct mmc_card *card,
			       int disable_multi,
			       struct mmc_queue *mq)
{
	u32 readcmd, writecmd;
	struct mmc_blk_request *brq = &mqrq->brq;
	struct request *req = mqrq->req;
	struct mmc_blk_data *md = mq->data;
	bool do_data_tag;

	/*
	 * Reliable writes are used to implement Forced Unit Access and
	 * are supported only on MMCs.
	 */
	bool do_rel_wr = (req->cmd_flags & REQ_FUA) &&
		(rq_data_dir(req) == WRITE) &&
		(md->flags & MMC_BLK_REL_WR);

	memset(brq, 0, sizeof(struct mmc_blk_request));
	brq->mrq.cmd = &brq->cmd;
	brq->mrq.data = &brq->data;

	brq->cmd.arg = blk_rq_pos(req);
	if (!mmc_card_blockaddr(card))
		brq->cmd.arg <<= 9;
	brq->cmd.flags = MMC_RSP_SPI_R1 | MMC_RSP_R1 | MMC_CMD_ADTC;
	brq->data.blksz = 512;
	brq->stop.opcode = MMC_STOP_TRANSMISSION;
	brq->stop.arg = 0;
	brq->data.blocks = blk_rq_sectors(req);

	brq->data.fault_injected = false;
	/*
	 * The block layer doesn't support all sector count
	 * restrictions, so we need to be prepared for too big
	 * requests.
	 */
	if (brq->data.blocks > card->host->max_blk_count)
		brq->data.blocks = card->host->max_blk_count;

	if (brq->data.blocks > 1) {
		/*
		 * After a read error, we redo the request one sector
		 * at a time in order to accurately determine which
		 * sectors can be read successfully.
		 */
		if (disable_multi)
			brq->data.blocks = 1;

		/*
		 * Some controllers have HW issues while operating
		 * in multiple I/O mode
		 */
		if (card->host->ops->multi_io_quirk)
			brq->data.blocks = card->host->ops->multi_io_quirk(card,
						(rq_data_dir(req) == READ) ?
						MMC_DATA_READ : MMC_DATA_WRITE,
						brq->data.blocks);
	}

	if (brq->data.blocks > 1 || do_rel_wr) {
		/* SPI multiblock writes terminate using a special
		 * token, not a STOP_TRANSMISSION request.
		 */
		if (!mmc_host_is_spi(card->host) ||
		    rq_data_dir(req) == READ)
			brq->mrq.stop = &brq->stop;
		readcmd = MMC_READ_MULTIPLE_BLOCK;
		writecmd = MMC_WRITE_MULTIPLE_BLOCK;
	} else {
		brq->mrq.stop = NULL;
		readcmd = MMC_READ_SINGLE_BLOCK;
		writecmd = MMC_WRITE_BLOCK;
	}
	if (rq_data_dir(req) == READ) {
		brq->cmd.opcode = readcmd;
		brq->data.flags |= MMC_DATA_READ;
		if (brq->mrq.stop)
			brq->stop.flags = MMC_RSP_SPI_R1 | MMC_RSP_R1 |
					MMC_CMD_AC;
	} else {
		brq->cmd.opcode = writecmd;
		brq->data.flags |= MMC_DATA_WRITE;
		if (brq->mrq.stop)
			brq->stop.flags = MMC_RSP_SPI_R1B | MMC_RSP_R1B |
					MMC_CMD_AC;
	}

	if (do_rel_wr)
		mmc_apply_rel_rw(brq, card, req);

	/*
	 * Data tag is used only during writing meta data to speed
	 * up write and any subsequent read of this meta data
	 */
	do_data_tag = (card->ext_csd.data_tag_unit_size) &&
		(req->cmd_flags & REQ_META) &&
		(rq_data_dir(req) == WRITE) &&
		((brq->data.blocks * brq->data.blksz) >=
		 card->ext_csd.data_tag_unit_size);

	/*
	 * Pre-defined multi-block transfers are preferable to
	 * open ended-ones (and necessary for reliable writes).
	 * However, it is not sufficient to just send CMD23,
	 * and avoid the final CMD12, as on an error condition
	 * CMD12 (stop) needs to be sent anyway. This, coupled
	 * with Auto-CMD23 enhancements provided by some
	 * hosts, means that the complexity of dealing
	 * with this is best left to the host. If CMD23 is
	 * supported by card and host, we'll fill sbc in and let
	 * the host deal with handling it correctly. This means
	 * that for hosts that don't expose MMC_CAP_CMD23, no
	 * change of behavior will be observed.
	 *
	 * N.B: Some MMC cards experience perf degradation.
	 * We'll avoid using CMD23-bounded multiblock writes for
	 * these, while retaining features like reliable writes.
	 */
	if ((md->flags & MMC_BLK_CMD23) && mmc_op_multi(brq->cmd.opcode) &&
	    (do_rel_wr || !(card->quirks & MMC_QUIRK_BLK_NO_CMD23) ||
	     do_data_tag)) {
		brq->sbc.opcode = MMC_SET_BLOCK_COUNT;
		brq->sbc.arg = brq->data.blocks |
			(do_rel_wr ? (1 << 31) : 0) |
			(do_data_tag ? (1 << 29) : 0);
		brq->sbc.flags = MMC_RSP_R1 | MMC_CMD_AC;
		brq->mrq.sbc = &brq->sbc;
	}

	mmc_set_data_timeout(&brq->data, card);

	brq->data.sg = mqrq->sg;
	brq->data.sg_len = mmc_queue_map_sg(mq, mqrq);

	/*
	 * Adjust the sg list so it is the same size as the
	 * request.
	 */
	if (brq->data.blocks != blk_rq_sectors(req)) {
		int i, data_size = brq->data.blocks << 9;
		struct scatterlist *sg;

		for_each_sg(brq->data.sg, sg, brq->data.sg_len, i) {
			data_size -= sg->length;
			if (data_size <= 0) {
				sg->length += data_size;
				i++;
				break;
			}
		}
		brq->data.sg_len = i;
	}

	mqrq->mmc_active.mrq = &brq->mrq;
	mqrq->mmc_active.mrq->req = mqrq->req;
	mqrq->mmc_active.err_check = mmc_blk_err_check;

	mmc_queue_bounce_pre(mqrq);
}

static inline u8 mmc_calc_packed_hdr_segs(struct request_queue *q,
					  struct mmc_card *card)
{
	unsigned int hdr_sz = mmc_large_sector(card) ? 4096 : 512;
	unsigned int max_seg_sz = queue_max_segment_size(q);
	unsigned int len, nr_segs = 0;

	do {
		len = min(hdr_sz, max_seg_sz);
		hdr_sz -= len;
		nr_segs++;
	} while (hdr_sz);

	return nr_segs;
}

/**
 * mmc_blk_disable_wr_packing() - disables packing mode
 * @mq:	MMC queue.
 *
 */
void mmc_blk_disable_wr_packing(struct mmc_queue *mq)
{
	if (mq) {
		mq->wr_packing_enabled = false;
		mq->num_of_potential_packed_wr_reqs = 0;
	}
}
EXPORT_SYMBOL(mmc_blk_disable_wr_packing);

static int get_packed_trigger(int potential, struct mmc_card *card,
			      struct request *req, int curr_trigger)
{
	static int num_mean_elements = 1;
	static unsigned long mean_potential = PCKD_TRGR_INIT_MEAN_POTEN;
	unsigned int trigger = curr_trigger;
	unsigned int pckd_trgr_upper_bound = card->ext_csd.max_packed_writes;

	/* scale down the upper bound to 75% */
	pckd_trgr_upper_bound = (pckd_trgr_upper_bound * 3) / 4;

	/*
	 * since the most common calls for this function are with small
	 * potential write values and since we don't want these calls to affect
	 * the packed trigger, set a lower bound and ignore calls with
	 * potential lower than that bound
	 */
	if (potential <= PCKD_TRGR_POTEN_LOWER_BOUND)
		return trigger;

	/*
	 * this is to prevent integer overflow in the following calculation:
	 * once every PACKED_TRIGGER_MAX_ELEMENTS reset the algorithm
	 */
	if (num_mean_elements > PACKED_TRIGGER_MAX_ELEMENTS) {
		num_mean_elements = 1;
		mean_potential = PCKD_TRGR_INIT_MEAN_POTEN;
	}

	/*
	 * get next mean value based on previous mean value and current
	 * potential packed writes. Calculation is as follows:
	 * mean_pot[i+1] =
	 *	((mean_pot[i] * num_mean_elem) + potential)/(num_mean_elem + 1)
	 */
	mean_potential *= num_mean_elements;
	/*
	 * add num_mean_elements so that the division of two integers doesn't
	 * lower mean_potential too much
	 */
	if (potential > mean_potential)
		mean_potential += num_mean_elements;
	mean_potential += potential;
	/* this is for gaining more precision when dividing two integers */
	mean_potential *= PCKD_TRGR_PRECISION_MULTIPLIER;
	/* this completes the mean calculation */
	mean_potential /= ++num_mean_elements;
	mean_potential /= PCKD_TRGR_PRECISION_MULTIPLIER;

	/*
	 * if current potential packed writes is greater than the mean potential
	 * then the heuristic is that the following workload will contain many
	 * write requests, therefore we lower the packed trigger. In the
	 * opposite case we want to increase the trigger in order to get less
	 * packing events.
	 */
	if (potential >= mean_potential)
		trigger = (trigger <= PCKD_TRGR_LOWER_BOUND) ?
				PCKD_TRGR_LOWER_BOUND : trigger - 1;
	else
		trigger = (trigger >= pckd_trgr_upper_bound) ?
				pckd_trgr_upper_bound : trigger + 1;

	/*
	 * an urgent read request indicates a packed list being interrupted
	 * by this read, therefore we aim for less packing, hence the trigger
	 * gets increased
	 */
	if (req && (req->cmd_flags & REQ_URGENT) && (rq_data_dir(req) == READ))
		trigger += PCKD_TRGR_URGENT_PENALTY;

	return trigger;
}

static void mmc_blk_write_packing_control(struct mmc_queue *mq,
					  struct request *req)
{
	struct mmc_host *host = mq->card->host;
	int data_dir;

	if (!(host->caps2 & MMC_CAP2_PACKED_WR))
		return;

	/* Support for the write packing on eMMC 4.5 or later */
	if (mq->card->ext_csd.rev <= 5)
		return;

	/*
	 * In case the packing control is not supported by the host, it should
	 * not have an effect on the write packing. Therefore we have to enable
	 * the write packing
	 */
	if (!(host->caps2 & MMC_CAP2_PACKED_WR_CONTROL)) {
		mq->wr_packing_enabled = true;
		return;
	}

	if (!req || (req && (req->cmd_flags & REQ_FLUSH))) {
		if (mq->num_of_potential_packed_wr_reqs >
				mq->num_wr_reqs_to_start_packing)
			mq->wr_packing_enabled = true;
		mq->num_wr_reqs_to_start_packing =
			get_packed_trigger(mq->num_of_potential_packed_wr_reqs,
					   mq->card, req,
					   mq->num_wr_reqs_to_start_packing);
		mq->num_of_potential_packed_wr_reqs = 0;
		return;
	}

	data_dir = rq_data_dir(req);

	if (data_dir == READ) {
		mmc_blk_disable_wr_packing(mq);
		mq->num_wr_reqs_to_start_packing =
			get_packed_trigger(mq->num_of_potential_packed_wr_reqs,
					   mq->card, req,
					   mq->num_wr_reqs_to_start_packing);
		mq->num_of_potential_packed_wr_reqs = 0;
		mq->wr_packing_enabled = false;
		return;
	} else if (data_dir == WRITE) {
		mq->num_of_potential_packed_wr_reqs++;
	}

	if (mq->num_of_potential_packed_wr_reqs >
			mq->num_wr_reqs_to_start_packing)
		mq->wr_packing_enabled = true;
}

struct mmc_wr_pack_stats *mmc_blk_get_packed_statistics(struct mmc_card *card)
{
	if (!card)
		return NULL;

	return &card->wr_pack_stats;
}
EXPORT_SYMBOL(mmc_blk_get_packed_statistics);

void mmc_blk_init_packed_statistics(struct mmc_card *card)
{
	int max_num_of_packed_reqs = 0;

	if (!card || !card->wr_pack_stats.packing_events)
		return;

	max_num_of_packed_reqs = card->ext_csd.max_packed_writes;

	spin_lock(&card->wr_pack_stats.lock);
	memset(card->wr_pack_stats.packing_events, 0,
		(max_num_of_packed_reqs + 1) *
	       sizeof(*card->wr_pack_stats.packing_events));
	memset(&card->wr_pack_stats.pack_stop_reason, 0,
		sizeof(card->wr_pack_stats.pack_stop_reason));
	card->wr_pack_stats.enabled = true;
	spin_unlock(&card->wr_pack_stats.lock);
}
EXPORT_SYMBOL(mmc_blk_init_packed_statistics);

static u8 mmc_blk_prep_packed_list(struct mmc_queue *mq, struct request *req)
{
	struct request_queue *q = mq->queue;
	struct mmc_card *card = mq->card;
	struct request *cur = req, *next = NULL;
	struct mmc_blk_data *md = mq->data;
	struct mmc_queue_req *mqrq = mq->mqrq_cur;
	bool en_rel_wr = card->ext_csd.rel_param & EXT_CSD_WR_REL_PARAM_EN;
	unsigned int req_sectors = 0, phys_segments = 0;
	unsigned int max_blk_count, max_phys_segs;
	bool put_back = true;
	u8 max_packed_rw = 0;
	u8 reqs = 0;
	struct mmc_wr_pack_stats *stats = &card->wr_pack_stats;

	if (!(md->flags & MMC_BLK_PACKED_CMD))
		goto no_packed;

	if (!mq->wr_packing_enabled)
		goto no_packed;

	if ((rq_data_dir(cur) == WRITE) &&
	    mmc_host_packed_wr(card->host))
		max_packed_rw = card->ext_csd.max_packed_writes;

	if (max_packed_rw == 0)
		goto no_packed;

	if (mmc_req_rel_wr(cur) &&
	    (md->flags & MMC_BLK_REL_WR) && !en_rel_wr)
		goto no_packed;

	if (mmc_large_sector(card) &&
	    !IS_ALIGNED(blk_rq_sectors(cur), 8))
		goto no_packed;

	if (cur->cmd_flags & REQ_FUA)
		goto no_packed;

	mmc_blk_clear_packed(mqrq);

	max_blk_count = min(card->host->max_blk_count,
			    card->host->max_req_size >> 9);
	if (unlikely(max_blk_count > 0xffff))
		max_blk_count = 0xffff;

	max_phys_segs = queue_max_segments(q);
	req_sectors += blk_rq_sectors(cur);
	phys_segments += cur->nr_phys_segments;

	if (rq_data_dir(cur) == WRITE) {
		req_sectors += mmc_large_sector(card) ? 8 : 1;
		phys_segments += mmc_calc_packed_hdr_segs(q, card);
	}

	spin_lock(&stats->lock);
	do {
		if (reqs >= max_packed_rw - 1) {
			put_back = false;
			break;
		}

		spin_lock_irq(q->queue_lock);
		next = blk_fetch_request(q);
		spin_unlock_irq(q->queue_lock);
		if (!next) {
			MMC_BLK_UPDATE_STOP_REASON(stats, EMPTY_QUEUE);
			put_back = false;
			break;
		}

		if (mmc_large_sector(card) &&
		    !IS_ALIGNED(blk_rq_sectors(next), 8)) {
			MMC_BLK_UPDATE_STOP_REASON(stats, LARGE_SEC_ALIGN);
			break;
		}

		if (next->cmd_flags & REQ_DISCARD ||
		    next->cmd_flags & REQ_FLUSH) {
			MMC_BLK_UPDATE_STOP_REASON(stats, FLUSH_OR_DISCARD);
			break;
		}

		if (next->cmd_flags & REQ_FUA) {
			MMC_BLK_UPDATE_STOP_REASON(stats, FUA);
			break;
		}

		if (rq_data_dir(cur) != rq_data_dir(next)) {
			MMC_BLK_UPDATE_STOP_REASON(stats, WRONG_DATA_DIR);
			break;
		}

		if (mmc_req_rel_wr(next) &&
		    (md->flags & MMC_BLK_REL_WR) && !en_rel_wr) {
			MMC_BLK_UPDATE_STOP_REASON(stats, REL_WRITE);
			break;
		}

		req_sectors += blk_rq_sectors(next);
		if (req_sectors > max_blk_count) {
			if (stats->enabled)
				stats->pack_stop_reason[EXCEEDS_SECTORS]++;
			break;
		}

		phys_segments +=  next->nr_phys_segments;
		if (phys_segments > max_phys_segs) {
			MMC_BLK_UPDATE_STOP_REASON(stats, EXCEEDS_SEGMENTS);
			break;
		}

		if (mq->no_pack_for_random) {
			if ((blk_rq_pos(cur) + blk_rq_sectors(cur)) !=
			    blk_rq_pos(next)) {
				MMC_BLK_UPDATE_STOP_REASON(stats, RANDOM);
				put_back = 1;
				break;
			}
		}

		if (rq_data_dir(next) == WRITE)
			mq->num_of_potential_packed_wr_reqs++;
		list_add_tail(&next->queuelist, &mqrq->packed->list);
		cur = next;
		reqs++;
	} while (1);

	if (put_back) {
		spin_lock_irq(q->queue_lock);
		blk_requeue_request(q, next);
		spin_unlock_irq(q->queue_lock);
	}

	if (stats->enabled) {
		if (reqs + 1 <= card->ext_csd.max_packed_writes)
			stats->packing_events[reqs + 1]++;
		if (reqs + 1 == max_packed_rw)
			MMC_BLK_UPDATE_STOP_REASON(stats, THRESHOLD);
	}

	spin_unlock(&stats->lock);

	if (reqs > 0) {
		list_add(&req->queuelist, &mqrq->packed->list);
		mqrq->packed->nr_entries = ++reqs;
		mqrq->packed->retries = reqs;
		return reqs;
	}

no_packed:
	mqrq->cmd_type = MMC_PACKED_NONE;
	return 0;
}

static void mmc_blk_packed_hdr_wrq_prep(struct mmc_queue_req *mqrq,
					struct mmc_card *card,
					struct mmc_queue *mq)
{
	struct mmc_blk_request *brq = &mqrq->brq;
	struct request *req = mqrq->req;
	struct request *prq;
	struct mmc_blk_data *md = mq->data;
	struct mmc_packed *packed = mqrq->packed;
	bool do_rel_wr, do_data_tag;
	u32 *packed_cmd_hdr;
	u8 hdr_blocks;
	u8 i = 1;

	BUG_ON(!packed);

	mqrq->cmd_type = MMC_PACKED_WRITE;
	packed->blocks = 0;
	packed->idx_failure = MMC_PACKED_NR_IDX;

	packed_cmd_hdr = packed->cmd_hdr;
	memset(packed_cmd_hdr, 0, sizeof(packed->cmd_hdr));
	packed_cmd_hdr[0] = (packed->nr_entries << 16) |
		(PACKED_CMD_WR << 8) | PACKED_CMD_VER;
	hdr_blocks = mmc_large_sector(card) ? 8 : 1;

	/*
	 * Argument for each entry of packed group
	 */
	list_for_each_entry(prq, &packed->list, queuelist) {
		do_rel_wr = mmc_req_rel_wr(prq) && (md->flags & MMC_BLK_REL_WR);
		do_data_tag = (card->ext_csd.data_tag_unit_size) &&
			(prq->cmd_flags & REQ_META) &&
			(rq_data_dir(prq) == WRITE) &&
			((brq->data.blocks * brq->data.blksz) >=
			 card->ext_csd.data_tag_unit_size);
		/* Argument of CMD23 */
		packed_cmd_hdr[(i * 2)] =
			(do_rel_wr ? MMC_CMD23_ARG_REL_WR : 0) |
			(do_data_tag ? MMC_CMD23_ARG_TAG_REQ : 0) |
			blk_rq_sectors(prq);
		/* Argument of CMD18 or CMD25 */
		packed_cmd_hdr[((i * 2)) + 1] =
			mmc_card_blockaddr(card) ?
			blk_rq_pos(prq) : blk_rq_pos(prq) << 9;
		packed->blocks += blk_rq_sectors(prq);
		i++;
	}

	memset(brq, 0, sizeof(struct mmc_blk_request));
	brq->mrq.cmd = &brq->cmd;
	brq->mrq.data = &brq->data;
	brq->mrq.sbc = &brq->sbc;
	brq->mrq.stop = &brq->stop;

	brq->sbc.opcode = MMC_SET_BLOCK_COUNT;
	brq->sbc.arg = MMC_CMD23_ARG_PACKED | (packed->blocks + hdr_blocks);
	brq->sbc.flags = MMC_RSP_R1 | MMC_CMD_AC;

	brq->cmd.opcode = MMC_WRITE_MULTIPLE_BLOCK;
	brq->cmd.arg = blk_rq_pos(req);
	if (!mmc_card_blockaddr(card))
		brq->cmd.arg <<= 9;
	brq->cmd.flags = MMC_RSP_SPI_R1 | MMC_RSP_R1 | MMC_CMD_ADTC;

	brq->data.blksz = 512;
	brq->data.blocks = packed->blocks + hdr_blocks;
	brq->data.flags |= MMC_DATA_WRITE;
	brq->data.fault_injected = false;

	brq->stop.opcode = MMC_STOP_TRANSMISSION;
	brq->stop.arg = 0;
	brq->stop.flags = MMC_RSP_SPI_R1B | MMC_RSP_R1B | MMC_CMD_AC;

	mmc_set_data_timeout(&brq->data, card);

	brq->data.sg = mqrq->sg;
	brq->data.sg_len = mmc_queue_map_sg(mq, mqrq);

	mqrq->mmc_active.mrq = &brq->mrq;

	/*
	 * This is intended for packed commands tests usage - in case these
	 * functions are not in use the respective pointers are NULL
	 */
	if (mq->err_check_fn)
		mqrq->mmc_active.err_check = mq->err_check_fn;
	else
		mqrq->mmc_active.err_check = mmc_blk_packed_err_check;

	if (mq->packed_test_fn)
		mq->packed_test_fn(mq->queue, mqrq);

	mmc_queue_bounce_pre(mqrq);
}

static int mmc_blk_cmd_err(struct mmc_blk_data *md, struct mmc_card *card,
			   struct mmc_blk_request *brq, struct request *req,
			   int ret)
{
	struct mmc_queue_req *mq_rq;
	mq_rq = container_of(brq, struct mmc_queue_req, brq);

	/*
	 * If this is an SD card and we're writing, we can first
	 * mark the known good sectors as ok.
	 *
	 * If the card is not SD, we can still ok written sectors
	 * as reported by the controller (which might be less than
	 * the real number of written sectors, but never more).
	 */
	if (mmc_card_sd(card)) {
		u32 blocks;
		if (!brq->data.fault_injected) {
			blocks = mmc_sd_num_wr_blocks(card);
			if (blocks != (u32)-1)
				ret = blk_end_request(req, 0, blocks << 9);
		} else
			ret = blk_end_request(req, 0, brq->data.bytes_xfered);
	} else {
		if (!mmc_packed_cmd(mq_rq->cmd_type))
			ret = blk_end_request(req, 0, brq->data.bytes_xfered);
	}
	return ret;
}

static int mmc_blk_end_packed_req(struct mmc_queue_req *mq_rq)
{
	struct request *prq;
	struct mmc_packed *packed = mq_rq->packed;
	int idx = packed->idx_failure, i = 0;
	int ret = 0;

	BUG_ON(!packed);

	while (!list_empty(&packed->list)) {
		prq = list_entry_rq(packed->list.next);
		if (idx == i) {
			/* retry from error index */
			packed->nr_entries -= idx;
			mq_rq->req = prq;
			ret = 1;

			if (packed->nr_entries == MMC_PACKED_NR_SINGLE) {
				list_del_init(&prq->queuelist);
				mmc_blk_clear_packed(mq_rq);
			}
			return ret;
		}
		list_del_init(&prq->queuelist);
		blk_end_request(prq, 0, blk_rq_bytes(prq));
		i++;
	}

	mmc_blk_clear_packed(mq_rq);
	return ret;
}

static void mmc_blk_abort_packed_req(struct mmc_queue_req *mq_rq)
{
	struct request *prq;
	struct mmc_packed *packed = mq_rq->packed;

	BUG_ON(!packed);

	while (!list_empty(&packed->list)) {
		prq = list_entry_rq(packed->list.next);
		list_del_init(&prq->queuelist);
		blk_end_request(prq, -EIO, blk_rq_bytes(prq));
	}

	mmc_blk_clear_packed(mq_rq);
}

static void mmc_blk_revert_packed_req(struct mmc_queue *mq,
				      struct mmc_queue_req *mq_rq)
{
	struct request *prq;
	struct request_queue *q = mq->queue;
	struct mmc_packed *packed = mq_rq->packed;

	BUG_ON(!packed);

	while (!list_empty(&packed->list)) {
		prq = list_entry_rq(packed->list.prev);
		if (prq->queuelist.prev != &packed->list) {
			list_del_init(&prq->queuelist);
			spin_lock_irq(q->queue_lock);
			blk_requeue_request(mq->queue, prq);
			spin_unlock_irq(q->queue_lock);
		} else {
			list_del_init(&prq->queuelist);
		}
	}

	mmc_blk_clear_packed(mq_rq);
}

static int mmc_blk_cmdq_start_req(struct mmc_host *host,
				  struct mmc_cmdq_req *cmdq_req)
{
	struct mmc_request *mrq = &cmdq_req->mrq;

	mrq->done = mmc_blk_cmdq_req_done;
	return mmc_cmdq_start_req(host, cmdq_req);
}

/* prepare for non-data commands */
static struct mmc_cmdq_req *mmc_cmdq_prep_dcmd(
		struct mmc_queue_req *mqrq, struct mmc_queue *mq)
{
	struct request *req = mqrq->req;
	struct mmc_cmdq_req *cmdq_req = &mqrq->cmdq_req;

	memset(&mqrq->cmdq_req, 0, sizeof(struct mmc_cmdq_req));

	cmdq_req->mrq.data = NULL;
	cmdq_req->cmd_flags = req->cmd_flags;
	cmdq_req->mrq.req = mqrq->req;
	req->special = mqrq;
	cmdq_req->cmdq_req_flags |= DCMD;
	cmdq_req->mrq.cmdq_req = cmdq_req;

	return &mqrq->cmdq_req;
}


#define IS_RT_CLASS_REQ(x)     \
	(IOPRIO_PRIO_CLASS(req_get_ioprio(x)) == IOPRIO_CLASS_RT)

static struct mmc_cmdq_req *mmc_blk_cmdq_rw_prep(
		struct mmc_queue_req *mqrq, struct mmc_queue *mq)
{
	struct mmc_card *card = mq->card;
	struct request *req = mqrq->req;
	struct mmc_blk_data *md = mq->data;
	bool do_rel_wr = mmc_req_rel_wr(req) && (md->flags & MMC_BLK_REL_WR);
	bool do_data_tag;
	bool read_dir = (rq_data_dir(req) == READ);
	bool prio = IS_RT_CLASS_REQ(req);
	struct mmc_cmdq_req *cmdq_rq = &mqrq->cmdq_req;

	memset(&mqrq->cmdq_req, 0, sizeof(struct mmc_cmdq_req));

	cmdq_rq->tag = req->tag;
	if (read_dir) {
		cmdq_rq->cmdq_req_flags |= DIR;
		cmdq_rq->data.flags = MMC_DATA_READ;
	} else {
		cmdq_rq->data.flags = MMC_DATA_WRITE;
	}
	if (prio)
		cmdq_rq->cmdq_req_flags |= PRIO;

	if (do_rel_wr)
		cmdq_rq->cmdq_req_flags |= REL_WR;

	cmdq_rq->data.blocks = blk_rq_sectors(req);
	cmdq_rq->blk_addr = blk_rq_pos(req);
	cmdq_rq->data.blksz = MMC_CARD_CMDQ_BLK_SIZE;

	mmc_set_data_timeout(&cmdq_rq->data, card);

	do_data_tag = (card->ext_csd.data_tag_unit_size) &&
		(req->cmd_flags & REQ_META) &&
		(rq_data_dir(req) == WRITE) &&
		((cmdq_rq->data.blocks * cmdq_rq->data.blksz) >=
		 card->ext_csd.data_tag_unit_size);
	if (do_data_tag)
		cmdq_rq->cmdq_req_flags |= DAT_TAG;
	cmdq_rq->data.sg = mqrq->sg;
	cmdq_rq->data.sg_len = mmc_queue_map_sg(mq, mqrq);

	/*
	 * Adjust the sg list so it is the same size as the
	 * request.
	 */
	if (cmdq_rq->data.blocks > card->host->max_blk_count)
		cmdq_rq->data.blocks = card->host->max_blk_count;

	if (cmdq_rq->data.blocks != blk_rq_sectors(req)) {
		int i, data_size = cmdq_rq->data.blocks << 9;
		struct scatterlist *sg;

		for_each_sg(cmdq_rq->data.sg, sg, cmdq_rq->data.sg_len, i) {
			data_size -= sg->length;
			if (data_size <= 0) {
				sg->length += data_size;
				i++;
				break;
			}
		}
		cmdq_rq->data.sg_len = i;
	}

	mqrq->cmdq_req.cmd_flags = req->cmd_flags;
	mqrq->cmdq_req.mrq.req = mqrq->req;
	mqrq->cmdq_req.mrq.cmdq_req = &mqrq->cmdq_req;
	mqrq->cmdq_req.mrq.data = &mqrq->cmdq_req.data;
	mqrq->req->special = mqrq;

	pr_debug("%s: %s: mrq: 0x%p req: 0x%p mqrq: 0x%p bytes to xf: %d mmc_cmdq_req: 0x%p card-addr: 0x%08x dir(r-1/w-0): %d\n",
		 mmc_hostname(card->host), __func__, &mqrq->cmdq_req.mrq,
		 mqrq->req, mqrq, (cmdq_rq->data.blocks * cmdq_rq->data.blksz),
		 cmdq_rq, cmdq_rq->blk_addr,
		 (cmdq_rq->cmdq_req_flags & DIR) ? 1 : 0);

	return &mqrq->cmdq_req;
}

static int mmc_blk_cmdq_issue_rw_rq(struct mmc_queue *mq, struct request *req)
{
	struct mmc_queue_req *active_mqrq;
	struct mmc_card *card = mq->card;
	struct mmc_host *host = card->host;
	struct mmc_cmdq_context_info *ctx = &host->cmdq_ctx;
	struct mmc_cmdq_req *mc_rq;
	u8 active_small_sector_read = 0;
	int ret = 0;

	mmc_deferred_scaling(host);
	mmc_cmdq_clk_scaling_start_busy(host, true);

	BUG_ON((req->tag < 0) || (req->tag > card->ext_csd.cmdq_depth));
	BUG_ON(test_and_set_bit(req->tag, &host->cmdq_ctx.data_active_reqs));
	BUG_ON(test_and_set_bit(req->tag, &host->cmdq_ctx.active_reqs));

	active_mqrq = &mq->mqrq_cmdq[req->tag];
	active_mqrq->req = req;

	mc_rq = mmc_blk_cmdq_rw_prep(active_mqrq, mq);

	if (card->quirks & MMC_QUIRK_CMDQ_EMPTY_BEFORE_DCMD) {
		unsigned int sectors = blk_rq_sectors(req);

		if (((sectors > 0) && (sectors < 8))
		    && (rq_data_dir(req) == READ))
			active_small_sector_read = 1;
	}
	ret = mmc_blk_cmdq_start_req(card->host, mc_rq);
	if (!ret && active_small_sector_read)
		host->cmdq_ctx.active_small_sector_read_reqs++;
	/*
	 * When in SVS2 on low load scenario and there are lots of requests
	 * queued for CMDQ we need to wait till the queue is empty to scale
	 * back up to Nominal even if there is a sudden increase in load.
	 * This impacts performance where lots of IO get executed in SVS2
	 * frequency since the queue is full. As SVS2 is a low load use case
	 * we can serialize the requests and not queue them in parallel
	 * without impacting other use cases. This makes sure the queue gets
	 * empty faster and we will be able to scale up to Nominal frequency
	 * when needed.
	 */
	if (!ret && (host->clk_scaling.state == MMC_LOAD_LOW))
		wait_event_interruptible(ctx->queue_empty_wq,
					(!ctx->active_reqs));

	return ret;
}

/*
 * Issues a flush (dcmd) request
 */
int mmc_blk_cmdq_issue_flush_rq(struct mmc_queue *mq, struct request *req)
{
	int err;
	struct mmc_queue_req *active_mqrq;
	struct mmc_card *card = mq->card;
	struct mmc_host *host;
	struct mmc_cmdq_req *cmdq_req;
	struct mmc_cmdq_context_info *ctx_info;

	BUG_ON(!card);
	host = card->host;
	BUG_ON(!host);
	BUG_ON(req->tag > card->ext_csd.cmdq_depth);
	BUG_ON(test_and_set_bit(req->tag, &host->cmdq_ctx.active_reqs));

	ctx_info = &host->cmdq_ctx;

	set_bit(CMDQ_STATE_DCMD_ACTIVE, &ctx_info->curr_state);

	active_mqrq = &mq->mqrq_cmdq[req->tag];
	active_mqrq->req = req;

	cmdq_req = mmc_cmdq_prep_dcmd(active_mqrq, mq);
	cmdq_req->cmdq_req_flags |= QBR;
	cmdq_req->mrq.cmd = &cmdq_req->cmd;
	cmdq_req->tag = req->tag;

	err = mmc_cmdq_prepare_flush(cmdq_req->mrq.cmd);
	if (err) {
		pr_err("%s: failed (%d) preparing flush req\n",
		       mmc_hostname(host), err);
		return err;
	}
	err = mmc_blk_cmdq_start_req(card->host, cmdq_req);
	return err;
}
EXPORT_SYMBOL(mmc_blk_cmdq_issue_flush_rq);

static void mmc_blk_cmdq_reset(struct mmc_host *host, bool clear_all)
{
	int err = 0;

	if (mmc_cmdq_halt(host, true)) {
		pr_err("%s: halt failed\n", mmc_hostname(host));
		goto reset;
	}

	if (clear_all)
		mmc_cmdq_discard_queue(host, 0);
reset:
	mmc_host_clk_hold(host);
	host->cmdq_ops->disable(host, true);
	mmc_host_clk_release(host);
	err = mmc_cmdq_hw_reset(host);
	if (err && err != -EOPNOTSUPP) {
		pr_err("%s: failed to cmdq_hw_reset err = %d\n",
				mmc_hostname(host), err);
		mmc_host_clk_hold(host);
		host->cmdq_ops->enable(host);
		mmc_host_clk_release(host);
		mmc_cmdq_halt(host, false);
		goto out;
	}
	/*
	 * CMDQ HW reset would have already made CQE
	 * in unhalted state, but reflect the same
	 * in software state of cmdq_ctx.
	 */
	mmc_host_clr_halt(host);
out:
	return;
}

/**
 * is_cmdq_dcmd_req - Checks if tag belongs to DCMD request.
 * @q:		request_queue pointer.
 * @tag:	tag number of request to check.
 *
 * This function checks if the request with tag number "tag"
 * is a DCMD request or not based on cmdq_req_flags set.
 *
 * returns true if DCMD req, otherwise false.
 */
static bool is_cmdq_dcmd_req(struct request_queue *q, int tag)
{
	struct request *req;
	struct mmc_queue_req *mq_rq;
	struct mmc_cmdq_req *cmdq_req;

	req = blk_queue_find_tag(q, tag);
	if (WARN_ON(!req))
		goto out;
	mq_rq = req->special;
	if (WARN_ON(!mq_rq))
		goto out;
	cmdq_req = &(mq_rq->cmdq_req);
	return (cmdq_req->cmdq_req_flags & DCMD);
out:
	return -ENOENT;
}

/**
 * mmc_blk_cmdq_reset_all - Reset everything for CMDQ block request.
 * @host:	mmc_host pointer.
 * @err:	error for which reset is performed.
 *
 * This function implements reset_all functionality for
 * cmdq. It resets the controller, power cycle the card,
 * and invalidate all busy tags(requeue all request back to
 * elevator).
 */
static void mmc_blk_cmdq_reset_all(struct mmc_host *host, int err)
{
	struct mmc_request *mrq = host->err_mrq;
	struct mmc_card *card = host->card;
	struct mmc_cmdq_context_info *ctx_info = &host->cmdq_ctx;
	struct request_queue *q;
	int itag = 0;
	int ret = 0;

	if (WARN_ON(!mrq))
		return;

	q = mrq->req->q;
	WARN_ON(!test_bit(CMDQ_STATE_ERR, &ctx_info->curr_state));

	#ifdef CONFIG_MMC_CLKGATE
	pr_debug("%s: %s: active_reqs = %lu, clk_requests = %d\n",
			mmc_hostname(host), __func__,
			ctx_info->active_reqs, host->clk_requests);
	#endif

	mmc_blk_cmdq_reset(host, false);

	for_each_set_bit(itag, &ctx_info->active_reqs,
			host->num_cq_slots) {
		ret = is_cmdq_dcmd_req(q, itag);
		if (WARN_ON(ret == -ENOENT))
			continue;
		if (!ret) {
			WARN_ON(!test_and_clear_bit(itag,
				 &ctx_info->data_active_reqs));
			mmc_cmdq_post_req(host, itag, err);
		} else {
			clear_bit(CMDQ_STATE_DCMD_ACTIVE,
					&ctx_info->curr_state);
		}
		WARN_ON(!test_and_clear_bit(itag,
					&ctx_info->active_reqs));
		mmc_host_clk_release(host);
		mmc_put_card(card);
	}

	spin_lock_irq(q->queue_lock);
	blk_queue_invalidate_tags(q);
	spin_unlock_irq(q->queue_lock);
}

static void mmc_blk_cmdq_shutdown(struct mmc_queue *mq)
{
	int err;
	struct mmc_card *card = mq->card;
	struct mmc_host *host = card->host;

	mmc_get_card(card);
	mmc_host_clk_hold(host);
	err = mmc_cmdq_halt(host, true);
	if (err) {
		pr_err("%s: halt: failed: %d\n", __func__, err);
		goto out;
	}

	/* disable CQ mode in card */
	if (mmc_card_cmdq(card)) {
		err = mmc_switch(card, EXT_CSD_CMD_SET_NORMAL,
				 EXT_CSD_CMDQ, 0,
				 card->ext_csd.generic_cmd6_time);
		if (err) {
			pr_err("%s: failed to switch card to legacy mode: %d\n",
			       __func__, err);
			goto out;
		}
		mmc_card_clr_cmdq(card);
	}
	host->cmdq_ops->disable(host, false);
	host->card->cmdq_init = false;
out:
	mmc_host_clk_release(host);
	mmc_put_card(card);
}

static enum blk_eh_timer_return mmc_blk_cmdq_req_timed_out(struct request *req)
{
	struct mmc_queue *mq = req->q->queuedata;
	struct mmc_host *host = mq->card->host;
	struct mmc_queue_req *mq_rq = req->special;
	struct mmc_request *mrq;
	struct mmc_cmdq_req *cmdq_req;
	struct mmc_cmdq_context_info *ctx_info = &host->cmdq_ctx;

	BUG_ON(!host);

	/*
	 * The mmc_queue_req will be present only if the request
	 * is issued to the LLD. The request could be fetched from
	 * block layer queue but could be waiting to be issued
	 * (for e.g. clock scaling is waiting for an empty cmdq queue)
	 * Reset the timer in such cases to give LLD more time
	 */
	if (!mq_rq) {
		pr_warn("%s: restart timer for tag: %d\n", __func__, req->tag);
		return BLK_EH_RESET_TIMER;
	}

	mrq = &mq_rq->cmdq_req.mrq;
	cmdq_req = &mq_rq->cmdq_req;

	BUG_ON(!mrq || !cmdq_req);

	if (cmdq_req->cmdq_req_flags & DCMD)
		mrq->cmd->error = -ETIMEDOUT;
	else
		mrq->data->error = -ETIMEDOUT;

	if (mrq->cmd && mrq->cmd->error) {
		if (!(mrq->req->cmd_flags & REQ_FLUSH)) {
			/*
			 * Notify completion for non flush commands like
			 * discard that wait for DCMD finish.
			 */
			set_bit(CMDQ_STATE_REQ_TIMED_OUT,
					&ctx_info->curr_state);
			complete(&mrq->completion);
			return BLK_EH_NOT_HANDLED;
		}
	}

	if (test_bit(CMDQ_STATE_REQ_TIMED_OUT, &ctx_info->curr_state) ||
		test_bit(CMDQ_STATE_ERR, &ctx_info->curr_state))
		return BLK_EH_NOT_HANDLED;

	set_bit(CMDQ_STATE_REQ_TIMED_OUT, &ctx_info->curr_state);
	return BLK_EH_HANDLED;
}

/*
 * mmc_blk_cmdq_err: error handling of cmdq error requests.
 * Function should be called in context of error out request
 * which has claim_host and rpm acquired.
 * This may be called with CQ engine halted. Make sure to
 * unhalt it after error recovery.
 *
 * TODO: Currently cmdq error handler does reset_all in case
 * of any erorr. Need to optimize error handling.
 */
static void mmc_blk_cmdq_err(struct mmc_queue *mq)
{
	struct mmc_host *host = mq->card->host;
	struct mmc_request *mrq = host->err_mrq;
	struct mmc_cmdq_context_info *ctx_info = &host->cmdq_ctx;
	struct request_queue *q;
	int err;

	mmc_host_clk_hold(host);
	host->cmdq_ops->dumpstate(host);
	mmc_host_clk_release(host);

	if (WARN_ON(!mrq))
		return;

	q = mrq->req->q;
	err = mmc_cmdq_halt(host, true);
	if (err) {
		pr_err("halt: failed: %d\n", err);
		goto reset;
	}

	/* RED error - Fatal: requires reset */
	if (mrq->cmdq_req->resp_err) {
		err = mrq->cmdq_req->resp_err;
		pr_crit("%s: Response error detected: Device in bad state\n",
			mmc_hostname(host));
		goto reset;
	}

	/*
	 * In case of software request time-out, we schedule err work only for
	 * the first error out request and handles all other request in flight
	 * here.
	 */
	if (test_bit(CMDQ_STATE_REQ_TIMED_OUT, &ctx_info->curr_state)) {
		err = -ETIMEDOUT;
	} else if (mrq->data && mrq->data->error) {
		err = mrq->data->error;
	} else if (mrq->cmd && mrq->cmd->error) {
		/* DCMD commands */
		err = mrq->cmd->error;
	}

reset:
	mmc_blk_cmdq_reset_all(host, err);
	if (mrq->cmdq_req->resp_err)
		mrq->cmdq_req->resp_err = false;
	mmc_cmdq_halt(host, false);

	host->err_mrq = NULL;
	clear_bit(CMDQ_STATE_REQ_TIMED_OUT, &ctx_info->curr_state);
	WARN_ON(!test_and_clear_bit(CMDQ_STATE_ERR, &ctx_info->curr_state));
	wake_up(&ctx_info->wait);
}

/* invoked by block layer in softirq context */
void mmc_blk_cmdq_complete_rq(struct request *rq)
{
	struct mmc_queue_req *mq_rq = rq->special;
	struct mmc_request *mrq = &mq_rq->cmdq_req.mrq;
	struct mmc_host *host = mrq->host;
	struct mmc_cmdq_context_info *ctx_info = &host->cmdq_ctx;
	struct mmc_cmdq_req *cmdq_req = &mq_rq->cmdq_req;
	struct mmc_queue *mq = (struct mmc_queue *)rq->q->queuedata;
	int err = 0;
	bool is_dcmd = false;

	if (mrq->cmd && mrq->cmd->error)
		err = mrq->cmd->error;
	else if (mrq->data && mrq->data->error)
		err = mrq->data->error;

	if (err || cmdq_req->resp_err) {
		pr_err("%s: %s: txfr error(%d)/resp_err(%d)\n",
				mmc_hostname(mrq->host), __func__, err,
				cmdq_req->resp_err);
		if (test_bit(CMDQ_STATE_ERR, &ctx_info->curr_state)) {
			pr_err("%s: CQ in error state, ending current req: %d\n",
				__func__, err);
		} else {
			set_bit(CMDQ_STATE_ERR, &ctx_info->curr_state);
			BUG_ON(host->err_mrq != NULL);
			host->err_mrq = mrq;
			schedule_work(&mq->cmdq_err_work);
		}
		goto out;
	}
	/*
	 * In case of error CMDQ is expected to be either in halted
	 * or disable state so cannot receive any completion of
	 * other requests.
	 */
	BUG_ON(test_bit(CMDQ_STATE_ERR, &ctx_info->curr_state));

	/* clear pending request */
	BUG_ON(!test_and_clear_bit(cmdq_req->tag,
				   &ctx_info->active_reqs));
	if (cmdq_req->cmdq_req_flags & DCMD)
		is_dcmd = true;
	else
		BUG_ON(!test_and_clear_bit(cmdq_req->tag,
					 &ctx_info->data_active_reqs));
	if (!is_dcmd)
		mmc_cmdq_post_req(host, cmdq_req->tag, err);
	if (cmdq_req->cmdq_req_flags & DCMD) {
		clear_bit(CMDQ_STATE_DCMD_ACTIVE, &ctx_info->curr_state);
		blk_end_request_all(rq, err);
		goto out;
	}

	blk_end_request(rq, err, cmdq_req->data.bytes_xfered);

out:

	mmc_cmdq_clk_scaling_stop_busy(host, true, is_dcmd);
	if (!test_bit(CMDQ_STATE_ERR, &ctx_info->curr_state)) {
		mmc_host_clk_release(host);
		wake_up(&ctx_info->wait);
		mmc_put_card(host->card);
	}

	if (!ctx_info->active_reqs)
		wake_up_interruptible(&host->cmdq_ctx.queue_empty_wq);

	if (blk_queue_stopped(mq->queue) && !ctx_info->active_reqs)
		complete(&mq->cmdq_shutdown_complete);

	return;
}

/*
 * Complete reqs from block layer softirq context
 * Invoked in irq context
 */
void mmc_blk_cmdq_req_done(struct mmc_request *mrq)
{
	struct request *req = mrq->req;

	blk_complete_request(req);
}
EXPORT_SYMBOL(mmc_blk_cmdq_req_done);

static int mmc_blk_issue_rw_rq(struct mmc_queue *mq, struct request *rqc)
{
	struct mmc_blk_data *md = mq->data;
	struct mmc_card *card = md->queue.card;
	struct mmc_blk_request *brq = &mq->mqrq_cur->brq;
	int ret = 1, disable_multi = 0, retry = 0, type, retune_retry_done = 0;
	enum mmc_blk_status status;
	struct mmc_queue_req *mq_rq;
	struct request *req = rqc;
	struct mmc_async_req *areq;
	const u8 packed_nr = 2;
	u8 reqs = 0;
#ifdef CONFIG_MMC_SIMULATE_MAX_SPEED
	unsigned long waitfor = jiffies;
#endif

	if (!rqc && !mq->mqrq_prev->req)
		return 0;

	if (rqc)
		reqs = mmc_blk_prep_packed_list(mq, rqc);

	do {
		if (rqc) {
			/*
			 * When 4KB native sector is enabled, only 8 blocks
			 * multiple read or write is allowed
			 */
			if ((brq->data.blocks & 0x07) &&
			    (card->ext_csd.data_sector_size == 4096)) {
				pr_err("%s: Transfer size is not 4KB sector size aligned\n",
					req->rq_disk->disk_name);
				mq_rq = mq->mqrq_cur;
				goto cmd_abort;
			}

			if (reqs >= packed_nr)
				mmc_blk_packed_hdr_wrq_prep(mq->mqrq_cur,
							    card, mq);
			else
				mmc_blk_rw_rq_prep(mq->mqrq_cur, card, 0, mq);
			areq = &mq->mqrq_cur->mmc_active;
		} else
			areq = NULL;
		areq = mmc_start_req(card->host, areq, (int *) &status);
		if (!areq) {
			if (status == MMC_BLK_NEW_REQUEST)
				set_bit(MMC_QUEUE_NEW_REQUEST, &mq->flags);
			return 0;
		}

		mq_rq = container_of(areq, struct mmc_queue_req, mmc_active);
		brq = &mq_rq->brq;
		req = mq_rq->req;
		type = rq_data_dir(req) == READ ? MMC_BLK_READ : MMC_BLK_WRITE;
		mmc_queue_bounce_post(mq_rq);

		switch (status) {
		case MMC_BLK_SUCCESS:
		case MMC_BLK_PARTIAL:
			/*
			 * A block was successfully transferred.
			 */
			mmc_blk_reset_success(md, type);

			mmc_blk_simulate_delay(mq, rqc, waitfor);

			if (mmc_packed_cmd(mq_rq->cmd_type)) {
				ret = mmc_blk_end_packed_req(mq_rq);
				break;
			} else {
				ret = blk_end_request(req, 0,
						brq->data.bytes_xfered);
			}

			/*
			 * If the blk_end_request function returns non-zero even
			 * though all data has been transferred and no errors
			 * were returned by the host controller, it's a bug.
			 */
			if (status == MMC_BLK_SUCCESS && ret) {
				pr_err("%s BUG rq_tot %d d_xfer %d\n",
				       __func__, blk_rq_bytes(req),
				       brq->data.bytes_xfered);
				rqc = NULL;
				goto cmd_abort;
			}
			break;
		case MMC_BLK_CMD_ERR:
			ret = mmc_blk_cmd_err(md, card, brq, req, ret);
			if (mmc_blk_reset(md, card->host, type))
				goto cmd_abort;
			if (!ret)
				goto start_new_req;
			break;
		case MMC_BLK_RETRY:
			retune_retry_done = brq->retune_retry_done;
			if (retry++ < MMC_BLK_MAX_RETRIES)
				break;
			/* Fall through */
		case MMC_BLK_ABORT:
			if (!mmc_blk_reset(md, card->host, type) &&
				(retry++ < (MMC_BLK_MAX_RETRIES + 1)))
				break;
			goto cmd_abort;
		case MMC_BLK_DATA_ERR: {
			int err;

			err = mmc_blk_reset(md, card->host, type);
			if (!err)
				break;
			goto cmd_abort;
		}
		case MMC_BLK_ECC_ERR:
			if (brq->data.blocks > 1) {
				/* Redo read one sector at a time */
				pr_warn("%s: retrying using single block read\n",
					req->rq_disk->disk_name);
				disable_multi = 1;
				break;
			}
			/*
			 * After an error, we redo I/O one sector at a
			 * time, so we only reach here after trying to
			 * read a single sector.
			 */
			ret = blk_end_request(req, -EIO,
						brq->data.blksz);
			if (!ret)
				goto start_new_req;
			break;
		case MMC_BLK_NOMEDIUM:
			goto cmd_abort;
		default:
			pr_err("%s: Unhandled return value (%d)",
					req->rq_disk->disk_name, status);
			goto cmd_abort;
		}

		if (ret) {
			if (mmc_packed_cmd(mq_rq->cmd_type)) {
				if (!mq_rq->packed->retries)
					goto cmd_abort;
				mmc_blk_packed_hdr_wrq_prep(mq_rq, card, mq);
				mmc_start_req(card->host,
					      &mq_rq->mmc_active, NULL);
			} else {

				/*
				 * In case of a incomplete request
				 * prepare it again and resend.
				 */
				mmc_blk_rw_rq_prep(mq_rq, card,
						disable_multi, mq);
				mmc_start_req(card->host,
						&mq_rq->mmc_active, NULL);
			}
			mq_rq->brq.retune_retry_done = retune_retry_done;
		}
	} while (ret);

	return 1;

 cmd_abort:
	if (mmc_packed_cmd(mq_rq->cmd_type)) {
		mmc_blk_abort_packed_req(mq_rq);
	} else {
		if (mmc_card_removed(card))
			req->cmd_flags |= REQ_QUIET;
		while (ret)
			ret = blk_end_request(req, -EIO,
					blk_rq_cur_bytes(req));
	}

 start_new_req:
	if (rqc) {
		if (mmc_card_removed(card)) {
			rqc->cmd_flags |= REQ_QUIET;
			blk_end_request_all(rqc, -EIO);
		} else {
			/*
			 * If current request is packed, it needs to put back.
			 */
			if (mmc_packed_cmd(mq->mqrq_cur->cmd_type))
				mmc_blk_revert_packed_req(mq, mq->mqrq_cur);

			mmc_blk_rw_rq_prep(mq->mqrq_cur, card, 0, mq);
			mmc_start_req(card->host,
				      &mq->mqrq_cur->mmc_active, NULL);
		}
	}

	return 0;
}

static inline int mmc_blk_cmdq_part_switch(struct mmc_card *card,
				      struct mmc_blk_data *md)
{
	struct mmc_blk_data *main_md = mmc_get_drvdata(card);
	struct mmc_host *host = card->host;
	struct mmc_cmdq_context_info *ctx = &host->cmdq_ctx;
	u8 part_config = card->ext_csd.part_config;

	if ((main_md->part_curr == md->part_type) &&
	    (card->part_curr == md->part_type))
		return 0;

	WARN_ON(!((card->host->caps2 & MMC_CAP2_CMD_QUEUE) &&
		 card->ext_csd.cmdq_support &&
		 (md->flags & MMC_BLK_CMD_QUEUE)));

	if (!test_bit(CMDQ_STATE_HALT, &ctx->curr_state))
		WARN_ON(mmc_cmdq_halt(host, true));

	/* disable CQ mode in card */
	if (mmc_card_cmdq(card)) {
		WARN_ON(mmc_switch(card, EXT_CSD_CMD_SET_NORMAL,
				 EXT_CSD_CMDQ, 0,
				  card->ext_csd.generic_cmd6_time));
		mmc_card_clr_cmdq(card);
	}

	part_config &= ~EXT_CSD_PART_CONFIG_ACC_MASK;
	part_config |= md->part_type;

	WARN_ON(mmc_switch(card, EXT_CSD_CMD_SET_NORMAL,
			 EXT_CSD_PART_CONFIG, part_config,
			  card->ext_csd.part_time));

	card->ext_csd.part_config = part_config;
	card->part_curr = md->part_type;

	main_md->part_curr = md->part_type;

	WARN_ON(mmc_blk_cmdq_switch(card, md, true));
	WARN_ON(mmc_cmdq_halt(host, false));

	return 0;
}

static int mmc_blk_cmdq_issue_rq(struct mmc_queue *mq, struct request *req)
{
	int ret;
	struct mmc_blk_data *md = mq->data;
	struct mmc_card *card = md->queue.card;
	unsigned int cmd_flags = req ? req->cmd_flags : 0;

	mmc_get_card(card);

#ifdef CONFIG_MMC_BLOCK_DEFERRED_RESUME
	if (mmc_bus_needs_resume(card->host))
		mmc_resume_bus(card->host);
#endif
	if (!card->host->cmdq_ctx.active_reqs && mmc_card_doing_bkops(card)) {
		ret = mmc_cmdq_halt(card->host, true);
		if (ret)
			goto out;
		ret = mmc_stop_bkops(card);
		if (ret) {
			pr_err("%s: %s: mmc_stop_bkops failed %d\n",
					md->disk->disk_name, __func__, ret);
			goto out;
		}
		ret = mmc_cmdq_halt(card->host, false);
		if (ret)
			goto out;
	}

	ret = mmc_blk_cmdq_part_switch(card, md);
	if (ret) {
		pr_err("%s: %s: partition switch failed %d\n",
				md->disk->disk_name, __func__, ret);
		goto out;
	}

	if (req) {
		struct mmc_host *host = card->host;
		struct mmc_cmdq_context_info *ctx = &host->cmdq_ctx;

		if ((cmd_flags & (REQ_FLUSH | REQ_DISCARD)) &&
		    (card->quirks & MMC_QUIRK_CMDQ_EMPTY_BEFORE_DCMD) &&
		    ctx->active_small_sector_read_reqs) {
			ret = wait_event_interruptible(ctx->queue_empty_wq,
						      !ctx->active_reqs);
			if (ret) {
				pr_err("%s: failed while waiting for the CMDQ to be empty %s err (%d)\n",
					mmc_hostname(host),
					__func__, ret);
				BUG_ON(1);
			}
			/* clear the counter now */
			ctx->active_small_sector_read_reqs = 0;
			/*
			 * If there were small sector (less than 8 sectors) read
			 * operations in progress then we have to wait for the
			 * outstanding requests to finish and should also have
			 * atleast 6 microseconds delay before queuing the DCMD
			 * request.
			 */
			udelay(MMC_QUIRK_CMDQ_DELAY_BEFORE_DCMD);
		}

		if (cmd_flags & REQ_DISCARD) {
			if (cmd_flags & REQ_SECURE &&
			   !(card->quirks & MMC_QUIRK_SEC_ERASE_TRIM_BROKEN))
				ret = mmc_blk_cmdq_issue_secdiscard_rq(mq, req);
			else
				ret = mmc_blk_cmdq_issue_discard_rq(mq, req);
		} else if (cmd_flags & REQ_FLUSH) {
			ret = mmc_blk_cmdq_issue_flush_rq(mq, req);
		} else {
			ret = mmc_blk_cmdq_issue_rw_rq(mq, req);
		}
	}

	return ret;

out:
	if (req)
		blk_end_request_all(req, ret);
	mmc_put_card(card);

	return ret;
}

static int mmc_blk_issue_rq(struct mmc_queue *mq, struct request *req)
{
	int ret;
	struct mmc_blk_data *md = mq->data;
	struct mmc_card *card = md->queue.card;
	struct mmc_host *host = card->host;
	unsigned long flags;
	unsigned int cmd_flags = req ? req->cmd_flags : 0;

	if (req && !mq->mqrq_prev->req) {
		/* claim host only for the first request */
		mmc_get_card(card);

		if (mmc_card_doing_bkops(host->card)) {
			ret = mmc_stop_bkops(host->card);
			if (ret)
				goto out;
		}
	}

	ret = mmc_blk_part_switch(card, md);
	if (ret) {
		if (req) {
			blk_end_request_all(req, -EIO);
		}
		ret = 0;
		goto out;
	}

	mmc_blk_write_packing_control(mq, req);

	clear_bit(MMC_QUEUE_NEW_REQUEST, &mq->flags);
	if (cmd_flags & REQ_DISCARD) {
		/* complete ongoing async transfer before issuing discard */
		if (card->host->areq)
			mmc_blk_issue_rw_rq(mq, NULL);
		if (cmd_flags & REQ_SECURE &&
			!(card->quirks & MMC_QUIRK_SEC_ERASE_TRIM_BROKEN))
			ret = mmc_blk_issue_secdiscard_rq(mq, req);
		else
			ret = mmc_blk_issue_discard_rq(mq, req);
	} else if (cmd_flags & (REQ_FLUSH | REQ_BARRIER)) {
		/* complete ongoing async transfer before issuing flush */
		if (card->host->areq)
			mmc_blk_issue_rw_rq(mq, NULL);
		ret = mmc_blk_issue_flush(mq, req);
	} else {
		if (!req && host->areq) {
			spin_lock_irqsave(&host->context_info.lock, flags);
			host->context_info.is_waiting_last_req = true;
			spin_unlock_irqrestore(&host->context_info.lock, flags);
		}
		ret = mmc_blk_issue_rw_rq(mq, req);
	}

out:
	if ((!req && !(test_bit(MMC_QUEUE_NEW_REQUEST, &mq->flags))) ||
	     (cmd_flags & MMC_REQ_SPECIAL_MASK))
		/*
		 * Release host when there are no more requests
		 * and after special request(discard, flush) is done.
		 * In case sepecial request, there is no reentry to
		 * the 'mmc_blk_issue_rq' with 'mqrq_prev->req'.
		 */
		mmc_put_card(card);
	return ret;
}

static inline int mmc_blk_readonly(struct mmc_card *card)
{
	return mmc_card_readonly(card) ||
	       !(card->csd.cmdclass & CCC_BLOCK_WRITE);
}

static struct mmc_blk_data *mmc_blk_alloc_req(struct mmc_card *card,
					      struct device *parent,
					      sector_t size,
					      bool default_ro,
					      const char *subname,
					      int area_type)
{
	struct mmc_blk_data *md;
	int devidx, ret;

	devidx = find_first_zero_bit(dev_use, max_devices);
	if (devidx >= max_devices)
		return ERR_PTR(-ENOSPC);
	__set_bit(devidx, dev_use);

	md = kzalloc(sizeof(struct mmc_blk_data), GFP_KERNEL);
	if (!md) {
		ret = -ENOMEM;
		goto out;
	}

	/*
	 * !subname implies we are creating main mmc_blk_data that will be
	 * associated with mmc_card with dev_set_drvdata. Due to device
	 * partitions, devidx will not coincide with a per-physical card
	 * index anymore so we keep track of a name index.
	 */
	if (!subname) {
		md->name_idx = find_first_zero_bit(name_use, max_devices);
		__set_bit(md->name_idx, name_use);
	} else
		md->name_idx = ((struct mmc_blk_data *)
				dev_to_disk(parent)->private_data)->name_idx;

	md->area_type = area_type;

	/*
	 * Set the read-only status based on the supported commands
	 * and the write protect switch.
	 */
	md->read_only = mmc_blk_readonly(card);

	md->disk = alloc_disk(perdev_minors);
	if (md->disk == NULL) {
		ret = -ENOMEM;
		goto err_kfree;
	}

	spin_lock_init(&md->lock);
	INIT_LIST_HEAD(&md->part);
	md->usage = 1;

	ret = mmc_init_queue(&md->queue, card, &md->lock, subname, area_type);
	if (ret)
		goto err_putdisk;

	md->queue.issue_fn = mmc_blk_issue_rq;
	md->queue.data = md;

	md->disk->major	= MMC_BLOCK_MAJOR;
	md->disk->first_minor = devidx * perdev_minors;
	md->disk->fops = &mmc_bdops;
	md->disk->private_data = md;
	md->disk->queue = md->queue.queue;
	md->disk->driverfs_dev = parent;
	set_disk_ro(md->disk, md->read_only || default_ro);
	md->disk->flags = GENHD_FL_EXT_DEVT;
	if (area_type & (MMC_BLK_DATA_AREA_RPMB | MMC_BLK_DATA_AREA_BOOT))
		md->disk->flags |= GENHD_FL_NO_PART_SCAN;

	/*
	 * As discussed on lkml, GENHD_FL_REMOVABLE should:
	 *
	 * - be set for removable media with permanent block devices
	 * - be unset for removable block devices with permanent media
	 *
	 * Since MMC block devices clearly fall under the second
	 * case, we do not set GENHD_FL_REMOVABLE.  Userspace
	 * should use the block device creation/destruction hotplug
	 * messages to tell when the card is present.
	 */

	snprintf(md->disk->disk_name, sizeof(md->disk->disk_name),
		 "mmcblk%u%s", md->name_idx, subname ? subname : "");

	if (mmc_card_mmc(card))
		blk_queue_logical_block_size(md->queue.queue,
					     card->ext_csd.data_sector_size);
	else
		blk_queue_logical_block_size(md->queue.queue, 512);

	set_capacity(md->disk, size);

	if (mmc_host_cmd23(card->host)) {
		if (mmc_card_mmc(card) ||
		    (mmc_card_sd(card) &&
		     card->scr.cmds & SD_SCR_CMD23_SUPPORT))
			md->flags |= MMC_BLK_CMD23;
	}

	if (mmc_card_mmc(card) &&
	    md->flags & MMC_BLK_CMD23 &&
	    ((card->ext_csd.rel_param & EXT_CSD_WR_REL_PARAM_EN) ||
	     card->ext_csd.rel_sectors)) {
		md->flags |= MMC_BLK_REL_WR;
		blk_queue_flush(md->queue.queue, REQ_FLUSH | REQ_FUA);
	}

	if (card->cmdq_init) {
		md->flags |= MMC_BLK_CMD_QUEUE;
		md->queue.cmdq_complete_fn = mmc_blk_cmdq_complete_rq;
		md->queue.cmdq_issue_fn = mmc_blk_cmdq_issue_rq;
		md->queue.cmdq_error_fn = mmc_blk_cmdq_err;
		md->queue.cmdq_req_timed_out = mmc_blk_cmdq_req_timed_out;
		md->queue.cmdq_shutdown = mmc_blk_cmdq_shutdown;
	}

	if (mmc_card_mmc(card) && !card->cmdq_init &&
	    (area_type == MMC_BLK_DATA_AREA_MAIN) &&
	    (md->flags & MMC_BLK_CMD23) &&
	    card->ext_csd.packed_event_en) {
		if (!mmc_packed_init(&md->queue, card))
			md->flags |= MMC_BLK_PACKED_CMD;
	}

	return md;

 err_putdisk:
	put_disk(md->disk);
 err_kfree:
	if (!subname)
		__clear_bit(md->name_idx, name_use);
	kfree(md);
 out:
	__clear_bit(devidx, dev_use);
	return ERR_PTR(ret);
}

static struct mmc_blk_data *mmc_blk_alloc(struct mmc_card *card)
{
	sector_t size;

	if (!mmc_card_sd(card) && mmc_card_blockaddr(card)) {
		/*
		 * The EXT_CSD sector count is in number or 512 byte
		 * sectors.
		 */
		size = card->ext_csd.sectors;
	} else {
		/*
		 * The CSD capacity field is in units of read_blkbits.
		 * set_capacity takes units of 512 bytes.
		 */
		size = (typeof(sector_t))card->csd.capacity
			<< (card->csd.read_blkbits - 9);
	}

	return mmc_blk_alloc_req(card, &card->dev, size, false, NULL,
					MMC_BLK_DATA_AREA_MAIN);
}

static int mmc_blk_alloc_part(struct mmc_card *card,
			      struct mmc_blk_data *md,
			      unsigned int part_type,
			      sector_t size,
			      bool default_ro,
			      const char *subname,
			      int area_type)
{
	char cap_str[10];
	struct mmc_blk_data *part_md;

	part_md = mmc_blk_alloc_req(card, disk_to_dev(md->disk), size, default_ro,
				    subname, area_type);
	if (IS_ERR(part_md))
		return PTR_ERR(part_md);
	part_md->part_type = part_type;
	list_add(&part_md->part, &md->part);

	string_get_size((u64)get_capacity(part_md->disk), 512, STRING_UNITS_2,
			cap_str, sizeof(cap_str));
	pr_info("%s: %s %s partition %u %s\n",
	       part_md->disk->disk_name, mmc_card_id(card),
	       mmc_card_name(card), part_md->part_type, cap_str);
	return 0;
}

/* MMC Physical partitions consist of two boot partitions and
 * up to four general purpose partitions.
 * For each partition enabled in EXT_CSD a block device will be allocatedi
 * to provide access to the partition.
 */

static int mmc_blk_alloc_parts(struct mmc_card *card, struct mmc_blk_data *md)
{
	int idx, ret = 0;

	if (!mmc_card_mmc(card))
		return 0;

	for (idx = 0; idx < card->nr_parts; idx++) {
		if (card->part[idx].size) {
			ret = mmc_blk_alloc_part(card, md,
				card->part[idx].part_cfg,
				card->part[idx].size >> 9,
				card->part[idx].force_ro,
				card->part[idx].name,
				card->part[idx].area_type);
			if (ret)
				return ret;
		}
	}

	return ret;
}

static void mmc_blk_remove_req(struct mmc_blk_data *md)
{
	struct mmc_card *card;

	if (md) {
		/*
		 * Flush remaining requests and free queues. It
		 * is freeing the queue that stops new requests
		 * from being accepted.
		 */
		card = md->queue.card;
		mmc_cleanup_queue(&md->queue);
		if (md->flags & MMC_BLK_PACKED_CMD)
			mmc_packed_clean(&md->queue);
		if (md->flags & MMC_BLK_CMD_QUEUE)
			mmc_cmdq_clean(&md->queue, card);
		device_remove_file(disk_to_dev(md->disk),
				   &md->num_wr_reqs_to_start_packing);
		if (md->disk->flags & GENHD_FL_UP) {
			device_remove_file(disk_to_dev(md->disk), &md->force_ro);
			if ((md->area_type & MMC_BLK_DATA_AREA_BOOT) &&
					card->ext_csd.boot_ro_lockable)
				device_remove_file(disk_to_dev(md->disk),
					&md->power_ro_lock);
#ifdef CONFIG_MMC_SIMULATE_MAX_SPEED
			device_remove_file(disk_to_dev(md->disk),
						&dev_attr_max_write_speed);
			device_remove_file(disk_to_dev(md->disk),
						&dev_attr_max_read_speed);
			device_remove_file(disk_to_dev(md->disk),
						&dev_attr_cache_size);
#endif

			del_gendisk(md->disk);
		}
		mmc_blk_put(md);
	}
}

static void mmc_blk_remove_parts(struct mmc_card *card,
				 struct mmc_blk_data *md)
{
	struct list_head *pos, *q;
	struct mmc_blk_data *part_md;

	__clear_bit(md->name_idx, name_use);
	list_for_each_safe(pos, q, &md->part) {
		part_md = list_entry(pos, struct mmc_blk_data, part);
		list_del(pos);
		mmc_blk_remove_req(part_md);
	}
}

static int mmc_add_disk(struct mmc_blk_data *md)
{
	int ret;
	struct mmc_card *card = md->queue.card;

	add_disk(md->disk);
	md->force_ro.show = force_ro_show;
	md->force_ro.store = force_ro_store;
	sysfs_attr_init(&md->force_ro.attr);
	md->force_ro.attr.name = "force_ro";
	md->force_ro.attr.mode = S_IRUGO | S_IWUSR;
	ret = device_create_file(disk_to_dev(md->disk), &md->force_ro);
	if (ret)
		goto force_ro_fail;
#ifdef CONFIG_MMC_SIMULATE_MAX_SPEED
	atomic_set(&md->queue.max_write_speed, max_write_speed);
	ret = device_create_file(disk_to_dev(md->disk),
			&dev_attr_max_write_speed);
	if (ret)
		goto max_write_speed_fail;
	atomic_set(&md->queue.max_read_speed, max_read_speed);
	ret = device_create_file(disk_to_dev(md->disk),
			&dev_attr_max_read_speed);
	if (ret)
		goto max_read_speed_fail;
	atomic_set(&md->queue.cache_size, cache_size);
	atomic_long_set(&md->queue.cache_used, 0);
	md->queue.cache_jiffies = jiffies;
	ret = device_create_file(disk_to_dev(md->disk), &dev_attr_cache_size);
	if (ret)
		goto cache_size_fail;
#endif

	if ((md->area_type & MMC_BLK_DATA_AREA_BOOT) &&
	     card->ext_csd.boot_ro_lockable) {
		umode_t mode;

		if (card->ext_csd.boot_ro_lock & EXT_CSD_BOOT_WP_B_PWR_WP_DIS)
			mode = S_IRUGO;
		else
			mode = S_IRUGO | S_IWUSR;

		md->power_ro_lock.show = power_ro_lock_show;
		md->power_ro_lock.store = power_ro_lock_store;
		sysfs_attr_init(&md->power_ro_lock.attr);
		md->power_ro_lock.attr.mode = mode;
		md->power_ro_lock.attr.name =
					"ro_lock_until_next_power_on";
		ret = device_create_file(disk_to_dev(md->disk),
				&md->power_ro_lock);
		if (ret)
			goto power_ro_lock_fail;
	}

	md->num_wr_reqs_to_start_packing.show =
		num_wr_reqs_to_start_packing_show;
	md->num_wr_reqs_to_start_packing.store =
		num_wr_reqs_to_start_packing_store;
	sysfs_attr_init(&md->num_wr_reqs_to_start_packing.attr);
	md->num_wr_reqs_to_start_packing.attr.name =
		"num_wr_reqs_to_start_packing";
	md->num_wr_reqs_to_start_packing.attr.mode = S_IRUGO | S_IWUSR;
	ret = device_create_file(disk_to_dev(md->disk),
				 &md->num_wr_reqs_to_start_packing);
	if (ret)
		goto num_wr_reqs_to_start_packing_fail;

	md->no_pack_for_random.show = no_pack_for_random_show;
	md->no_pack_for_random.store = no_pack_for_random_store;
	sysfs_attr_init(&md->no_pack_for_random.attr);
	md->no_pack_for_random.attr.name = "no_pack_for_random";
	md->no_pack_for_random.attr.mode = S_IRUGO | S_IWUSR;
	ret = device_create_file(disk_to_dev(md->disk),
				 &md->no_pack_for_random);
	if (ret)
		goto no_pack_for_random_fails;

	return ret;

no_pack_for_random_fails:
	device_remove_file(disk_to_dev(md->disk),
			   &md->num_wr_reqs_to_start_packing);
num_wr_reqs_to_start_packing_fail:
	device_remove_file(disk_to_dev(md->disk), &md->power_ro_lock);
power_ro_lock_fail:
#ifdef CONFIG_MMC_SIMULATE_MAX_SPEED
	device_remove_file(disk_to_dev(md->disk), &dev_attr_cache_size);
cache_size_fail:
	device_remove_file(disk_to_dev(md->disk), &dev_attr_max_read_speed);
max_read_speed_fail:
	device_remove_file(disk_to_dev(md->disk), &dev_attr_max_write_speed);
max_write_speed_fail:
#endif
	device_remove_file(disk_to_dev(md->disk), &md->force_ro);
force_ro_fail:
	del_gendisk(md->disk);

	return ret;
}

#define CID_MANFID_SANDISK	0x2
#define CID_MANFID_TOSHIBA	0x11
#define CID_MANFID_MICRON	0x13
#define CID_MANFID_SAMSUNG	0x15
#define CID_MANFID_KINGSTON	0x70

#define CID_MANFID_SANDISK	0x2
#define CID_MANFID_TOSHIBA	0x11
#define CID_MANFID_MICRON	0x13
#define CID_MANFID_SAMSUNG	0x15

static const struct mmc_fixup blk_fixups[] =
{
	MMC_FIXUP("SEM02G", CID_MANFID_SANDISK, 0x100, add_quirk,
		  MMC_QUIRK_INAND_CMD38),
	MMC_FIXUP("SEM04G", CID_MANFID_SANDISK, 0x100, add_quirk,
		  MMC_QUIRK_INAND_CMD38),
	MMC_FIXUP("SEM08G", CID_MANFID_SANDISK, 0x100, add_quirk,
		  MMC_QUIRK_INAND_CMD38),
	MMC_FIXUP("SEM16G", CID_MANFID_SANDISK, 0x100, add_quirk,
		  MMC_QUIRK_INAND_CMD38),
	MMC_FIXUP("SEM32G", CID_MANFID_SANDISK, 0x100, add_quirk,
		  MMC_QUIRK_INAND_CMD38),

	/*
	 * Some MMC cards experience performance degradation with CMD23
	 * instead of CMD12-bounded multiblock transfers. For now we'll
	 * black list what's bad...
	 * - Certain Toshiba cards.
	 *
	 * N.B. This doesn't affect SD cards.
	 */
	MMC_FIXUP("SDMB-32", CID_MANFID_SANDISK, CID_OEMID_ANY, add_quirk_mmc,
		  MMC_QUIRK_BLK_NO_CMD23),
	MMC_FIXUP("SDM032", CID_MANFID_SANDISK, CID_OEMID_ANY, add_quirk_mmc,
		  MMC_QUIRK_BLK_NO_CMD23),
	MMC_FIXUP("MMC08G", CID_MANFID_TOSHIBA, CID_OEMID_ANY, add_quirk_mmc,
		  MMC_QUIRK_BLK_NO_CMD23),
	MMC_FIXUP("MMC16G", CID_MANFID_TOSHIBA, CID_OEMID_ANY, add_quirk_mmc,
		  MMC_QUIRK_BLK_NO_CMD23),
	MMC_FIXUP("MMC32G", CID_MANFID_TOSHIBA, CID_OEMID_ANY, add_quirk_mmc,
		  MMC_QUIRK_BLK_NO_CMD23),
	MMC_FIXUP(CID_NAME_ANY, CID_MANFID_TOSHIBA, CID_OEMID_ANY,
		  add_quirk_mmc, MMC_QUIRK_CMDQ_EMPTY_BEFORE_DCMD),

	/*
	 * Some MMC cards need longer data read timeout than indicated in CSD.
	 */
	MMC_FIXUP(CID_NAME_ANY, CID_MANFID_MICRON, 0x200, add_quirk_mmc,
		  MMC_QUIRK_LONG_READ_TIME),
	MMC_FIXUP("008GE0", CID_MANFID_TOSHIBA, CID_OEMID_ANY, add_quirk_mmc,
		  MMC_QUIRK_LONG_READ_TIME),

	/*
	 * Some Samsung MMC cards need longer data read timeout than
	 * indicated in CSD.
	 */
	MMC_FIXUP("Q7XSAB", CID_MANFID_SAMSUNG, 0x100, add_quirk_mmc,
		  MMC_QUIRK_LONG_READ_TIME),

	/*
	 * Hynix eMMC cards need longer data read timeout than
	 * indicated in CSD.
	 */
	MMC_FIXUP(CID_NAME_ANY, CID_MANFID_HYNIX, CID_OEMID_ANY, add_quirk_mmc,
		  MMC_QUIRK_LONG_READ_TIME),

	/*
	 * On these Samsung MoviNAND parts, performing secure erase or
	 * secure trim can result in unrecoverable corruption due to a
	 * firmware bug.
	 */
	MMC_FIXUP("M8G2FA", CID_MANFID_SAMSUNG, CID_OEMID_ANY, add_quirk_mmc,
		  MMC_QUIRK_SEC_ERASE_TRIM_BROKEN),
	MMC_FIXUP("MAG4FA", CID_MANFID_SAMSUNG, CID_OEMID_ANY, add_quirk_mmc,
		  MMC_QUIRK_SEC_ERASE_TRIM_BROKEN),
	MMC_FIXUP("MBG8FA", CID_MANFID_SAMSUNG, CID_OEMID_ANY, add_quirk_mmc,
		  MMC_QUIRK_SEC_ERASE_TRIM_BROKEN),
	MMC_FIXUP("MCGAFA", CID_MANFID_SAMSUNG, CID_OEMID_ANY, add_quirk_mmc,
		  MMC_QUIRK_SEC_ERASE_TRIM_BROKEN),
	MMC_FIXUP("VAL00M", CID_MANFID_SAMSUNG, CID_OEMID_ANY, add_quirk_mmc,
		  MMC_QUIRK_SEC_ERASE_TRIM_BROKEN),
	MMC_FIXUP("VYL00M", CID_MANFID_SAMSUNG, CID_OEMID_ANY, add_quirk_mmc,
		  MMC_QUIRK_SEC_ERASE_TRIM_BROKEN),
	MMC_FIXUP("KYL00M", CID_MANFID_SAMSUNG, CID_OEMID_ANY, add_quirk_mmc,
		  MMC_QUIRK_SEC_ERASE_TRIM_BROKEN),
	MMC_FIXUP("VZL00M", CID_MANFID_SAMSUNG, CID_OEMID_ANY, add_quirk_mmc,
		  MMC_QUIRK_SEC_ERASE_TRIM_BROKEN),

	/*
	 *  On Some Kingston eMMCs, performing trim can result in
	 *  unrecoverable data conrruption occasionally due to a firmware bug.
	 */
	MMC_FIXUP("V10008", CID_MANFID_KINGSTON, CID_OEMID_ANY, add_quirk_mmc,
		  MMC_QUIRK_TRIM_BROKEN),
	MMC_FIXUP("V10016", CID_MANFID_KINGSTON, CID_OEMID_ANY, add_quirk_mmc,
		  MMC_QUIRK_TRIM_BROKEN),

	/* Some INAND MCP devices advertise incorrect timeout values */
	MMC_FIXUP("SEM04G", 0x45, CID_OEMID_ANY, add_quirk_mmc,
		  MMC_QUIRK_INAND_DATA_TIMEOUT),

	/*
	 * On these Samsung MoviNAND parts, performing secure erase or
	 * secure trim can result in unrecoverable corruption due to a
	 * firmware bug.
	 */
	MMC_FIXUP("M8G2FA", CID_MANFID_SAMSUNG, CID_OEMID_ANY, add_quirk_mmc,
		  MMC_QUIRK_SEC_ERASE_TRIM_BROKEN),
	MMC_FIXUP("MAG4FA", CID_MANFID_SAMSUNG, CID_OEMID_ANY, add_quirk_mmc,
		  MMC_QUIRK_SEC_ERASE_TRIM_BROKEN),
	MMC_FIXUP("MBG8FA", CID_MANFID_SAMSUNG, CID_OEMID_ANY, add_quirk_mmc,
		  MMC_QUIRK_SEC_ERASE_TRIM_BROKEN),
	MMC_FIXUP("MCGAFA", CID_MANFID_SAMSUNG, CID_OEMID_ANY, add_quirk_mmc,
		  MMC_QUIRK_SEC_ERASE_TRIM_BROKEN),
	MMC_FIXUP("VAL00M", CID_MANFID_SAMSUNG, CID_OEMID_ANY, add_quirk_mmc,
		  MMC_QUIRK_SEC_ERASE_TRIM_BROKEN),
	MMC_FIXUP("VYL00M", CID_MANFID_SAMSUNG, CID_OEMID_ANY, add_quirk_mmc,
		  MMC_QUIRK_SEC_ERASE_TRIM_BROKEN),
	MMC_FIXUP("KYL00M", CID_MANFID_SAMSUNG, CID_OEMID_ANY, add_quirk_mmc,
		  MMC_QUIRK_SEC_ERASE_TRIM_BROKEN),
	MMC_FIXUP("VZL00M", CID_MANFID_SAMSUNG, CID_OEMID_ANY, add_quirk_mmc,
		  MMC_QUIRK_SEC_ERASE_TRIM_BROKEN),

	END_FIXUP
};

static int mmc_blk_probe(struct mmc_card *card)
{
	struct mmc_blk_data *md, *part_md;
	char cap_str[10];

	/*
	 * Check that the card supports the command class(es) we need.
	 */
	if (!(card->csd.cmdclass & CCC_BLOCK_READ))
		return -ENODEV;

	mmc_fixup_device(card, blk_fixups);

	md = mmc_blk_alloc(card);
	if (IS_ERR(md))
		return PTR_ERR(md);

	string_get_size((u64)get_capacity(md->disk), 512, STRING_UNITS_2,
			cap_str, sizeof(cap_str));
	pr_info("%s: %s %s %s %s\n",
		md->disk->disk_name, mmc_card_id(card), mmc_card_name(card),
		cap_str, md->read_only ? "(ro)" : "");

	if (mmc_blk_alloc_parts(card, md))
		goto out;

	dev_set_drvdata(&card->dev, md);

	if (mmc_add_disk(md))
		goto out;

	list_for_each_entry(part_md, &md->part, part) {
		if (mmc_add_disk(part_md))
			goto out;
	}

	pm_runtime_use_autosuspend(&card->dev);
	pm_runtime_set_autosuspend_delay(&card->dev, MMC_AUTOSUSPEND_DELAY_MS);
	pm_runtime_use_autosuspend(&card->dev);

	/*
	 * Don't enable runtime PM for SD-combo cards here. Leave that
	 * decision to be taken during the SDIO init sequence instead.
	 */
	if (card->type != MMC_TYPE_SD_COMBO) {
		pm_runtime_set_active(&card->dev);
		pm_runtime_enable(&card->dev);
	}

	return 0;

 out:
	mmc_blk_remove_parts(card, md);
	mmc_blk_remove_req(md);
	return 0;
}

static void mmc_blk_remove(struct mmc_card *card)
{
	struct mmc_blk_data *md = dev_get_drvdata(&card->dev);

	mmc_blk_remove_parts(card, md);
	pm_runtime_get_sync(&card->dev);
	mmc_claim_host(card->host);
	mmc_blk_part_switch(card, md);
	mmc_release_host(card->host);
	if (card->type != MMC_TYPE_SD_COMBO)
		pm_runtime_disable(&card->dev);
	pm_runtime_put_noidle(&card->dev);
	mmc_blk_remove_req(md);
	dev_set_drvdata(&card->dev, NULL);
}

static int _mmc_blk_suspend(struct mmc_card *card, bool wait)
{
	struct mmc_blk_data *part_md;
	struct mmc_blk_data *md = dev_get_drvdata(&card->dev);
	int rc = 0;

	if (md) {
		rc = mmc_queue_suspend(&md->queue, wait);
		if (rc)
			goto out;
		list_for_each_entry(part_md, &md->part, part) {
			rc = mmc_queue_suspend(&part_md->queue, wait);
			if (rc)
				goto out_resume;
		}
	}
	goto out;

 out_resume:
	mmc_queue_resume(&md->queue);
	list_for_each_entry(part_md, &md->part, part) {
		mmc_queue_resume(&part_md->queue);
	}
 out:
	return rc;
}

static void mmc_blk_shutdown(struct mmc_card *card)
{
	_mmc_blk_suspend(card, 1);

	/* send power off notification */
	if (mmc_card_mmc(card))
		mmc_send_pon(card);
}

#ifdef CONFIG_PM_SLEEP
static int mmc_blk_suspend(struct device *dev)
{
	struct mmc_card *card = mmc_dev_to_card(dev);

	return _mmc_blk_suspend(card, 0);
}

static int mmc_blk_resume(struct device *dev)
{
	struct mmc_blk_data *part_md;
	struct mmc_blk_data *md = dev_get_drvdata(dev);

	if (md) {
		/*
		 * Resume involves the card going into idle state,
		 * so current partition is always the main one.
		 */
		md->part_curr = md->part_type;
		mmc_queue_resume(&md->queue);
		list_for_each_entry(part_md, &md->part, part) {
			mmc_queue_resume(&part_md->queue);
		}
	}
	return 0;
}
#endif

static SIMPLE_DEV_PM_OPS(mmc_blk_pm_ops, mmc_blk_suspend, mmc_blk_resume);

static struct mmc_driver mmc_driver = {
	.drv		= {
		.name	= "mmcblk",
		.pm	= &mmc_blk_pm_ops,
	},
	.probe		= mmc_blk_probe,
	.remove		= mmc_blk_remove,
	.shutdown	= mmc_blk_shutdown,
};

static int __init mmc_blk_init(void)
{
	int res;

	if (perdev_minors != CONFIG_MMC_BLOCK_MINORS)
		pr_info("mmcblk: using %d minors per device\n", perdev_minors);

	max_devices = min(MAX_DEVICES, (1 << MINORBITS) / perdev_minors);

	res = register_blkdev(MMC_BLOCK_MAJOR, "mmc");
	if (res)
		goto out;

	res = mmc_register_driver(&mmc_driver);
	if (res)
		goto out2;

	return 0;
 out2:
	unregister_blkdev(MMC_BLOCK_MAJOR, "mmc");
 out:
	return res;
}

static void __exit mmc_blk_exit(void)
{
	mmc_unregister_driver(&mmc_driver);
	unregister_blkdev(MMC_BLOCK_MAJOR, "mmc");
}

module_init(mmc_blk_init);
module_exit(mmc_blk_exit);

MODULE_LICENSE("GPL");
MODULE_DESCRIPTION("Multimedia Card (MMC) block device driver");
<|MERGE_RESOLUTION|>--- conflicted
+++ resolved
@@ -40,8 +40,6 @@
 
 #include <trace/events/mmc.h>
 
-#include <trace/events/mmc.h>
-
 #include <linux/mmc/ioctl.h>
 #include <linux/mmc/card.h>
 #include <linux/mmc/core.h>
@@ -573,7 +571,6 @@
 #define mmc_blk_simulate_delay(mq, req, waitfor)
 
 #endif
-<<<<<<< HEAD
 static ssize_t
 num_wr_reqs_to_start_packing_show(struct device *dev,
 				  struct device_attribute *attr, char *buf)
@@ -686,8 +683,6 @@
 	mmc_blk_put(md);
 	return ret;
 }
-=======
->>>>>>> da9a92f0
 
 static int mmc_blk_open(struct block_device *bdev, fmode_t mode)
 {
@@ -1619,12 +1614,8 @@
 
 		/* If the status cmd initially failed, retry the r/w cmd */
 		if (!status_valid) {
-<<<<<<< HEAD
 			pr_err_ratelimited("%s: status not valid, retrying timeout\n",
 				req->rq_disk->disk_name);
-=======
-			pr_err("%s: status not valid, retrying timeout\n", req->rq_disk->disk_name);
->>>>>>> da9a92f0
 			return ERR_RETRY;
 		}
 		/*
@@ -1633,24 +1624,16 @@
 		 * have corrected the state problem above.
 		 */
 		if (status & (R1_COM_CRC_ERROR | R1_ILLEGAL_COMMAND)) {
-<<<<<<< HEAD
 			pr_err_ratelimited(
 				"%s: command error, retrying timeout\n",
 				req->rq_disk->disk_name);
-=======
-			pr_err("%s: command error, retrying timeout\n", req->rq_disk->disk_name);
->>>>>>> da9a92f0
 			return ERR_RETRY;
 		}
 
 		/* Otherwise abort the command */
-<<<<<<< HEAD
 		pr_err_ratelimited(
 			"%s: not retrying timeout\n",
 			req->rq_disk->disk_name);
-=======
-		pr_err("%s: not retrying timeout\n", req->rq_disk->disk_name);
->>>>>>> da9a92f0
 		return ERR_ABORT;
 
 	default:
@@ -2136,16 +2119,6 @@
 		if (used) {
 			int speed = atomic_read(&mq->max_write_speed);
 
-<<<<<<< HEAD
-=======
-#ifdef CONFIG_MMC_SIMULATE_MAX_SPEED
-	else if (atomic_read(&mq->cache_size)) {
-		long used = mmc_blk_cache_used(mq, jiffies);
-
-		if (used) {
-			int speed = atomic_read(&mq->max_write_speed);
-
->>>>>>> da9a92f0
 			if (speed_valid(speed)) {
 				unsigned long msecs = jiffies_to_msecs(
 					size_and_speed_to_jiffies(
