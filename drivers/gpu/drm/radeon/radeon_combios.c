--- conflicted
+++ resolved
@@ -1553,18 +1553,12 @@
 			   (rdev->pdev->subsystem_device == 0x4a48)) {
 			/* Mac X800 */
 			rdev->mode_info.connector_table = CT_MAC_X800;
-<<<<<<< HEAD
-		} else if (of_machine_is_compatible("PowerMac7,2") ||
-			   of_machine_is_compatible("PowerMac7,3")) {
-			/* Mac G5 9600 */
-=======
 		} else if ((of_machine_is_compatible("PowerMac7,2") ||
 			    of_machine_is_compatible("PowerMac7,3")) &&
 			   (rdev->pdev->device == 0x4150) &&
 			   (rdev->pdev->subsystem_vendor == 0x1002) &&
 			   (rdev->pdev->subsystem_device == 0x4150)) {
 			/* Mac G5 tower 9600 */
->>>>>>> 17e8c4e1
 			rdev->mode_info.connector_table = CT_MAC_G5_9600;
 		} else
 #endif /* CONFIG_PPC_PMAC */
