/**
 * core.h - DesignWare USB3 DRD Core Header
 *
 * Copyright (C) 2010-2011 Texas Instruments Incorporated - http://www.ti.com
 *
 * Authors: Felipe Balbi <balbi@ti.com>,
 *	    Sebastian Andrzej Siewior <bigeasy@linutronix.de>
 *
 * This program is free software: you can redistribute it and/or modify
 * it under the terms of the GNU General Public License version 2  of
 * the License as published by the Free Software Foundation.
 *
 * This program is distributed in the hope that it will be useful,
 * but WITHOUT ANY WARRANTY; without even the implied warranty of
 * MERCHANTABILITY or FITNESS FOR A PARTICULAR PURPOSE.  See the
 * GNU General Public License for more details.
 */

#ifndef __DRIVERS_USB_DWC3_CORE_H
#define __DRIVERS_USB_DWC3_CORE_H

#include <linux/device.h>
#include <linux/spinlock.h>
#include <linux/ioport.h>
#include <linux/list.h>
#include <linux/dma-mapping.h>
#include <linux/mm.h>
#include <linux/debugfs.h>
#include <linux/workqueue.h>
#include <linux/wait.h>

#include <linux/usb/ch9.h>
#include <linux/usb/gadget.h>
#include <linux/usb/otg.h>
#include <linux/ulpi/interface.h>

#include <linux/phy/phy.h>

#define DWC3_MSG_MAX	500

/* Global constants */
#define DWC3_EP0_BOUNCE_SIZE	512
#define DWC3_ENDPOINTS_NUM	32
#define DWC3_XHCI_RESOURCES_NUM	2

#define DWC3_SCRATCHBUF_SIZE	4096	/* each buffer is assumed to be 4KiB */
<<<<<<< HEAD
#define DWC3_EVENT_BUFFERS_SIZE	(2 * PAGE_SIZE)
=======
#define DWC3_EVENT_BUFFERS_SIZE	4096
>>>>>>> 26c81565
#define DWC3_EVENT_TYPE_MASK	0xfe

#define DWC3_EVENT_TYPE_DEV	0
#define DWC3_EVENT_TYPE_CARKIT	3
#define DWC3_EVENT_TYPE_I2C	4

#define DWC3_DEVICE_EVENT_DISCONNECT		0
#define DWC3_DEVICE_EVENT_RESET			1
#define DWC3_DEVICE_EVENT_CONNECT_DONE		2
#define DWC3_DEVICE_EVENT_LINK_STATUS_CHANGE	3
#define DWC3_DEVICE_EVENT_WAKEUP		4
#define DWC3_DEVICE_EVENT_HIBER_REQ		5
#define DWC3_DEVICE_EVENT_EOPF			6
/* For version 2.30a and above */
#define DWC3_DEVICE_EVENT_SUSPEND		6
#define DWC3_DEVICE_EVENT_SOF			7
#define DWC3_DEVICE_EVENT_ERRATIC_ERROR		9
#define DWC3_DEVICE_EVENT_CMD_CMPL		10
#define DWC3_DEVICE_EVENT_OVERFLOW		11

#define DWC3_GEVNTCOUNT_MASK	0xfffc
#define DWC3_GSNPSID_MASK	0xffff0000
#define DWC3_GSNPSREV_MASK	0xffff

/* DWC3 registers memory space boundries */
#define DWC3_XHCI_REGS_START		0x0
#define DWC3_XHCI_REGS_END		0x7fff
#define DWC3_GLOBALS_REGS_START		0xc100
#define DWC3_GLOBALS_REGS_END		0xc6ff
#define DWC3_DEVICE_REGS_START		0xc700
#define DWC3_DEVICE_REGS_END		0xcbff
#define DWC3_OTG_REGS_START		0xcc00
#define DWC3_OTG_REGS_END		0xccff

/* Global Registers */
#define DWC3_GSBUSCFG0		0xc100
#define DWC3_GSBUSCFG1		0xc104
#define DWC3_GTXTHRCFG		0xc108
#define DWC3_GRXTHRCFG		0xc10c
#define DWC3_GCTL		0xc110
#define DWC3_GEVTEN		0xc114
#define DWC3_GSTS		0xc118
#define DWC3_GSNPSID		0xc120
#define DWC3_GGPIO		0xc124
#define DWC3_GUID		0xc128
#define DWC3_GUCTL		0xc12c
#define DWC3_GBUSERRADDR0	0xc130
#define DWC3_GBUSERRADDR1	0xc134
#define DWC3_GPRTBIMAP0		0xc138
#define DWC3_GPRTBIMAP1		0xc13c
#define DWC3_GHWPARAMS0		0xc140
#define DWC3_GHWPARAMS1		0xc144
#define DWC3_GHWPARAMS2		0xc148
#define DWC3_GHWPARAMS3		0xc14c
#define DWC3_GHWPARAMS4		0xc150
#define DWC3_GHWPARAMS5		0xc154
#define DWC3_GHWPARAMS6		0xc158
#define DWC3_GHWPARAMS7		0xc15c
#define DWC3_GDBGFIFOSPACE	0xc160
#define DWC3_GDBGLTSSM		0xc164
#define DWC3_GPRTBIMAP_HS0	0xc180
#define DWC3_GPRTBIMAP_HS1	0xc184
#define DWC3_GPRTBIMAP_FS0	0xc188
#define DWC3_GPRTBIMAP_FS1	0xc18c

#define DWC3_VER_NUMBER		0xc1a0
#define DWC3_VER_TYPE		0xc1a4

#define DWC3_GUSB2PHYCFG(n)	(0xc200 + (n * 0x04))
#define DWC3_GUSB2I2CCTL(n)	(0xc240 + (n * 0x04))

#define DWC3_GUSB2PHYACC(n)	(0xc280 + (n * 0x04))

#define DWC3_GUSB3PIPECTL(n)	(0xc2c0 + (n * 0x04))

#define DWC3_GTXFIFOSIZ(n)	(0xc300 + (n * 0x04))
#define DWC3_GRXFIFOSIZ(n)	(0xc380 + (n * 0x04))

#define DWC3_GEVNTADRLO(n)	(0xc400 + (n * 0x10))
#define DWC3_GEVNTADRHI(n)	(0xc404 + (n * 0x10))
#define DWC3_GEVNTSIZ(n)	(0xc408 + (n * 0x10))
#define DWC3_GEVNTCOUNT(n)	(0xc40c + (n * 0x10))

#define DWC3_GEVNTCOUNT_EVNTINTRPTMASK		(1 << 31)
#define DWC3_GEVNTADRHI_EVNTADRHI_GSI_EN(n)	(n << 22)
#define DWC3_GEVNTADRHI_EVNTADRHI_GSI_IDX(n)	(n << 16)
#define DWC3_GEVENT_TYPE_GSI			0x3

#define DWC3_GHWPARAMS8		0xc600
#define DWC3_GFLADJ		0xc630

/* Device Registers */
#define DWC3_DCFG		0xc700
#define DWC3_DCTL		0xc704
#define DWC3_DEVTEN		0xc708
#define DWC3_DSTS		0xc70c
#define DWC3_DGCMDPAR		0xc710
#define DWC3_DGCMD		0xc714
#define DWC3_DALEPENA		0xc720
#define DWC3_DEPCMDPAR2(n)	(0xc800 + (n * 0x10))
#define DWC3_DEPCMDPAR1(n)	(0xc804 + (n * 0x10))
#define DWC3_DEPCMDPAR0(n)	(0xc808 + (n * 0x10))
#define DWC3_DEPCMD(n)		(0xc80c + (n * 0x10))

/* OTG Registers */
#define DWC3_OCFG		0xcc00
#define DWC3_OCTL		0xcc04
#define DWC3_OEVT		0xcc08
#define DWC3_OEVTEN		0xcc0C
#define DWC3_OSTS		0xcc10

/* Bit fields */

/* Global SoC Bus Configuration Register 1 */
#define DWC3_GSBUSCFG1_PIPETRANSLIMIT_MASK	(0x0f << 8)
#define DWC3_GSBUSCFG1_PIPETRANSLIMIT(n)	((n) << 8)

/* Global Configuration Register */
#define DWC3_GCTL_PWRDNSCALE(n)	((n) << 19)
#define DWC3_GCTL_PWRDNSCALEMASK (0xFFF80000)
#define DWC3_GCTL_U2RSTECN	(1 << 16)
#define DWC3_GCTL_SOFITPSYNC	(1 << 10)
#define DWC3_GCTL_U2EXIT_LFPS	(1 << 2)
#define DWC3_GCTL_RAMCLKSEL(x)	(((x) & DWC3_GCTL_CLK_MASK) << 6)
#define DWC3_GCTL_CLK_BUS	(0)
#define DWC3_GCTL_CLK_PIPE	(1)
#define DWC3_GCTL_CLK_PIPEHALF	(2)
#define DWC3_GCTL_CLK_MASK	(3)

#define DWC3_GCTL_PRTCAP(n)	(((n) & (3 << 12)) >> 12)
#define DWC3_GCTL_PRTCAPDIR(n)	((n) << 12)
#define DWC3_GCTL_PRTCAP_HOST	1
#define DWC3_GCTL_PRTCAP_DEVICE	2
#define DWC3_GCTL_PRTCAP_OTG	3

#define DWC3_GCTL_CORESOFTRESET		(1 << 11)
#define DWC3_GCTL_SOFITPSYNC		(1 << 10)
#define DWC3_GCTL_SCALEDOWN(n)		((n) << 4)
#define DWC3_GCTL_SCALEDOWN_MASK	DWC3_GCTL_SCALEDOWN(3)
#define DWC3_GCTL_DISSCRAMBLE		(1 << 3)
#define DWC3_GCTL_U2EXIT_LFPS		(1 << 2)
#define DWC3_GCTL_GBLHIBERNATIONEN	(1 << 1)
#define DWC3_GCTL_DSBLCLKGTNG		(1 << 0)

/* Global User Control Register */
#define DWC3_GUCTL_REFCLKPER		(0x3FF << 22)

/* Global Debug LTSSM Register */
#define DWC3_GDBGLTSSM_LINKSTATE_MASK	(0xF << 22)

/* Global USB2 PHY Configuration Register */
#define DWC3_GUSB2PHYCFG_PHYSOFTRST	(1 << 31)
#define DWC3_GUSB2PHYCFG_ENBLSLPM	(1 << 8)
#define DWC3_GUSB2PHYCFG_SUSPHY		(1 << 6)
#define DWC3_GUSB2PHYCFG_ULPI_UTMI	(1 << 4)
#define DWC3_GUSB2PHYCFG_ENBLSLPM	(1 << 8)

/* Global USB2 PHY Vendor Control Register */
#define DWC3_GUSB2PHYACC_NEWREGREQ	(1 << 25)
#define DWC3_GUSB2PHYACC_BUSY		(1 << 23)
#define DWC3_GUSB2PHYACC_WRITE		(1 << 22)
#define DWC3_GUSB2PHYACC_ADDR(n)	(n << 16)
#define DWC3_GUSB2PHYACC_EXTEND_ADDR(n)	(n << 8)
#define DWC3_GUSB2PHYACC_DATA(n)	(n & 0xff)

/* Global USB3 PIPE Control Register */
#define DWC3_GUSB3PIPECTL_PHYSOFTRST	(1 << 31)
#define DWC3_GUSB3PIPECTL_U2SSINP3OK	(1 << 29)
#define DWC3_GUSB3PIPECTL_UX_EXIT_IN_PX	(1 << 27)
#define DWC3_GUSB3PIPECTL_REQP1P2P3	(1 << 24)
#define DWC3_GUSB3PIPECTL_DEP1P2P3(n)	((n) << 19)
#define DWC3_GUSB3PIPECTL_DEP1P2P3_MASK	DWC3_GUSB3PIPECTL_DEP1P2P3(7)
#define DWC3_GUSB3PIPECTL_DEP1P2P3_EN	DWC3_GUSB3PIPECTL_DEP1P2P3(1)
#define DWC3_GUSB3PIPECTL_DEPOCHANGE	(1 << 18)
#define DWC3_GUSB3PIPECTL_SUSPHY	(1 << 17)
#define DWC3_GUSB3PIPECTL_LFPSFILT	(1 << 9)
#define DWC3_GUSB3PIPECTL_RX_DETOPOLL	(1 << 8)
#define DWC3_GUSB3PIPECTL_TX_DEEPH_MASK	DWC3_GUSB3PIPECTL_TX_DEEPH(3)
#define DWC3_GUSB3PIPECTL_TX_DEEPH(n)	((n) << 1)
#define DWC3_GUSB3PIPECTL_DELAYP1TRANS  (1 << 18)
#define DWC3_GUSB3PIPECTL_ELASTIC_BUF_MODE	(1 << 0)

/* Global TX Fifo Size Register */
#define DWC3_GTXFIFOSIZ_TXFDEF(n)	((n) & 0xffff)
#define DWC3_GTXFIFOSIZ_TXFSTADDR(n)	((n) & 0xffff0000)

/* Global Event Size Registers */
#define DWC3_GEVNTSIZ_INTMASK		(1 << 31)
#define DWC3_GEVNTSIZ_SIZE(n)		((n) & 0xffff)

/* Global HWPARAMS1 Register */
#define DWC3_GHWPARAMS1_EN_PWROPT(n)	(((n) & (3 << 24)) >> 24)
#define DWC3_GHWPARAMS1_EN_PWROPT_NO	0
#define DWC3_GHWPARAMS1_EN_PWROPT_CLK	1
#define DWC3_GHWPARAMS1_EN_PWROPT_HIB	2
#define DWC3_GHWPARAMS1_PWROPT(n)	((n) << 24)
#define DWC3_GHWPARAMS1_PWROPT_MASK	DWC3_GHWPARAMS1_PWROPT(3)

/* Global HWPARAMS3 Register */
#define DWC3_GHWPARAMS3_SSPHY_IFC(n)		((n) & 3)
#define DWC3_GHWPARAMS3_SSPHY_IFC_DIS		0
#define DWC3_GHWPARAMS3_SSPHY_IFC_ENA		1
#define DWC3_GHWPARAMS3_HSPHY_IFC(n)		(((n) & (3 << 2)) >> 2)
#define DWC3_GHWPARAMS3_HSPHY_IFC_DIS		0
#define DWC3_GHWPARAMS3_HSPHY_IFC_UTMI		1
#define DWC3_GHWPARAMS3_HSPHY_IFC_ULPI		2
#define DWC3_GHWPARAMS3_HSPHY_IFC_UTMI_ULPI	3
#define DWC3_GHWPARAMS3_FSPHY_IFC(n)		(((n) & (3 << 4)) >> 4)
#define DWC3_GHWPARAMS3_FSPHY_IFC_DIS		0
#define DWC3_GHWPARAMS3_FSPHY_IFC_ENA		1

/* Global HWPARAMS4 Register */
#define DWC3_GHWPARAMS4_HIBER_SCRATCHBUFS(n)	(((n) & (0x0f << 13)) >> 13)
#define DWC3_MAX_HIBER_SCRATCHBUFS		15

/* Global HWPARAMS6 Register */
#define DWC3_GHWPARAMS6_EN_FPGA			(1 << 7)

/* Global Frame Length Adjustment Register */
#define DWC3_GFLADJ_30MHZ_SDBND_SEL		(1 << 7)
#define DWC3_GFLADJ_30MHZ_MASK			0x3f

/* Global Frame Length Adjustment Register */
#define DWC3_GFLADJ_REFCLK_240MHZDECR_PLS1	(1 << 31)
#define DWC3_GFLADJ_REFCLK_240MHZ_DECR		(0x7F << 24)
#define DWC3_GFLADJ_REFCLK_LPM_SEL		(1 << 23)
#define DWC3_GFLADJ_REFCLK_FLADJ		(0x3FFF << 8)

/* Device Configuration Register */
#define DWC3_DCFG_DEVADDR(addr)	((addr) << 3)
#define DWC3_DCFG_DEVADDR_MASK	DWC3_DCFG_DEVADDR(0x7f)

#define DWC3_DCFG_SPEED_MASK	(7 << 0)
#define DWC3_DCFG_SUPERSPEED	(4 << 0)
#define DWC3_DCFG_HIGHSPEED	(0 << 0)
#define DWC3_DCFG_FULLSPEED2	(1 << 0)
#define DWC3_DCFG_LOWSPEED	(2 << 0)
#define DWC3_DCFG_FULLSPEED1	(3 << 0)

#define DWC3_DCFG_LPM_CAP	(1 << 22)

/* Device Control Register */
#define DWC3_DCTL_RUN_STOP	(1 << 31)
#define DWC3_DCTL_CSFTRST	(1 << 30)
#define DWC3_DCTL_LSFTRST	(1 << 29)

#define DWC3_DCTL_HIRD_THRES_MASK	(0x1f << 24)
#define DWC3_DCTL_HIRD_THRES(n)	((n) << 24)

#define DWC3_DCTL_APPL1RES	(1 << 23)

/* These apply for core versions 1.87a and earlier */
#define DWC3_DCTL_TRGTULST_MASK		(0x0f << 17)
#define DWC3_DCTL_TRGTULST(n)		((n) << 17)
#define DWC3_DCTL_TRGTULST_U2		(DWC3_DCTL_TRGTULST(2))
#define DWC3_DCTL_TRGTULST_U3		(DWC3_DCTL_TRGTULST(3))
#define DWC3_DCTL_TRGTULST_SS_DIS	(DWC3_DCTL_TRGTULST(4))
#define DWC3_DCTL_TRGTULST_RX_DET	(DWC3_DCTL_TRGTULST(5))
#define DWC3_DCTL_TRGTULST_SS_INACT	(DWC3_DCTL_TRGTULST(6))

/* These apply for core versions 1.94a and later */
#define DWC3_DCTL_LPM_ERRATA_MASK	DWC3_DCTL_LPM_ERRATA(0xf)
#define DWC3_DCTL_LPM_ERRATA(n)		((n) << 20)

#define DWC3_DCTL_KEEP_CONNECT		(1 << 19)
#define DWC3_DCTL_L1_HIBER_EN		(1 << 18)
#define DWC3_DCTL_CRS			(1 << 17)
#define DWC3_DCTL_CSS			(1 << 16)

#define DWC3_DCTL_INITU2ENA		(1 << 12)
#define DWC3_DCTL_ACCEPTU2ENA		(1 << 11)
#define DWC3_DCTL_INITU1ENA		(1 << 10)
#define DWC3_DCTL_ACCEPTU1ENA		(1 << 9)
#define DWC3_DCTL_TSTCTRL_MASK		(0xf << 1)

#define DWC3_DCTL_ULSTCHNGREQ_MASK	(0x0f << 5)
#define DWC3_DCTL_ULSTCHNGREQ(n) (((n) << 5) & DWC3_DCTL_ULSTCHNGREQ_MASK)

#define DWC3_DCTL_ULSTCHNG_NO_ACTION	(DWC3_DCTL_ULSTCHNGREQ(0))
#define DWC3_DCTL_ULSTCHNG_SS_DISABLED	(DWC3_DCTL_ULSTCHNGREQ(4))
#define DWC3_DCTL_ULSTCHNG_RX_DETECT	(DWC3_DCTL_ULSTCHNGREQ(5))
#define DWC3_DCTL_ULSTCHNG_SS_INACTIVE	(DWC3_DCTL_ULSTCHNGREQ(6))
#define DWC3_DCTL_ULSTCHNG_RECOVERY	(DWC3_DCTL_ULSTCHNGREQ(8))
#define DWC3_DCTL_ULSTCHNG_COMPLIANCE	(DWC3_DCTL_ULSTCHNGREQ(10))
#define DWC3_DCTL_ULSTCHNG_LOOPBACK	(DWC3_DCTL_ULSTCHNGREQ(11))

/* Device Event Enable Register */
#define DWC3_DEVTEN_VNDRDEVTSTRCVEDEN	(1 << 12)
#define DWC3_DEVTEN_EVNTOVERFLOWEN	(1 << 11)
#define DWC3_DEVTEN_CMDCMPLTEN		(1 << 10)
#define DWC3_DEVTEN_ERRTICERREN		(1 << 9)
#define DWC3_DEVTEN_SOFEN		(1 << 7)
#define DWC3_DEVTEN_EOPFEN		(1 << 6)
/* For version 2.30a and above*/
#define DWC3_DEVTEN_SUSPEND		(1 << 6)
#define DWC3_DEVTEN_HIBERNATIONREQEVTEN	(1 << 5)
#define DWC3_DEVTEN_WKUPEVTEN		(1 << 4)
#define DWC3_DEVTEN_ULSTCNGEN		(1 << 3)
#define DWC3_DEVTEN_CONNECTDONEEN	(1 << 2)
#define DWC3_DEVTEN_USBRSTEN		(1 << 1)
#define DWC3_DEVTEN_DISCONNEVTEN	(1 << 0)

/* Device Status Register */
#define DWC3_DSTS_DCNRD			(1 << 29)

/* This applies for core versions 1.87a and earlier */
#define DWC3_DSTS_PWRUPREQ		(1 << 24)

/* These apply for core versions 1.94a and later */
#define DWC3_DSTS_RSS			(1 << 25)
#define DWC3_DSTS_SSS			(1 << 24)

#define DWC3_DSTS_COREIDLE		(1 << 23)
#define DWC3_DSTS_DEVCTRLHLT		(1 << 22)

#define DWC3_DSTS_USBLNKST_MASK		(0x0f << 18)
#define DWC3_DSTS_USBLNKST(n)		(((n) & DWC3_DSTS_USBLNKST_MASK) >> 18)

#define DWC3_DSTS_RXFIFOEMPTY		(1 << 17)

#define DWC3_DSTS_SOFFN_MASK		(0x3fff << 3)
#define DWC3_DSTS_SOFFN(n)		(((n) & DWC3_DSTS_SOFFN_MASK) >> 3)

#define DWC3_DSTS_CONNECTSPD		(7 << 0)

#define DWC3_DSTS_SUPERSPEED		(4 << 0)
#define DWC3_DSTS_HIGHSPEED		(0 << 0)
#define DWC3_DSTS_FULLSPEED2		(1 << 0)
#define DWC3_DSTS_LOWSPEED		(2 << 0)
#define DWC3_DSTS_FULLSPEED1		(3 << 0)

/* Device Generic Command Register */
#define DWC3_DGCMD_SET_LMP		0x01
#define DWC3_DGCMD_SET_PERIODIC_PAR	0x02
#define DWC3_DGCMD_XMIT_FUNCTION	0x03
#define DWC3_DGCMD_XMIT_DEV		0x07

/* These apply for core versions 1.94a and later */
#define DWC3_DGCMD_SET_SCRATCHPAD_ADDR_LO	0x04
#define DWC3_DGCMD_SET_SCRATCHPAD_ADDR_HI	0x05

#define DWC3_DGCMD_SELECTED_FIFO_FLUSH	0x09
#define DWC3_DGCMD_ALL_FIFO_FLUSH	0x0a
#define DWC3_DGCMD_SET_ENDPOINT_NRDY	0x0c
#define DWC3_DGCMD_RUN_SOC_BUS_LOOPBACK	0x10

#define DWC3_DGCMD_STATUS(n)		(((n) >> 12) & 0x0F)
#define DWC3_DGCMD_CMDACT		(1 << 10)
#define DWC3_DGCMD_CMDIOC		(1 << 8)

/* Device Generic Command Parameter Register */
#define DWC3_DGCMDPAR_FORCE_LINKPM_ACCEPT	(1 << 0)
#define DWC3_DGCMDPAR_FIFO_NUM(n)		((n) << 0)
#define DWC3_DGCMDPAR_RX_FIFO			(0 << 5)
#define DWC3_DGCMDPAR_TX_FIFO			(1 << 5)
#define DWC3_DGCMDPAR_LOOPBACK_DIS		(0 << 0)
#define DWC3_DGCMDPAR_LOOPBACK_ENA		(1 << 0)

/* Device Endpoint Command Register */
#define DWC3_DEPCMD_PARAM_SHIFT		16
#define DWC3_DEPCMD_PARAM(x)		((x) << DWC3_DEPCMD_PARAM_SHIFT)
#define DWC3_DEPCMD_GET_RSC_IDX(x)	(((x) >> DWC3_DEPCMD_PARAM_SHIFT) & 0x7f)
#define DWC3_DEPCMD_STATUS(x)		(((x) >> 12) & 0x0F)
#define DWC3_DEPCMD_HIPRI_FORCERM	(1 << 11)
#define DWC3_DEPCMD_CMDACT		(1 << 10)
#define DWC3_DEPCMD_CMDIOC		(1 << 8)

#define DWC3_DEPCMD_DEPSTARTCFG		(0x09 << 0)
#define DWC3_DEPCMD_ENDTRANSFER		(0x08 << 0)
#define DWC3_DEPCMD_UPDATETRANSFER	(0x07 << 0)
#define DWC3_DEPCMD_STARTTRANSFER	(0x06 << 0)
#define DWC3_DEPCMD_CLEARSTALL		(0x05 << 0)
#define DWC3_DEPCMD_SETSTALL		(0x04 << 0)
/* This applies for core versions 1.90a and earlier */
#define DWC3_DEPCMD_GETSEQNUMBER	(0x03 << 0)
/* This applies for core versions 1.94a and later */
#define DWC3_DEPCMD_GETEPSTATE		(0x03 << 0)
#define DWC3_DEPCMD_SETTRANSFRESOURCE	(0x02 << 0)
#define DWC3_DEPCMD_SETEPCONFIG		(0x01 << 0)

/* The EP number goes 0..31 so ep0 is always out and ep1 is always in */
#define DWC3_DALEPENA_EP(n)		(1 << n)

#define DWC3_DEPCMD_TYPE_CONTROL	0
#define DWC3_DEPCMD_TYPE_ISOC		1
#define DWC3_DEPCMD_TYPE_BULK		2
#define DWC3_DEPCMD_TYPE_INTR		3

/* Structures */

struct dwc3_trb;

enum event_buf_type {
	EVT_BUF_TYPE_NORMAL,
	EVT_BUF_TYPE_GSI
};

/**
 * struct dwc3_event_buffer - Software event buffer representation
 * @buf: _THE_ buffer
 * @length: size of this buffer
 * @lpos: event offset
 * @count: cache of last read event count register
 * @flags: flags related to this event buffer
 * @dma: dma_addr_t
 * @dwc: pointer to DWC controller
 */
struct dwc3_event_buffer {
	void			*buf;
	unsigned		length;
	enum event_buf_type	type;
	unsigned int		lpos;
	unsigned int		count;
	unsigned int		flags;

#define DWC3_EVENT_PENDING	BIT(0)

	dma_addr_t		dma;

	struct dwc3		*dwc;
};

struct dwc3_gadget_events {
	unsigned int	disconnect;
	unsigned int	reset;
	unsigned int	connect;
	unsigned int	wakeup;
	unsigned int	link_status_change;
	unsigned int	eopf;
	unsigned int	suspend;
	unsigned int	sof;
	unsigned int	erratic_error;
	unsigned int	overflow;
	unsigned int	vendor_dev_test_lmp;
	unsigned int	cmdcmplt;
	unsigned int	unknown_event;
};

struct dwc3_ep_events {
	unsigned int	xfercomplete;
	unsigned int	xfernotready;
	unsigned int	control_data;
	unsigned int	control_status;
	unsigned int	xferinprogress;
	unsigned int	rxtxfifoevent;
	unsigned int	streamevent;
	unsigned int	epcmdcomplete;
	unsigned int	cmdcmplt;
	unsigned int	unknown_event;
	unsigned int	total;
};

#define DWC3_EP_FLAG_STALLED	(1 << 0)
#define DWC3_EP_FLAG_WEDGED	(1 << 1)

#define DWC3_EP_DIRECTION_TX	true
#define DWC3_EP_DIRECTION_RX	false

#define DWC3_TRB_NUM		32
#define DWC3_TRB_MASK		(DWC3_TRB_NUM - 1)

/**
 * struct dwc3_ep - device side endpoint representation
 * @endpoint: usb endpoint
 * @request_list: list of requests for this endpoint
 * @req_queued: list of requests on this ep which have TRBs setup
 * @trb_dma_pool: dma pool used to get aligned trb memory pool
 * @trb_pool: array of transaction buffers
 * @trb_pool_dma: dma address of @trb_pool
 * @num_trbs: num of trbs in the trb dma pool
 * @free_slot: next slot which is going to be used
 * @busy_slot: first slot which is owned by HW
 * @desc: usb_endpoint_descriptor pointer
 * @dwc: pointer to DWC controller
 * @saved_state: ep state saved during hibernation
 * @flags: endpoint flags (wedged, stalled, ...)
 * @number: endpoint number (1 - 15)
 * @type: set to bmAttributes & USB_ENDPOINT_XFERTYPE_MASK
 * @resource_index: Resource transfer index
 * @current_uf: Current uf received through last event parameter
 * @interval: the interval on which the ISOC transfer is started
 * @name: a human readable name e.g. ep1out-bulk
 * @direction: true for TX, false for RX
 * @stream_capable: true when streams are enabled
 * @dbg_ep_events: different events counter for endpoint
 * @dbg_ep_events_diff: differential events counter for endpoint
 * @dbg_ep_events_ts: timestamp for previous event counters
 */
struct dwc3_ep {
	struct usb_ep		endpoint;
	struct list_head	request_list;
	struct list_head	req_queued;

	struct dma_pool		*trb_dma_pool;
	struct dwc3_trb		*trb_pool;
	dma_addr_t		trb_pool_dma;
	u32			num_trbs;
	u32			free_slot;
	u32			busy_slot;
	const struct usb_ss_ep_comp_descriptor *comp_desc;
	struct dwc3		*dwc;

	u32			saved_state;
	unsigned		flags;
#define DWC3_EP_ENABLED		(1 << 0)
#define DWC3_EP_STALL		(1 << 1)
#define DWC3_EP_WEDGE		(1 << 2)
#define DWC3_EP_BUSY		(1 << 4)
#define DWC3_EP_PENDING_REQUEST	(1 << 5)
#define DWC3_EP_MISSED_ISOC	(1 << 6)

	/* This last one is specific to EP0 */
#define DWC3_EP0_DIR_IN		(1 << 31)

	u8			number;
	u8			type;
	u8			resource_index;
	u16			current_uf;
	u32			interval;

	char			name[20];

	unsigned		direction:1;
	unsigned		stream_capable:1;
	struct dwc3_ep_events	dbg_ep_events;
	struct dwc3_ep_events	dbg_ep_events_diff;
	struct timespec		dbg_ep_events_ts;
};

enum dwc3_phy {
	DWC3_PHY_UNKNOWN = 0,
	DWC3_PHY_USB3,
	DWC3_PHY_USB2,
};

enum dwc3_ep0_next {
	DWC3_EP0_UNKNOWN = 0,
	DWC3_EP0_COMPLETE,
	DWC3_EP0_NRDY_DATA,
	DWC3_EP0_NRDY_STATUS,
};

enum dwc3_ep0_state {
	EP0_UNCONNECTED		= 0,
	EP0_SETUP_PHASE,
	EP0_DATA_PHASE,
	EP0_STATUS_PHASE,
};

enum dwc3_link_state {
	/* In SuperSpeed */
	DWC3_LINK_STATE_U0		= 0x00, /* in HS, means ON */
	DWC3_LINK_STATE_U1		= 0x01,
	DWC3_LINK_STATE_U2		= 0x02, /* in HS, means SLEEP */
	DWC3_LINK_STATE_U3		= 0x03, /* in HS, means SUSPEND */
	DWC3_LINK_STATE_SS_DIS		= 0x04,
	DWC3_LINK_STATE_RX_DET		= 0x05, /* in HS, means Early Suspend */
	DWC3_LINK_STATE_SS_INACT	= 0x06,
	DWC3_LINK_STATE_POLL		= 0x07,
	DWC3_LINK_STATE_RECOV		= 0x08,
	DWC3_LINK_STATE_HRESET		= 0x09,
	DWC3_LINK_STATE_CMPLY		= 0x0a,
	DWC3_LINK_STATE_LPBK		= 0x0b,
	DWC3_LINK_STATE_RESET		= 0x0e,
	DWC3_LINK_STATE_RESUME		= 0x0f,
	DWC3_LINK_STATE_MASK		= 0x0f,
};

/* TRB Length, PCM and Status */
#define DWC3_TRB_SIZE_MASK	(0x00ffffff)
#define DWC3_TRB_SIZE_LENGTH(n)	((n) & DWC3_TRB_SIZE_MASK)
#define DWC3_TRB_SIZE_PCM1(n)	(((n) & 0x03) << 24)
#define DWC3_TRB_SIZE_TRBSTS(n)	(((n) & (0x0f << 28)) >> 28)

#define DWC3_TRBSTS_OK			0
#define DWC3_TRBSTS_MISSED_ISOC		1
#define DWC3_TRBSTS_SETUP_PENDING	2
#define DWC3_TRB_STS_XFER_IN_PROG	4

/* TRB Control */
#define DWC3_TRB_CTRL_HWO		(1 << 0)
#define DWC3_TRB_CTRL_LST		(1 << 1)
#define DWC3_TRB_CTRL_CHN		(1 << 2)
#define DWC3_TRB_CTRL_CSP		(1 << 3)
#define DWC3_TRB_CTRL_TRBCTL(n)		(((n) & 0x3f) << 4)
#define DWC3_TRB_CTRL_ISP_IMI		(1 << 10)
#define DWC3_TRB_CTRL_IOC		(1 << 11)
#define DWC3_TRB_CTRL_SID_SOFN(n)	(((n) & 0xffff) << 14)

#define DWC3_TRBCTL_NORMAL		DWC3_TRB_CTRL_TRBCTL(1)
#define DWC3_TRBCTL_CONTROL_SETUP	DWC3_TRB_CTRL_TRBCTL(2)
#define DWC3_TRBCTL_CONTROL_STATUS2	DWC3_TRB_CTRL_TRBCTL(3)
#define DWC3_TRBCTL_CONTROL_STATUS3	DWC3_TRB_CTRL_TRBCTL(4)
#define DWC3_TRBCTL_CONTROL_DATA	DWC3_TRB_CTRL_TRBCTL(5)
#define DWC3_TRBCTL_ISOCHRONOUS_FIRST	DWC3_TRB_CTRL_TRBCTL(6)
#define DWC3_TRBCTL_ISOCHRONOUS		DWC3_TRB_CTRL_TRBCTL(7)
#define DWC3_TRBCTL_LINK_TRB		DWC3_TRB_CTRL_TRBCTL(8)

/**
 * struct dwc3_trb - transfer request block (hw format)
 * @bpl: DW0-3
 * @bph: DW4-7
 * @size: DW8-B
 * @trl: DWC-F
 */
struct dwc3_trb {
	u32		bpl;
	u32		bph;
	u32		size;
	u32		ctrl;
} __packed;

/**
 * dwc3_hwparams - copy of HWPARAMS registers
 * @hwparams0 - GHWPARAMS0
 * @hwparams1 - GHWPARAMS1
 * @hwparams2 - GHWPARAMS2
 * @hwparams3 - GHWPARAMS3
 * @hwparams4 - GHWPARAMS4
 * @hwparams5 - GHWPARAMS5
 * @hwparams6 - GHWPARAMS6
 * @hwparams7 - GHWPARAMS7
 * @hwparams8 - GHWPARAMS8
 */
struct dwc3_hwparams {
	u32	hwparams0;
	u32	hwparams1;
	u32	hwparams2;
	u32	hwparams3;
	u32	hwparams4;
	u32	hwparams5;
	u32	hwparams6;
	u32	hwparams7;
	u32	hwparams8;
};

/* HWPARAMS0 */
#define DWC3_MODE(n)		((n) & 0x7)

#define DWC3_MDWIDTH(n)		(((n) & 0xff00) >> 8)

/* HWPARAMS1 */
#define DWC3_NUM_INT(n)		(((n) & (0x3f << 15)) >> 15)

/* HWPARAMS3 */
#define DWC3_NUM_IN_EPS_MASK	(0x1f << 18)
#define DWC3_NUM_EPS_MASK	(0x3f << 12)
#define DWC3_NUM_EPS(p)		(((p)->hwparams3 &		\
			(DWC3_NUM_EPS_MASK)) >> 12)
#define DWC3_NUM_IN_EPS(p)	(((p)->hwparams3 &		\
			(DWC3_NUM_IN_EPS_MASK)) >> 18)

/* HWPARAMS7 */
#define DWC3_RAM1_DEPTH(n)	((n) & 0xffff)

struct dwc3_request {
	struct usb_request	request;
	struct list_head	list;
	struct dwc3_ep		*dep;
	u32			start_slot;

	u8			epnum;
	struct dwc3_trb		*trb;
	dma_addr_t		trb_dma;

	unsigned		direction:1;
	unsigned		mapped:1;
	unsigned		queued:1;
};

/*
 * struct dwc3_scratchpad_array - hibernation scratchpad array
 * (format defined by hw)
 */
struct dwc3_scratchpad_array {
	__le64	dma_adr[DWC3_MAX_HIBER_SCRATCHBUFS];
};

#define DWC3_CONTROLLER_ERROR_EVENT			0
#define DWC3_CONTROLLER_RESET_EVENT			1
#define DWC3_CONTROLLER_POST_RESET_EVENT		2
#define DWC3_CORE_PM_SUSPEND_EVENT			3
#define DWC3_CORE_PM_RESUME_EVENT			4
#define DWC3_CONTROLLER_CONNDONE_EVENT			5
#define DWC3_CONTROLLER_NOTIFY_OTG_EVENT		6
#define DWC3_CONTROLLER_SET_CURRENT_DRAW_EVENT		7
#define DWC3_CONTROLLER_RESTART_USB_SESSION		8
#define DWC3_CONTROLLER_NOTIFY_DISABLE_UPDXFER		9

#define MAX_INTR_STATS					10
/**
 * struct dwc3 - representation of our controller
 * @ctrl_req: usb control request which is used for ep0
 * @ep0_trb: trb which is used for the ctrl_req
 * @ep0_bounce: bounce buffer for ep0
 * @setup_buf: used while precessing STD USB requests
 * @ctrl_req_addr: dma address of ctrl_req
 * @ep0_trb: dma address of ep0_trb
 * @ep0_usb_req: dummy req used while handling STD USB requests
 * @ep0_bounce_addr: dma address of ep0_bounce
 * @scratch_addr: dma address of scratchbuf
 * @lock: for synchronizing
 * @dev: pointer to our struct device
 * @xhci: pointer to our xHCI child
 * @event_buffer_list: a list of event buffers
 * @gadget: device side representation of the peripheral controller
 * @gadget_driver: pointer to the gadget driver
 * @regs: base address for our registers
 * @regs_size: address space size
 * @reg_phys: physical base address of dwc3 core register address space
 * @nr_scratch: number of scratch buffers
 * @num_event_buffers: calculated number of event buffers
 * @u1u2: only used on revisions <1.83a for workaround
 * @maximum_speed: maximum speed to operate as requested by sw
 * @max_hw_supp_speed: maximum speed supported by hw design
 * @revision: revision register contents
 * @dr_mode: requested mode of operation
 * @usb2_phy: pointer to USB2 PHY
 * @usb3_phy: pointer to USB3 PHY
 * @usb2_generic_phy: pointer to USB2 PHY
 * @usb3_generic_phy: pointer to USB3 PHY
 * @ulpi: pointer to ulpi interface
 * @dcfg: saved contents of DCFG register
 * @gctl: saved contents of GCTL register
 * @isoch_delay: wValue from Set Isochronous Delay request;
 * @u2sel: parameter from Set SEL request.
 * @u2pel: parameter from Set SEL request.
 * @u1sel: parameter from Set SEL request.
 * @u1pel: parameter from Set SEL request.
 * @num_out_eps: number of out endpoints
 * @num_in_eps: number of in endpoints
 * @ep0_next_event: hold the next expected event
 * @ep0state: state of endpoint zero
 * @link_state: link state
 * @speed: device speed (super, high, full, low)
 * @mem: points to start of memory which is used for this struct.
 * @hwparams: copy of hwparams registers
 * @root: debugfs root folder pointer
 * @regset: debugfs pointer to regdump file
 * @test_mode: true when we're entering a USB test mode
 * @test_mode_nr: test feature selector
 * @lpm_nyet_threshold: LPM NYET response threshold
 * @hird_threshold: HIRD threshold
 * @hsphy_interface: "utmi" or "ulpi"
 * @delayed_status: true when gadget driver asks for delayed status
 * @ep0_bounced: true when we used bounce buffer
 * @ep0_expect_in: true when we expect a DATA IN transfer
 * @has_hibernation: true when dwc3 was configured with Hibernation
 * @has_lpm_erratum: true when core was configured with LPM Erratum. Note that
 *			there's now way for software to detect this in runtime.
 * @is_utmi_l1_suspend: the core asserts output signal
 * 	0	- utmi_sleep_n
 * 	1	- utmi_l1_suspend_n
 * @is_fpga: true when we are using the FPGA board
 * @needs_fifo_resize: not all users might want fifo resizing, flag it
 * @pullups_connected: true when Run/Stop bit is set
 * @resize_fifos: tells us it's ok to reconfigure our TxFIFO sizes.
 * @setup_packet_pending: true when there's a Setup Packet in FIFO. Workaround
 * @start_config_issued: true when StartConfig command has been issued
 * @three_stage_setup: set if we perform a three phase setup
 * @usb3_lpm_capable: set if hadrware supports Link Power Management
 * @disable_scramble_quirk: set if we enable the disable scramble quirk
 * @u2exit_lfps_quirk: set if we enable u2exit lfps quirk
 * @u2ss_inp3_quirk: set if we enable P3 OK for U2/SS Inactive quirk
 * @req_p1p2p3_quirk: set if we enable request p1p2p3 quirk
 * @del_p1p2p3_quirk: set if we enable delay p1p2p3 quirk
 * @del_phy_power_chg_quirk: set if we enable delay phy power change quirk
 * @lfps_filter_quirk: set if we enable LFPS filter quirk
 * @rx_detect_poll_quirk: set if we enable rx_detect to polling lfps quirk
 * @dis_u3_susphy_quirk: set if we disable usb3 suspend phy
 * @dis_u2_susphy_quirk: set if we disable usb2 suspend phy
 * @dis_enblslpm_quirk: set if we clear enblslpm in GUSB2PHYCFG,
 *                      disabling the suspend signal to the PHY.
 * @tx_de_emphasis_quirk: set if we enable Tx de-emphasis quirk
 * @tx_de_emphasis: Tx de-emphasis value
 * 	0	- -6dB de-emphasis
 * 	1	- -3.5dB de-emphasis
 * 	2	- No de-emphasis
 * 	3	- Reserved
 * @is_drd: device supports dual-role or not
 * @err_evt_seen: previous event in queue was erratic error
 * @usb3_u1u2_disable: if true, disable U1U2 low power modes in Superspeed mode.
 * @in_lpm: indicates if controller is in low power mode (no clocks)
 * @tx_fifo_size: Available RAM size for TX fifo allocation
 * @irq: irq number
 * @bh: tasklet which handles the interrupt
 * @irq_cnt: total irq count
 * @bh_completion_time: time taken for taklet completion
 * @bh_handled_evt_cnt: no. of events handled by tasklet per interrupt
 * @bh_dbg_index: index for capturing bh_completion_time and bh_handled_evt_cnt
 * @wait_linkstate: waitqueue for waiting LINK to move into required state
 * @vbus_draw: current to be drawn from USB
 */
struct dwc3 {
	struct usb_ctrlrequest	*ctrl_req;
	struct dwc3_trb		*ep0_trb;
	void			*ep0_bounce;
	void			*scratchbuf;
	u8			*setup_buf;
	dma_addr_t		ctrl_req_addr;
	dma_addr_t		ep0_trb_addr;
	dma_addr_t		ep0_bounce_addr;
	dma_addr_t		scratch_addr;
	struct dwc3_request	ep0_usb_req;

	/* device lock */
	spinlock_t		lock;

	struct device		*dev;

	struct platform_device	*xhci;
	struct resource		xhci_resources[DWC3_XHCI_RESOURCES_NUM];

	struct dwc3_event_buffer **ev_buffs;
	struct dwc3_ep		*eps[DWC3_ENDPOINTS_NUM];

	struct usb_gadget	gadget;
	struct usb_gadget_driver *gadget_driver;

	struct usb_phy		*usb2_phy;
	struct usb_phy		*usb3_phy;

	struct phy		*usb2_generic_phy;
	struct phy		*usb3_generic_phy;

	struct ulpi		*ulpi;

	void __iomem		*regs;
	size_t			regs_size;
	phys_addr_t		reg_phys;

	enum usb_dr_mode	dr_mode;

	/* used for suspend/resume */
	u32			dcfg;
	u32			gctl;

	u32			nr_scratch;
	u32			num_event_buffers;
	u32			num_normal_event_buffers;
	u32			num_gsi_event_buffers;

	u32			u1;
	u32			u1u2;
	u32			maximum_speed;
	u32			max_hw_supp_speed;

	/*
	 * All 3.1 IP version constants are greater than the 3.0 IP
	 * version constants. This works for most version checks in
	 * dwc3. However, in the future, this may not apply as
	 * features may be developed on newer versions of the 3.0 IP
	 * that are not in the 3.1 IP.
	 */
	u32			revision;

#define DWC3_REVISION_173A	0x5533173a
#define DWC3_REVISION_175A	0x5533175a
#define DWC3_REVISION_180A	0x5533180a
#define DWC3_REVISION_183A	0x5533183a
#define DWC3_REVISION_185A	0x5533185a
#define DWC3_REVISION_187A	0x5533187a
#define DWC3_REVISION_188A	0x5533188a
#define DWC3_REVISION_190A	0x5533190a
#define DWC3_REVISION_194A	0x5533194a
#define DWC3_REVISION_200A	0x5533200a
#define DWC3_REVISION_202A	0x5533202a
#define DWC3_REVISION_210A	0x5533210a
#define DWC3_REVISION_220A	0x5533220a
#define DWC3_REVISION_230A	0x5533230a
#define DWC3_REVISION_240A	0x5533240a
#define DWC3_REVISION_250A	0x5533250a
#define DWC3_REVISION_260A	0x5533260a
#define DWC3_REVISION_270A	0x5533270a
#define DWC3_REVISION_280A	0x5533280a
#define DWC3_REVISION_310A	0x5533310a

/*
 * NOTICE: we're using bit 31 as a "is usb 3.1" flag. This is really
 * just so dwc31 revisions are always larger than dwc3.
 */
#define DWC3_REVISION_IS_DWC31		0x80000000
#define DWC3_USB31_REVISION_110A	(0x3131302a | DWC3_REVISION_IS_USB31)

	enum dwc3_ep0_next	ep0_next_event;
	enum dwc3_ep0_state	ep0state;
	enum dwc3_link_state	link_state;

	u16			isoch_delay;
	u16			u2sel;
	u16			u2pel;
	u8			u1sel;
	u8			u1pel;

	u8			speed;

	u8			num_out_eps;
	u8			num_in_eps;

	void			*mem;

	struct dwc3_hwparams	hwparams;
	struct dentry		*root;
	struct debugfs_regset32	*regset;

	u8			test_mode;
	u8			test_mode_nr;
	u8			lpm_nyet_threshold;
	u8			hird_threshold;

	const char		*hsphy_interface;

	void (*notify_event)(struct dwc3 *, unsigned, unsigned);
	struct work_struct	wakeup_work;

	unsigned		delayed_status:1;
	unsigned		ep0_bounced:1;
	unsigned		ep0_expect_in:1;
	unsigned		has_hibernation:1;
	unsigned		has_lpm_erratum:1;
	unsigned		is_utmi_l1_suspend:1;
	unsigned		is_fpga:1;
	unsigned		needs_fifo_resize:1;
	unsigned		pullups_connected:1;
	unsigned		resize_fifos:1;
	unsigned		setup_packet_pending:1;
	unsigned		three_stage_setup:1;
	unsigned		usb3_lpm_capable:1;

	unsigned		disable_scramble_quirk:1;
	unsigned		u2exit_lfps_quirk:1;
	unsigned		u2ss_inp3_quirk:1;
	unsigned		req_p1p2p3_quirk:1;
	unsigned                del_p1p2p3_quirk:1;
	unsigned		del_phy_power_chg_quirk:1;
	unsigned		lfps_filter_quirk:1;
	unsigned		rx_detect_poll_quirk:1;
	unsigned		dis_u3_susphy_quirk:1;
	unsigned		dis_u2_susphy_quirk:1;
	unsigned		dis_enblslpm_quirk:1;

	unsigned		tx_de_emphasis_quirk:1;
	unsigned		tx_de_emphasis:2;

	unsigned		is_drd:1;
	/* Indicate if the gadget was powered by the otg driver */
	unsigned		vbus_active:1;
	/* Indicate if software connect was issued by the usb_gadget_driver */
	unsigned		softconnect:1;
	unsigned		nominal_elastic_buffer:1;
	unsigned		err_evt_seen:1;
	unsigned		usb3_u1u2_disable:1;
	/* Indicate if need to disable controller internal clkgating */
	unsigned		disable_clk_gating:1;
	unsigned		enable_bus_suspend:1;

	struct dwc3_gadget_events	dbg_gadget_events;

	atomic_t		in_lpm;
	int			tx_fifo_size;
	bool			b_suspend;
	unsigned		vbus_draw;

	/* IRQ timing statistics */
	int			irq;
	unsigned long		irq_cnt;
	unsigned long		ep_cmd_timeout_cnt;
	unsigned                bh_completion_time[MAX_INTR_STATS];
	unsigned                bh_handled_evt_cnt[MAX_INTR_STATS];
	unsigned                bh_dbg_index;
	ktime_t			irq_start_time[MAX_INTR_STATS];
	ktime_t			t_pwr_evt_irq;
	unsigned                irq_completion_time[MAX_INTR_STATS];
	unsigned                irq_event_count[MAX_INTR_STATS];
	unsigned                irq_dbg_index;

	unsigned long		l1_remote_wakeup_cnt;

	wait_queue_head_t	wait_linkstate;
};

/* -------------------------------------------------------------------------- */

/* -------------------------------------------------------------------------- */

struct dwc3_event_type {
	u32	is_devspec:1;
	u32	type:7;
	u32	reserved8_31:24;
} __packed;

#define DWC3_DEPEVT_XFERCOMPLETE	0x01
#define DWC3_DEPEVT_XFERINPROGRESS	0x02
#define DWC3_DEPEVT_XFERNOTREADY	0x03
#define DWC3_DEPEVT_RXTXFIFOEVT		0x04
#define DWC3_DEPEVT_STREAMEVT		0x06
#define DWC3_DEPEVT_EPCMDCMPLT		0x07

/**
 * struct dwc3_event_depvt - Device Endpoint Events
 * @one_bit: indicates this is an endpoint event (not used)
 * @endpoint_number: number of the endpoint
 * @endpoint_event: The event we have:
 *	0x00	- Reserved
 *	0x01	- XferComplete
 *	0x02	- XferInProgress
 *	0x03	- XferNotReady
 *	0x04	- RxTxFifoEvt (IN->Underrun, OUT->Overrun)
 *	0x05	- Reserved
 *	0x06	- StreamEvt
 *	0x07	- EPCmdCmplt
 * @reserved11_10: Reserved, don't use.
 * @status: Indicates the status of the event. Refer to databook for
 *	more information.
 * @parameters: Parameters of the current event. Refer to databook for
 *	more information.
 */
struct dwc3_event_depevt {
	u32	one_bit:1;
	u32	endpoint_number:5;
	u32	endpoint_event:4;
	u32	reserved11_10:2;
	u32	status:4;

/* Within XferNotReady */
#define DEPEVT_STATUS_TRANSFER_ACTIVE	(1 << 3)

/* Within XferComplete */
#define DEPEVT_STATUS_BUSERR	(1 << 0)
#define DEPEVT_STATUS_SHORT	(1 << 1)
#define DEPEVT_STATUS_IOC	(1 << 2)
#define DEPEVT_STATUS_LST	(1 << 3)

/* Stream event only */
#define DEPEVT_STREAMEVT_FOUND		1
#define DEPEVT_STREAMEVT_NOTFOUND	2

/* Control-only Status */
#define DEPEVT_STATUS_CONTROL_DATA	1
#define DEPEVT_STATUS_CONTROL_STATUS	2

	u32	parameters:16;
} __packed;

/**
 * struct dwc3_event_devt - Device Events
 * @one_bit: indicates this is a non-endpoint event (not used)
 * @device_event: indicates it's a device event. Should read as 0x00
 * @type: indicates the type of device event.
 *	0	- DisconnEvt
 *	1	- USBRst
 *	2	- ConnectDone
 *	3	- ULStChng
 *	4	- WkUpEvt
 *	5	- Reserved
 *	6	- EOPF
 *	7	- SOF
 *	8	- Reserved
 *	9	- ErrticErr
 *	10	- CmdCmplt
 *	11	- EvntOverflow
 *	12	- VndrDevTstRcved
 * @reserved15_12: Reserved, not used
 * @event_info: Information about this event
 * @reserved31_25: Reserved, not used
 */
struct dwc3_event_devt {
	u32	one_bit:1;
	u32	device_event:7;
	u32	type:4;
	u32	reserved15_12:4;
	u32	event_info:9;
	u32	reserved31_25:7;
} __packed;

/**
 * struct dwc3_event_gevt - Other Core Events
 * @one_bit: indicates this is a non-endpoint event (not used)
 * @device_event: indicates it's (0x03) Carkit or (0x04) I2C event.
 * @phy_port_number: self-explanatory
 * @reserved31_12: Reserved, not used.
 */
struct dwc3_event_gevt {
	u32	one_bit:1;
	u32	device_event:7;
	u32	phy_port_number:4;
	u32	reserved31_12:20;
} __packed;

/**
 * union dwc3_event - representation of Event Buffer contents
 * @raw: raw 32-bit event
 * @type: the type of the event
 * @depevt: Device Endpoint Event
 * @devt: Device Event
 * @gevt: Global Event
 */
union dwc3_event {
	u32				raw;
	struct dwc3_event_type		type;
	struct dwc3_event_depevt	depevt;
	struct dwc3_event_devt		devt;
	struct dwc3_event_gevt		gevt;
};

/**
 * struct dwc3_gadget_ep_cmd_params - representation of endpoint command
 * parameters
 * @param2: third parameter
 * @param1: second parameter
 * @param0: first parameter
 */
struct dwc3_gadget_ep_cmd_params {
	u32	param2;
	u32	param1;
	u32	param0;
};

/*
 * DWC3 Features to be used as Driver Data
 */

#define DWC3_HAS_PERIPHERAL		BIT(0)
#define DWC3_HAS_XHCI			BIT(1)
#define DWC3_HAS_OTG			BIT(3)

/* prototypes */
void dwc3_set_mode(struct dwc3 *dwc, u32 mode);
int dwc3_gadget_resize_tx_fifos(struct dwc3 *dwc);

#if IS_ENABLED(CONFIG_USB_DWC3_HOST) || IS_ENABLED(CONFIG_USB_DWC3_DUAL_ROLE)
int dwc3_host_init(struct dwc3 *dwc);
void dwc3_host_exit(struct dwc3 *dwc);
#else
static inline int dwc3_host_init(struct dwc3 *dwc)
{ return 0; }
static inline void dwc3_host_exit(struct dwc3 *dwc)
{ }
#endif

#if IS_ENABLED(CONFIG_USB_DWC3_GADGET) || IS_ENABLED(CONFIG_USB_DWC3_DUAL_ROLE)
int dwc3_gadget_init(struct dwc3 *dwc);
void dwc3_gadget_exit(struct dwc3 *dwc);
void dwc3_gadget_restart(struct dwc3 *dwc);
int dwc3_gadget_set_test_mode(struct dwc3 *dwc, int mode);
int dwc3_gadget_get_link_state(struct dwc3 *dwc);
int dwc3_gadget_set_link_state(struct dwc3 *dwc, enum dwc3_link_state state);
int dwc3_send_gadget_ep_cmd(struct dwc3 *dwc, unsigned ep,
		unsigned cmd, struct dwc3_gadget_ep_cmd_params *params);
int dwc3_send_gadget_generic_command(struct dwc3 *dwc, unsigned cmd, u32 param);
void dwc3_gadget_enable_irq(struct dwc3 *dwc);
void dwc3_gadget_disable_irq(struct dwc3 *dwc);
#else
static inline int dwc3_gadget_init(struct dwc3 *dwc)
{ return 0; }
static inline void dwc3_gadget_exit(struct dwc3 *dwc)
{ }
static inline void dwc3_gadget_restart(struct dwc3 *dwc)
{ }
static inline int dwc3_gadget_set_test_mode(struct dwc3 *dwc, int mode)
{ return 0; }
static inline int dwc3_gadget_get_link_state(struct dwc3 *dwc)
{ return 0; }
static inline int dwc3_gadget_set_link_state(struct dwc3 *dwc,
		enum dwc3_link_state state)
{ return 0; }

static inline int dwc3_send_gadget_ep_cmd(struct dwc3 *dwc, unsigned ep,
		unsigned cmd, struct dwc3_gadget_ep_cmd_params *params)
{ return 0; }
static inline int dwc3_send_gadget_generic_command(struct dwc3 *dwc,
		int cmd, u32 param)
{ return 0; }
static inline void dwc3_gadget_enable_irq(struct dwc3 *dwc)
{ }
static inline void dwc3_gadget_disable_irq(struct dwc3 *dwc)
{ }
#endif

/* power management interface */
#if !IS_ENABLED(CONFIG_USB_DWC3_HOST)
int dwc3_gadget_suspend(struct dwc3 *dwc);
int dwc3_gadget_resume(struct dwc3 *dwc);
#else
static inline int dwc3_gadget_suspend(struct dwc3 *dwc)
{
	return 0;
}

static inline int dwc3_gadget_resume(struct dwc3 *dwc)
{
	return 0;
}
#endif /* !IS_ENABLED(CONFIG_USB_DWC3_HOST) */


#if IS_ENABLED(CONFIG_USB_DWC3_ULPI)
int dwc3_ulpi_init(struct dwc3 *dwc);
void dwc3_ulpi_exit(struct dwc3 *dwc);
#else
static inline int dwc3_ulpi_init(struct dwc3 *dwc)
{ return 0; }
static inline void dwc3_ulpi_exit(struct dwc3 *dwc)
{ }
#endif


int dwc3_core_init(struct dwc3 *dwc);
int dwc3_core_pre_init(struct dwc3 *dwc);
void dwc3_post_host_reset_core_init(struct dwc3 *dwc);
int dwc3_event_buffers_setup(struct dwc3 *dwc);
void dwc3_usb3_phy_suspend(struct dwc3 *dwc, int suspend);

extern void dwc3_set_notifier(
	void (*notify)(struct dwc3 *dwc3, unsigned event, unsigned value));
extern int dwc3_notify_event(struct dwc3 *dwc3, unsigned event, unsigned value);

#endif /* __DRIVERS_USB_DWC3_CORE_H */<|MERGE_RESOLUTION|>--- conflicted
+++ resolved
@@ -44,11 +44,7 @@
 #define DWC3_XHCI_RESOURCES_NUM	2
 
 #define DWC3_SCRATCHBUF_SIZE	4096	/* each buffer is assumed to be 4KiB */
-<<<<<<< HEAD
-#define DWC3_EVENT_BUFFERS_SIZE	(2 * PAGE_SIZE)
-=======
 #define DWC3_EVENT_BUFFERS_SIZE	4096
->>>>>>> 26c81565
 #define DWC3_EVENT_TYPE_MASK	0xfe
 
 #define DWC3_EVENT_TYPE_DEV	0
