/* Copyright (c) 2012-2018, The Linux Foundation. All rights reserved.
 *
 * This program is free software; you can redistribute it and/or modify
 * it under the terms of the GNU General Public License version 2 and
 * only version 2 as published by the Free Software Foundation.
 *
 * This program is distributed in the hope that it will be useful,
 * but WITHOUT ANY WARRANTY; without even the implied warranty of
 * MERCHANTABILITY or FITNESS FOR A PARTICULAR PURPOSE.  See the
 * GNU General Public License for more details.
 *
 */

#include <linux/module.h>
#include <linux/kernel.h>
#include <linux/slab.h>
#include <linux/cpu.h>
#include <linux/platform_device.h>
#include <linux/dma-mapping.h>
#include <linux/dmapool.h>
#include <linux/pm_runtime.h>
#include <linux/ratelimit.h>
#include <linux/interrupt.h>
#include <linux/ioport.h>
#include <linux/clk.h>
#include <linux/io.h>
#include <linux/module.h>
#include <linux/types.h>
#include <linux/delay.h>
#include <linux/of.h>
#include <linux/of_platform.h>
#include <linux/of_gpio.h>
#include <linux/list.h>
#include <linux/uaccess.h>
#include <linux/usb/ch9.h>
#include <linux/usb/gadget.h>
#include <linux/usb/of.h>
#include <linux/usb/msm_hsusb.h>
#include <linux/regulator/consumer.h>
#include <linux/pm_wakeup.h>
#include <linux/power_supply.h>
#include <linux/cdev.h>
#include <linux/completion.h>
#include <linux/clk/msm-clk.h>
#include <linux/msm-bus.h>
#include <linux/irq.h>
#include <linux/extcon.h>
#include <linux/reset.h>
#include <soc/qcom/boot_stats.h>
#include <linux/i2c.h>
#include <linux/mods/usb_ext_bridge.h>
#include <linux/mods/usb3813.h>
#include <linux/mods/modbus_ext.h>

#include "power.h"
#include "core.h"
#include "gadget.h"
#include "dbm.h"
#include "debug.h"
#include "xhci.h"

#define SDP_CONNETION_CHECK_TIME 10000 /* in ms */

/* time out to wait for USB cable status notification (in ms)*/
#define SM_INIT_TIMEOUT 30000
#define DWC3_WAKEUP_SRC_TIMEOUT 5000
/* AHB2PHY register offsets */
#define PERIPH_SS_AHB2PHY_TOP_CFG 0x10

/* AHB2PHY read/write waite value */
#define ONE_READ_WRITE_WAIT 0x11

/* cpu to fix usb interrupt */
static int cpu_to_affin;
module_param(cpu_to_affin, int, S_IRUGO|S_IWUSR);
MODULE_PARM_DESC(cpu_to_affin, "affin usb irq to this cpu");

/* pm qos latency */
static int qos_latency;
module_param(qos_latency, int, S_IRUGO|S_IWUSR);
MODULE_PARM_DESC(qos_latency, "latency constraint when USB connected");

/* XHCI registers */
#define USB3_HCSPARAMS1		(0x4)
#define USB3_HCCPARAMS2		(0x1c)
#define HCC_CTC(p)		((p) & (1 << 3))
#define USB3_USBCMD             (0x20)
#define USB3_PORTSC		(0x420)

#define USBCMD_HCRST		BIT(1)
#define PORTSC_PP		BIT(9)
#define HSTPRTCMPL		BIT(30)


/**
 *  USB QSCRATCH Hardware registers
 *
 */
#define QSCRATCH_REG_OFFSET	(0x000F8800)
#define QSCRATCH_GENERAL_CFG	(QSCRATCH_REG_OFFSET + 0x08)
#define CGCTL_REG		(QSCRATCH_REG_OFFSET + 0x28)
#define PWR_EVNT_IRQ_STAT_REG    (QSCRATCH_REG_OFFSET + 0x58)
#define PWR_EVNT_IRQ_MASK_REG    (QSCRATCH_REG_OFFSET + 0x5C)

#define PWR_EVNT_POWERDOWN_IN_P3_MASK		BIT(2)
#define PWR_EVNT_POWERDOWN_OUT_P3_MASK		BIT(3)
#define PWR_EVNT_LPM_IN_L2_MASK			BIT(4)
#define PWR_EVNT_LPM_OUT_L2_MASK		BIT(5)
#define PWR_EVNT_LPM_OUT_L1_MASK		BIT(13)

/* QSCRATCH_GENERAL_CFG register bit offset */
#define PIPE_UTMI_CLK_SEL	BIT(0)
#define PIPE3_PHYSTATUS_SW	BIT(3)
#define PIPE_UTMI_CLK_DIS	BIT(8)

#define HS_PHY_CTRL_REG		(QSCRATCH_REG_OFFSET + 0x10)
#define UTMI_OTG_VBUS_VALID	BIT(20)
#define SW_SESSVLD_SEL		BIT(28)

#define SS_PHY_CTRL_REG		(QSCRATCH_REG_OFFSET + 0x30)
#define LANE0_PWR_PRESENT	BIT(24)

/* GSI related registers */
#define GSI_TRB_ADDR_BIT_53_MASK	(1 << 21)
#define GSI_TRB_ADDR_BIT_55_MASK	(1 << 23)

#define	GSI_GENERAL_CFG_REG		(QSCRATCH_REG_OFFSET + 0xFC)
#define	GSI_RESTART_DBL_PNTR_MASK	BIT(20)
#define	GSI_CLK_EN_MASK			BIT(12)
#define	BLOCK_GSI_WR_GO_MASK		BIT(1)
#define	GSI_EN_MASK			BIT(0)

#define GSI_DBL_ADDR_L(n)	((QSCRATCH_REG_OFFSET + 0x110) + (n*4))
#define GSI_DBL_ADDR_H(n)	((QSCRATCH_REG_OFFSET + 0x120) + (n*4))
#define GSI_RING_BASE_ADDR_L(n)	((QSCRATCH_REG_OFFSET + 0x130) + (n*4))
#define GSI_RING_BASE_ADDR_H(n)	((QSCRATCH_REG_OFFSET + 0x140) + (n*4))

#define	GSI_IF_STS	(QSCRATCH_REG_OFFSET + 0x1A4)
#define	GSI_WR_CTRL_STATE_MASK	BIT(15)

struct dwc3_msm_req_complete {
	struct list_head list_item;
	struct usb_request *req;
	void (*orig_complete)(struct usb_ep *ep,
			      struct usb_request *req);
};

enum dwc3_id_state {
	DWC3_ID_GROUND = 0,
	DWC3_ID_FLOAT,
};

/* for type c cable */
enum plug_orientation {
	ORIENTATION_NONE,
	ORIENTATION_CC1,
	ORIENTATION_CC2,
};

enum modusb_protocol {
	MODUSB_HIGH,
	MODUSB_SUPER,
	MODUSB_DUAL,
};

/* Input bits to state machine (mdwc->inputs) */

#define ID			0
#define B_SESS_VLD		1
#define B_SUSPEND		2

#define PM_QOS_SAMPLE_SEC	2
#define PM_QOS_THRESHOLD	400

struct dwc3_msm {
	struct device *dev;
	void __iomem *base;
	void __iomem *ahb2phy_base;
	struct platform_device	*dwc3;
	const struct usb_ep_ops *original_ep_ops[DWC3_ENDPOINTS_NUM];
	struct list_head req_complete_list;
	struct clk		*xo_clk;
	struct clk		*core_clk;
	long			core_clk_rate;
	long			core_clk_rate_hs;
	struct clk		*iface_clk;
	struct clk		*sleep_clk;
	struct clk		*utmi_clk;
	unsigned int		utmi_clk_rate;
	struct clk		*utmi_clk_src;
	struct clk		*bus_aggr_clk;
	struct clk		*noc_aggr_clk;
	struct clk		*cfg_ahb_clk;
	struct reset_control	*core_reset;
	struct regulator	*dwc3_gdsc;

	struct usb_phy		*hs_phy, *ss_phy;

	struct dbm		*dbm;

	/* VBUS regulator for host mode */
	struct regulator	*vbus_reg;
	int			vbus_retry_count;
	bool			resume_pending;
	atomic_t                pm_suspended;
	int			hs_phy_irq;
	int			ss_phy_irq;
	struct work_struct	resume_work;
	struct work_struct	restart_usb_work;
	bool			in_restart;
	struct workqueue_struct *dwc3_wq;
	struct workqueue_struct *sm_usb_wq;
	struct delayed_work	sm_work;
	unsigned long		inputs;
	unsigned		max_power;
	bool			charging_disabled;
	enum usb_otg_state	otg_state;
	enum usb_chg_state	chg_state;
	struct work_struct	bus_vote_w;
	unsigned int		bus_vote;
	u32			bus_perf_client;
	struct msm_bus_scale_pdata	*bus_scale_table;
	struct power_supply	*usb_psy;
	struct work_struct	vbus_draw_work;
	bool			in_host_mode;
	enum usb_device_speed	max_rh_port_speed;
	unsigned int		tx_fifo_size;
	bool			vbus_active;
	bool			mod_vbus_active;
	bool			suspend;
	bool			disable_host_mode_pm;
	enum dwc3_id_state	id_state;
	enum dwc3_id_state	mod_id_state;
	unsigned long		lpm_flags;
#define MDWC3_SS_PHY_SUSPEND		BIT(0)
#define MDWC3_ASYNC_IRQ_WAKE_CAPABILITY	BIT(1)
#define MDWC3_POWER_COLLAPSE		BIT(2)

	unsigned int		irq_to_affin;
	struct notifier_block	dwc3_cpu_notifier;
	struct notifier_block	usbdev_nb;
	bool			hc_died;
	bool			xhci_ss_compliance_enable;
	bool			no_wakeup_src_in_hostmode;

	struct extcon_dev	*extcon_vbus;
	struct extcon_dev	*extcon_id;
	struct notifier_block	vbus_nb;
	struct notifier_block	id_nb;

	struct notifier_block	host_nb;
	bool			host_only_mode;

	int			pwr_event_irq;
	atomic_t                in_p3;
	unsigned int		lpm_to_suspend_delay;
	bool			init;
	enum plug_orientation	typec_orientation;
	int pm_qos_latency;
	struct pm_qos_request pm_qos_req_dma;
	struct delayed_work perf_vote_work;
	struct delayed_work sdp_check;
	bool usb_compliance_mode;
	struct mutex suspend_resume_mutex;
<<<<<<< HEAD
	bool			ext_typec_switch;
	bool                    ss_compliance;
	struct gpio		mod_switch_gpio;
	struct i2c_client	*mod_hub;
	bool			mods_support;
	bool			mod_enabled; /* Sysfs control of mod intf */
	enum modusb_protocol	mod_proto;   /* Sysfs control of mod intf */
	bool			mod_ss_path;
	struct notifier_block   usbext_nb;
	struct usb_ext_status   ext_state;   /* Greybus control of mod intf */
	bool			ext_enabled; /* Greybus control of mod intf */
	struct work_struct	ext_usb_work;
};

static struct dwc3_msm *the_chip;
static int usb_priority;
static int set_usb_pri_param(const char *val, const struct kernel_param *kp)
{
	int rc;
	int prev_up = usb_priority;

	rc = param_set_int(val, kp);
	if (rc)
		return rc;

	if (the_chip) {
		if (prev_up != usb_priority) {
			pr_info("dwc3_msm: %s - usbpri %d\n",
				__func__, usb_priority);
			schedule_work(&the_chip->ext_usb_work);
		} else
			pr_info("dwc3_msm: %s - usbpri same\n", __func__);
	} else
		pr_err("dwc3_msm: set usb_priority the_chip not ready\n");


	return 0;
}

static struct kernel_param_ops usb_pri_ops = {
	.set = set_usb_pri_param,
	.get = param_get_int,
=======

	enum usb_device_speed override_usb_speed;
>>>>>>> 19194c8e
};

module_param_cb(usb_priority, &usb_pri_ops, &usb_priority, S_IRUGO|S_IWUSR);
MODULE_PARM_DESC(usb_priority, "USB Priority with MOD, default is Phone");

#define USB_HSPHY_3P3_VOL_MIN		3050000 /* uV */
#define USB_HSPHY_3P3_VOL_MAX		3300000 /* uV */
#define USB_HSPHY_3P3_HPM_LOAD		16000	/* uA */

#define USB_HSPHY_1P8_VOL_MIN		1800000 /* uV */
#define USB_HSPHY_1P8_VOL_MAX		1800000 /* uV */
#define USB_HSPHY_1P8_HPM_LOAD		19000	/* uA */

#define USB_SSPHY_1P8_VOL_MIN		1800000 /* uV */
#define USB_SSPHY_1P8_VOL_MAX		1800000 /* uV */
#define USB_SSPHY_1P8_HPM_LOAD		23000	/* uA */

#define DSTS_CONNECTSPD_SS		0x4


static void dwc3_pwr_event_handler(struct dwc3_msm *mdwc);
static int dwc3_msm_gadget_vbus_draw(struct dwc3_msm *mdwc, unsigned mA);
static void dwc3_ext_event_notify(struct dwc3_msm *mdwc);
static void dwc3_ext_send_uevent(struct dwc3_msm *mdwc, bool usb_present);

/**
 *
 * Read register with debug info.
 *
 * @base - DWC3 base virtual address.
 * @offset - register offset.
 *
 * @return u32
 */
static inline u32 dwc3_msm_read_reg(void *base, u32 offset)
{
	u32 val = ioread32(base + offset);
	return val;
}

/**
 * Read register masked field with debug info.
 *
 * @base - DWC3 base virtual address.
 * @offset - register offset.
 * @mask - register bitmask.
 *
 * @return u32
 */
static inline u32 dwc3_msm_read_reg_field(void *base,
					  u32 offset,
					  const u32 mask)
{
	u32 shift = find_first_bit((void *)&mask, 32);
	u32 val = ioread32(base + offset);
	val &= mask;		/* clear other bits */
	val >>= shift;
	return val;
}

/**
 *
 * Write register with debug info.
 *
 * @base - DWC3 base virtual address.
 * @offset - register offset.
 * @val - value to write.
 *
 */
static inline void dwc3_msm_write_reg(void *base, u32 offset, u32 val)
{
	iowrite32(val, base + offset);
}

/**
 * Write register masked field with debug info.
 *
 * @base - DWC3 base virtual address.
 * @offset - register offset.
 * @mask - register bitmask.
 * @val - value to write.
 *
 */
static inline void dwc3_msm_write_reg_field(void *base, u32 offset,
					    const u32 mask, u32 val)
{
	u32 shift = find_first_bit((void *)&mask, 32);
	u32 tmp = ioread32(base + offset);

	tmp &= ~mask;		/* clear written bits */
	val = tmp | (val << shift);
	iowrite32(val, base + offset);
}

/**
 * Write register and read back masked value to confirm it is written
 *
 * @base - DWC3 base virtual address.
 * @offset - register offset.
 * @mask - register bitmask specifying what should be updated
 * @val - value to write.
 *
 */
static inline void dwc3_msm_write_readback(void *base, u32 offset,
					    const u32 mask, u32 val)
{
	u32 write_val, tmp = ioread32(base + offset);

	tmp &= ~mask;		/* retain other bits */
	write_val = tmp | val;

	iowrite32(write_val, base + offset);

	/* Read back to see if val was written */
	tmp = ioread32(base + offset);
	tmp &= mask;		/* clear other bits */

	if (tmp != val)
		pr_err("%s: write: %x to QSCRATCH: %x FAILED\n",
			__func__, val, offset);
}

static bool dwc3_msm_is_ss_rhport_connected(struct dwc3_msm *mdwc)
{
	int i, num_ports;
	u32 reg;

	reg = dwc3_msm_read_reg(mdwc->base, USB3_HCSPARAMS1);
	num_ports = HCS_MAX_PORTS(reg);

	for (i = 0; i < num_ports; i++) {
		reg = dwc3_msm_read_reg(mdwc->base, USB3_PORTSC + i*0x10);
		if ((reg & PORT_CONNECT) && DEV_SUPERSPEED(reg))
			return true;
	}

	return false;
}

static bool dwc3_msm_is_host_superspeed(struct dwc3_msm *mdwc)
{
	int i, num_ports;
	u32 reg;

	reg = dwc3_msm_read_reg(mdwc->base, USB3_HCSPARAMS1);
	num_ports = HCS_MAX_PORTS(reg);

	for (i = 0; i < num_ports; i++) {
		reg = dwc3_msm_read_reg(mdwc->base, USB3_PORTSC + i*0x10);
		if ((reg & PORT_PE) && DEV_SUPERSPEED(reg))
			return true;
	}

	return false;
}

static void dwc3_mods_hsusb_path_enable(struct dwc3_msm *mdwc,
					bool enable,
					enum usb_ext_path path)
{
	struct dwc3 *dwc = platform_get_drvdata(mdwc->dwc3);
	dwc->maximum_speed = USB_SPEED_HIGH;
	dbg_event(0xFF, "EXT HSUSB", enable);
	if (enable) {
		gpio_direction_output(mdwc->mod_switch_gpio.gpio, 1);
		usb3813_enable_hub(mdwc->mod_hub, 1, path);
	} else {
		gpio_direction_output(mdwc->mod_switch_gpio.gpio, 0);
		usb3813_enable_hub(mdwc->mod_hub, 0, USB_EXT_PATH_UNKNOWN);
	}
}

static void dwc3_mods_ssusb_path_enable(struct dwc3_msm *mdwc, bool enable)
{
	struct dwc3 *dwc = platform_get_drvdata(mdwc->dwc3);
	struct modbus_ext_status status = {0, MODBUS_PROTO_USB_SS};

	dbg_event(0xFF, "EXT SSUSB", enable);
	status.active = enable;
	mdwc->mod_ss_path = enable;
	dwc->maximum_speed = enable ? USB_SPEED_SUPER: USB_SPEED_HIGH;
	modbus_ext_set_state(&status);
}

static void dwc3_extcon_restore(struct dwc3_msm *mdwc)
{
	int speed = 0;
	struct extcon_dev *edev = NULL;
	struct dwc3 *dwc = platform_get_drvdata(mdwc->dwc3);

	mdwc->vbus_active = extcon_get_cable_state_(mdwc->extcon_vbus,
						EXTCON_USB);
	mdwc->id_state = extcon_get_cable_state_(mdwc->extcon_id,
						EXTCON_USB_HOST) ?
						DWC3_ID_GROUND :
						DWC3_ID_FLOAT;

	if (mdwc->vbus_active)
		edev = mdwc->extcon_vbus;
	else if (mdwc->id_state == DWC3_ID_GROUND)
		edev = mdwc->extcon_id;

	if (edev)
		speed = extcon_get_cable_state_(edev, EXTCON_USB_SPEED);
	dwc->maximum_speed = (speed == 0) ? USB_SPEED_HIGH : USB_SPEED_SUPER;
}

static void dwc3_ext_usb_enable(struct dwc3_msm *mdwc, bool enable)
{
	struct dwc3 *dwc = platform_get_drvdata(mdwc->dwc3);
	if (mdwc->ext_enabled == enable)
		return;

	mdwc->ext_enabled = enable;
	if (mdwc->hs_phy)
		mdwc->hs_phy->mods_usb_enabled = enable;

	if (atomic_read(&dwc->in_lpm) && atomic_read(&mdwc->pm_suspended))
		mdwc->resume_pending = true;

	/* Resume the controller first */
	queue_work(mdwc->dwc3_wq, &mdwc->resume_work);
	flush_workqueue(mdwc->dwc3_wq);

	dbg_event(0xFF, "EXT Enable", enable);
	/* Enable/Disable the physical path next*/
	if (mdwc->ext_state.proto == USB_EXT_PROTO_DUAL) {
		dwc3_mods_ssusb_path_enable(mdwc, enable);
		dwc3_mods_hsusb_path_enable(mdwc, enable,
					USB_EXT_PATH_ENTERPRISE);
		dwc->maximum_speed = USB_SPEED_SUPER;
		if (enable) {
			mdwc->id_state = DWC3_ID_GROUND;
			mdwc->vbus_active = 0;
		} else /* Restore the ext con state on disable */
			dwc3_extcon_restore(mdwc);
	} else if (mdwc->ext_state.proto == USB_EXT_PROTO_2_0) {
		dwc3_mods_hsusb_path_enable(mdwc, enable,
					mdwc->ext_state.path);

		/*
		 * Mod HSUSB path only supports host mode, hence set
		 * vbus_active to 0 and clear ID.
		 */
		if (enable) {
			mdwc->id_state = DWC3_ID_GROUND;
			mdwc->vbus_active = 0;
		} else /* Restore the ext con state on disable */
			dwc3_extcon_restore(mdwc);
	} else {
		dwc3_mods_ssusb_path_enable(mdwc, enable);
		if (enable) {
			if (mdwc->ext_state.type == USB_EXT_REMOTE_DEVICE) {
				/* Mod is a USB Device  */
				mdwc->vbus_active = 0;
				mdwc->id_state = DWC3_ID_GROUND;
			} else {
				/* Mod is a USB Host*/
				mdwc->vbus_active = 1;
				mdwc->id_state = DWC3_ID_FLOAT;
			}
		} else /* Restore the ext con state on disable */
			dwc3_extcon_restore(mdwc);
	}

	/* Trigger the USB SM change and wait for it to complete */
	dwc3_ext_event_notify(mdwc);
	flush_delayed_work(&mdwc->sm_work);
	dbg_event(0xFF, "EXT Hdlr\n", enable);
}

static ssize_t ss_compliance_store(struct device *dev,
				struct device_attribute *attr,
				const char *buf, size_t count)
{
	unsigned long r;
	unsigned long mode;
	struct dwc3_msm *mdwc = dev_get_drvdata(dev);
	struct dwc3 *dwc = platform_get_drvdata(mdwc->dwc3);
	int i, num_ports;
	u32 reg;

	reg = dwc3_msm_read_reg(mdwc->base, USB3_HCSPARAMS1);
	num_ports = HCS_MAX_PORTS(reg);

	r = kstrtoul(buf, 0, &mode);
	if (r) {
		pr_err("Invalid value = %lu\n", mode);
		return -EINVAL;
	}

	/* Handle the mode change if it is valid */
	if (mode) {
		dwc3_msm_write_reg_field(mdwc->base,
				USB3_USBCMD, USBCMD_HCRST, USBCMD_HCRST);
		for (i = 0; i < num_ports; i++) {
			dwc3_msm_write_reg_field(mdwc->base,
			USB3_PORTSC + i*0x10, PORTSC_PP, 0x0);
		}
		reg = dwc3_readl(dwc->regs, DWC3_GUSB3PIPECTL(0));
		dwc3_writel(dwc->regs, DWC3_GUSB3PIPECTL(0), reg|HSTPRTCMPL);
	} else {
		reg = dwc3_readl(dwc->regs, DWC3_GUSB3PIPECTL(0));
		dwc3_writel(dwc->regs, DWC3_GUSB3PIPECTL(0), reg&(~HSTPRTCMPL));
		dwc3_msm_write_reg_field(mdwc->base,
				USB3_USBCMD, USBCMD_HCRST, USBCMD_HCRST);
	}

	return count;
}

static DEVICE_ATTR(enable_ss_compliance, 0220,
			NULL,
			ss_compliance_store);

static ssize_t toggle_pattern_store(struct device *dev,
				struct device_attribute *attr,
				const char *buf, size_t count)
{
	struct dwc3_msm *mdwc = dev_get_drvdata(dev);
	struct dwc3 *dwc = platform_get_drvdata(mdwc->dwc3);
	u32 reg;
	reg = dwc3_readl(dwc->regs, DWC3_GUSB3PIPECTL(0));
	dwc3_writel(dwc->regs, DWC3_GUSB3PIPECTL(0), reg&(~HSTPRTCMPL));
	mdelay(2);
	dwc3_writel(dwc->regs, DWC3_GUSB3PIPECTL(0), reg|HSTPRTCMPL);
	return count;
}

static DEVICE_ATTR(toggle_pattern, 0220,
			NULL,
			toggle_pattern_store);

static ssize_t modusb_protocol_show(struct device *dev,
				struct device_attribute *attr,
				char *buf)
{
	struct dwc3_msm *mdwc = dev_get_drvdata(dev);

	if (!mdwc)
		return -ENODEV;

	if (mdwc->mod_proto == MODUSB_DUAL)
		return scnprintf(buf, PAGE_SIZE, "dual\n");
	else if (mdwc->mod_proto == MODUSB_SUPER)
		return scnprintf(buf, PAGE_SIZE, "super\n");
	else
		return scnprintf(buf, PAGE_SIZE, "high\n");
}

static ssize_t modusb_protocol_store(struct device *dev,
				struct device_attribute *attr,
				const char *buf, size_t count)
{
	struct dwc3_msm *mdwc = dev_get_drvdata(dev);

	if (!mdwc)
		return -ENODEV;

	if (mdwc->mod_enabled)
		return -EFAULT;

	if (!strncmp(buf, "dual", 4))
		mdwc->mod_proto = MODUSB_DUAL;
	else if (!strncmp(buf, "super", 5))
		mdwc->mod_proto = MODUSB_SUPER;
	else
		mdwc->mod_proto = MODUSB_HIGH;
	return count;
}

static DEVICE_ATTR(modusb_protocol, 0660,
			modusb_protocol_show,
			modusb_protocol_store);

static ssize_t modusb_enable_show(struct device *dev,
				struct device_attribute *attr,
				char *buf)
{
	struct dwc3_msm *mdwc = dev_get_drvdata(dev);

	if (!mdwc)
		return -ENODEV;

	return scnprintf(buf, PAGE_SIZE, "%d\n", mdwc->mod_enabled);
}

static ssize_t modusb_enable_store(struct device *dev,
				struct device_attribute *attr,
				const char *buf, size_t count)
{
	unsigned long r;
	unsigned long mode;
	struct dwc3_msm *mdwc = dev_get_drvdata(dev);

	if (!mdwc)
		return -ENODEV;

	r = kstrtoul(buf, 0, &mode);
	if (r) {
		dev_err(dev, "Invalid value = %lu\n", mode);
		return -EINVAL;
	}

	mode = !!mode;
	if (mode == mdwc->mod_enabled)
		return count;
	mdwc->mod_enabled = mode;

	if (mdwc->mod_proto == MODUSB_DUAL) {
		dwc3_mods_hsusb_path_enable(mdwc, mdwc->mod_enabled,
						USB_EXT_PATH_ENTERPRISE);
		dwc3_mods_ssusb_path_enable(mdwc, mdwc->mod_enabled);
	} else if (mdwc->mod_proto == MODUSB_SUPER)
		dwc3_mods_ssusb_path_enable(mdwc, mdwc->mod_enabled);
	else
		dwc3_mods_hsusb_path_enable(mdwc, mdwc->mod_enabled,
						USB_EXT_PATH_ENTERPRISE);

	if (mdwc->mod_enabled) {
		mdwc->mod_vbus_active = mdwc->vbus_active;
		mdwc->mod_id_state = mdwc->id_state;
		mdwc->vbus_active = 0;
		mdwc->id_state = DWC3_ID_GROUND;
	} else {
		mdwc->vbus_active = mdwc->mod_vbus_active;
		mdwc->id_state = mdwc->mod_id_state;
	}

	dbg_event(0xFF, "Q RW mods", mdwc->mod_enabled);
	queue_work(mdwc->dwc3_wq, &mdwc->resume_work);

	return count;
}

static DEVICE_ATTR(modusb_enable, 0660,
			modusb_enable_show,
			modusb_enable_store);

static ssize_t extusb_state_show(struct device *dev,
				struct device_attribute *attr,
				char *buf)
{
	struct dwc3_msm *mdwc = dev_get_drvdata(dev);
	char *connected, *proto, *type;

	if (!mdwc)
		return -ENODEV;

	proto =  "NO";
	type = "DEVICE";
	connected = "ATTACHED";

	if (mdwc->ext_state.active) {
		if (mdwc->ext_enabled)
			connected = "CONNECTED";

		if (mdwc->ext_state.proto == USB_EXT_PROTO_DUAL) {
			proto = "DUAL SPEED USB";
		} else if (mdwc->ext_state.proto == USB_EXT_PROTO_2_0) {
			proto = "USB2.0";
		} else if (mdwc->ext_state.proto == USB_EXT_PROTO_3_1) {
			proto = "USB3.1";
			if (mdwc->ext_state.type == USB_EXT_REMOTE_HOST)
				type = "HOST";
		}
	} else if (mdwc->mod_enabled) {
		connected = "CONNECTED";

		if (mdwc->mod_proto == MODUSB_DUAL) {
			proto = "DUAL SPEED USB";
		} else if (mdwc->mod_proto == MODUSB_SUPER) {
			proto = "USB3.1";
		} else if (mdwc->mod_proto == MODUSB_HIGH) {
			proto = "USB2.0";
		}
	}

	return scnprintf(buf, PAGE_SIZE,
				"%s %s %s\n",
				proto, type, connected);
}

static DEVICE_ATTR(extusb_state, 0440,
			extusb_state_show,
			NULL);

static inline bool dwc3_msm_is_dev_superspeed(struct dwc3_msm *mdwc)
{
	u8 speed;

	speed = dwc3_msm_read_reg(mdwc->base, DWC3_DSTS) & DWC3_DSTS_CONNECTSPD;
	return !!(speed & DSTS_CONNECTSPD_SS);
}

static inline bool dwc3_msm_is_superspeed(struct dwc3_msm *mdwc)
{
	if (mdwc->in_host_mode)
		return dwc3_msm_is_host_superspeed(mdwc);

	return dwc3_msm_is_dev_superspeed(mdwc);
}

int dwc3_msm_dbm_disable_updxfer(struct dwc3 *dwc, u8 usb_ep)
{
	struct dwc3_msm *mdwc = dev_get_drvdata(dwc->dev->parent);

	dev_dbg(mdwc->dev, "%s\n", __func__);
	dwc3_dbm_disable_update_xfer(mdwc->dbm, usb_ep);

	return 0;
}

#if IS_ENABLED(CONFIG_USB_DWC3_GADGET) || IS_ENABLED(CONFIG_USB_DWC3_DUAL_ROLE)
/**
 * Configure the DBM with the BAM's data fifo.
 * This function is called by the USB BAM Driver
 * upon initialization.
 *
 * @ep - pointer to usb endpoint.
 * @addr - address of data fifo.
 * @size - size of data fifo.
 *
 */
int msm_data_fifo_config(struct usb_ep *ep, phys_addr_t addr,
			 u32 size, u8 dst_pipe_idx)
{
	struct dwc3_ep *dep = to_dwc3_ep(ep);
	struct dwc3 *dwc = dep->dwc;
	struct dwc3_msm *mdwc = dev_get_drvdata(dwc->dev->parent);

	dev_dbg(mdwc->dev, "%s\n", __func__);

	return	dbm_data_fifo_config(mdwc->dbm, dep->number, addr, size,
						dst_pipe_idx);
}


/**
* Cleanups for msm endpoint on request complete.
*
* Also call original request complete.
*
* @usb_ep - pointer to usb_ep instance.
* @request - pointer to usb_request instance.
*
* @return int - 0 on success, negative on error.
*/
static void dwc3_msm_req_complete_func(struct usb_ep *ep,
				       struct usb_request *request)
{
	struct dwc3_ep *dep = to_dwc3_ep(ep);
	struct dwc3 *dwc = dep->dwc;
	struct dwc3_msm *mdwc = dev_get_drvdata(dwc->dev->parent);
	struct dwc3_msm_req_complete *req_complete = NULL;

	/* Find original request complete function and remove it from list */
	list_for_each_entry(req_complete, &mdwc->req_complete_list, list_item) {
		if (req_complete->req == request)
			break;
	}
	if (!req_complete || req_complete->req != request) {
		dev_err(dep->dwc->dev, "%s: could not find the request\n",
					__func__);
		return;
	}
	list_del(&req_complete->list_item);

	/*
	 * Release another one TRB to the pool since DBM queue took 2 TRBs
	 * (normal and link), and the dwc3/gadget.c :: dwc3_gadget_giveback
	 * released only one.
	 */
	dep->busy_slot++;

	/* Unconfigure dbm ep */
	dbm_ep_unconfig(mdwc->dbm, dep->number);

	/*
	 * If this is the last endpoint we unconfigured, than reset also
	 * the event buffers; unless unconfiguring the ep due to lpm,
	 * in which case the event buffer only gets reset during the
	 * block reset.
	 */
	if (0 == dbm_get_num_of_eps_configured(mdwc->dbm) &&
		!dbm_reset_ep_after_lpm(mdwc->dbm))
			dbm_event_buffer_config(mdwc->dbm, 0, 0, 0);

	/*
	 * Call original complete function, notice that dwc->lock is already
	 * taken by the caller of this function (dwc3_gadget_giveback()).
	 */
	request->complete = req_complete->orig_complete;
	if (request->complete)
		request->complete(ep, request);

	kfree(req_complete);
}


/**
* Helper function
*
* Reset  DBM endpoint.
*
* @mdwc - pointer to dwc3_msm instance.
* @dep - pointer to dwc3_ep instance.
*
* @return int - 0 on success, negative on error.
*/
static int __dwc3_msm_dbm_ep_reset(struct dwc3_msm *mdwc, struct dwc3_ep *dep)
{
	int ret;

	dev_dbg(mdwc->dev, "Resetting dbm endpoint %d\n", dep->number);

	/* Reset the dbm endpoint */
	ret = dbm_ep_soft_reset(mdwc->dbm, dep->number, true);
	if (ret) {
		dev_err(mdwc->dev, "%s: failed to assert dbm ep reset\n",
				__func__);
		return ret;
	}

	/*
	 * The necessary delay between asserting and deasserting the dbm ep
	 * reset is based on the number of active endpoints. If there is more
	 * than one endpoint, a 1 msec delay is required. Otherwise, a shorter
	 * delay will suffice.
	 */
	if (dbm_get_num_of_eps_configured(mdwc->dbm) > 1)
		usleep_range(1000, 1200);
	else
		udelay(10);
	ret = dbm_ep_soft_reset(mdwc->dbm, dep->number, false);
	if (ret) {
		dev_err(mdwc->dev, "%s: failed to deassert dbm ep reset\n",
				__func__);
		return ret;
	}

	return 0;
}

/**
* Reset the DBM endpoint which is linked to the given USB endpoint.
*
* @usb_ep - pointer to usb_ep instance.
*
* @return int - 0 on success, negative on error.
*/

int msm_dwc3_reset_dbm_ep(struct usb_ep *ep)
{
	struct dwc3_ep *dep = to_dwc3_ep(ep);
	struct dwc3 *dwc = dep->dwc;
	struct dwc3_msm *mdwc = dev_get_drvdata(dwc->dev->parent);

	return __dwc3_msm_dbm_ep_reset(mdwc, dep);
}
EXPORT_SYMBOL(msm_dwc3_reset_dbm_ep);


/**
* Helper function.
* See the header of the dwc3_msm_ep_queue function.
*
* @dwc3_ep - pointer to dwc3_ep instance.
* @req - pointer to dwc3_request instance.
*
* @return int - 0 on success, negative on error.
*/
static int __dwc3_msm_ep_queue(struct dwc3_ep *dep, struct dwc3_request *req)
{
	struct dwc3_trb *trb;
	struct dwc3_trb *trb_link;
	struct dwc3_gadget_ep_cmd_params params;
	u32 cmd;
	int ret = 0;

	/* We push the request to the dep->req_queued list to indicate that
	 * this request is issued with start transfer. The request will be out
	 * from this list in 2 cases. The first is that the transfer will be
	 * completed (not if the transfer is endless using a circular TRBs with
	 * with link TRB). The second case is an option to do stop stransfer,
	 * this can be initiated by the function driver when calling dequeue.
	 */
	req->queued = true;
	list_add_tail(&req->list, &dep->req_queued);

	/* First, prepare a normal TRB, point to the fake buffer */
	trb = &dep->trb_pool[dep->free_slot & DWC3_TRB_MASK];
	dep->free_slot++;
	memset(trb, 0, sizeof(*trb));

	req->trb = trb;
	trb->bph = DBM_TRB_BIT | DBM_TRB_DMA | DBM_TRB_EP_NUM(dep->number);
	trb->size = DWC3_TRB_SIZE_LENGTH(req->request.length);
	trb->ctrl = DWC3_TRBCTL_NORMAL | DWC3_TRB_CTRL_HWO |
		DWC3_TRB_CTRL_CHN | (req->direction ? 0 : DWC3_TRB_CTRL_CSP);
	req->trb_dma = dwc3_trb_dma_offset(dep, trb);

	/* Second, prepare a Link TRB that points to the first TRB*/
	trb_link = &dep->trb_pool[dep->free_slot & DWC3_TRB_MASK];
	dep->free_slot++;
	memset(trb_link, 0, sizeof *trb_link);

	trb_link->bpl = lower_32_bits(req->trb_dma);
	trb_link->bph = DBM_TRB_BIT |
			DBM_TRB_DMA | DBM_TRB_EP_NUM(dep->number);
	trb_link->size = 0;
	trb_link->ctrl = DWC3_TRBCTL_LINK_TRB | DWC3_TRB_CTRL_HWO;

	/*
	 * Now start the transfer
	 */
	memset(&params, 0, sizeof(params));
	params.param0 = 0; /* TDAddr High */
	params.param1 = lower_32_bits(req->trb_dma); /* DAddr Low */

	/* DBM requires IOC to be set */
	cmd = DWC3_DEPCMD_STARTTRANSFER | DWC3_DEPCMD_CMDIOC;
	ret = dwc3_send_gadget_ep_cmd(dep->dwc, dep->number, cmd, &params);
	if (ret < 0) {
		dev_dbg(dep->dwc->dev,
			"%s: failed to send STARTTRANSFER command\n",
			__func__);

		list_del(&req->list);
		return ret;
	}
	dep->flags |= DWC3_EP_BUSY;
	dep->resource_index = dwc3_gadget_ep_get_transfer_index(dep->dwc,
		dep->number);

	return ret;
}

/**
* Queue a usb request to the DBM endpoint.
* This function should be called after the endpoint
* was enabled by the ep_enable.
*
* This function prepares special structure of TRBs which
* is familiar with the DBM HW, so it will possible to use
* this endpoint in DBM mode.
*
* The TRBs prepared by this function, is one normal TRB
* which point to a fake buffer, followed by a link TRB
* that points to the first TRB.
*
* The API of this function follow the regular API of
* usb_ep_queue (see usb_ep_ops in include/linuk/usb/gadget.h).
*
* @usb_ep - pointer to usb_ep instance.
* @request - pointer to usb_request instance.
* @gfp_flags - possible flags.
*
* @return int - 0 on success, negative on error.
*/
static int dwc3_msm_ep_queue(struct usb_ep *ep,
			     struct usb_request *request, gfp_t gfp_flags)
{
	struct dwc3_request *req = to_dwc3_request(request);
	struct dwc3_ep *dep = to_dwc3_ep(ep);
	struct dwc3 *dwc = dep->dwc;
	struct dwc3_msm *mdwc = dev_get_drvdata(dwc->dev->parent);
	struct dwc3_msm_req_complete *req_complete;
	unsigned long flags;
	int ret = 0, size;
	bool superspeed;

	/*
	 * We must obtain the lock of the dwc3 core driver,
	 * including disabling interrupts, so we will be sure
	 * that we are the only ones that configure the HW device
	 * core and ensure that we queuing the request will finish
	 * as soon as possible so we will release back the lock.
	 */
	spin_lock_irqsave(&dwc->lock, flags);
	if (!dep->endpoint.desc) {
		dev_err(mdwc->dev,
			"%s: trying to queue request %p to disabled ep %s\n",
			__func__, request, ep->name);
		spin_unlock_irqrestore(&dwc->lock, flags);
		return -EPERM;
	}

	if (!mdwc->original_ep_ops[dep->number]) {
		dev_err(mdwc->dev,
			"ep [%s,%d] was unconfigured as msm endpoint\n",
			ep->name, dep->number);
		spin_unlock_irqrestore(&dwc->lock, flags);
		return -EINVAL;
	}

	if (!request) {
		dev_err(mdwc->dev, "%s: request is NULL\n", __func__);
		spin_unlock_irqrestore(&dwc->lock, flags);
		return -EINVAL;
	}

	if (!(request->udc_priv & MSM_SPS_MODE)) {
		dev_err(mdwc->dev, "%s: sps mode is not set\n",
					__func__);

		spin_unlock_irqrestore(&dwc->lock, flags);
		return -EINVAL;
	}

	/* HW restriction regarding TRB size (8KB) */
	if (req->request.length < 0x2000) {
		dev_err(mdwc->dev, "%s: Min TRB size is 8KB\n", __func__);
		spin_unlock_irqrestore(&dwc->lock, flags);
		return -EINVAL;
	}

	if (dep->number == 0 || dep->number == 1) {
		dev_err(mdwc->dev,
			"%s: trying to queue dbm request %p to control ep %s\n",
			__func__, request, ep->name);
		spin_unlock_irqrestore(&dwc->lock, flags);
		return -EPERM;
	}

	if (dep->busy_slot != dep->free_slot || !list_empty(&dep->request_list)
					 || !list_empty(&dep->req_queued)) {
		dev_err(mdwc->dev,
			"%s: trying to queue dbm request %p tp ep %s\n",
			__func__, request, ep->name);
		spin_unlock_irqrestore(&dwc->lock, flags);
		return -EPERM;
	}
	dep->busy_slot = 0;
	dep->free_slot = 0;

	/*
	 * Override req->complete function, but before doing that,
	 * store it's original pointer in the req_complete_list.
	 */
	req_complete = kzalloc(sizeof(*req_complete), gfp_flags);
	if (!req_complete) {
		dev_err(mdwc->dev, "%s: not enough memory\n", __func__);
		spin_unlock_irqrestore(&dwc->lock, flags);
		return -ENOMEM;
	}
	req_complete->req = request;
	req_complete->orig_complete = request->complete;
	list_add_tail(&req_complete->list_item, &mdwc->req_complete_list);
	request->complete = dwc3_msm_req_complete_func;

	dev_vdbg(dwc->dev, "%s: queing request %pK to ep %s length %d\n",
			__func__, request, ep->name, request->length);
	size = dwc3_msm_read_reg(mdwc->base, DWC3_GEVNTSIZ(0));
	dbm_event_buffer_config(mdwc->dbm,
		dwc3_msm_read_reg(mdwc->base, DWC3_GEVNTADRLO(0)),
		dwc3_msm_read_reg(mdwc->base, DWC3_GEVNTADRHI(0)),
		DWC3_GEVNTSIZ_SIZE(size));

	ret = __dwc3_msm_ep_queue(dep, req);
	if (ret < 0) {
		dev_err(mdwc->dev,
			"error %d after calling __dwc3_msm_ep_queue\n", ret);
		goto err;
	}

	spin_unlock_irqrestore(&dwc->lock, flags);
	superspeed = dwc3_msm_is_dev_superspeed(mdwc);
	dbm_set_speed(mdwc->dbm, (u8)superspeed);

	return 0;

err:
	list_del(&req_complete->list_item);
	spin_unlock_irqrestore(&dwc->lock, flags);
	kfree(req_complete);
	return ret;
}

/*
* Returns XferRscIndex for the EP. This is stored at StartXfer GSI EP OP
*
* @usb_ep - pointer to usb_ep instance.
*
* @return int - XferRscIndex
*/
static inline int gsi_get_xfer_index(struct usb_ep *ep)
{
	struct dwc3_ep			*dep = to_dwc3_ep(ep);

	return dep->resource_index;
}

/*
* Fills up the GSI channel information needed in call to IPA driver
* for GSI channel creation.
*
* @usb_ep - pointer to usb_ep instance.
* @ch_info - output parameter with requested channel info
*/
static void gsi_get_channel_info(struct usb_ep *ep,
			struct gsi_channel_info *ch_info)
{
	struct dwc3_ep *dep = to_dwc3_ep(ep);
	int last_trb_index = 0;
	struct dwc3	*dwc = dep->dwc;
	struct usb_gsi_request *request = ch_info->ch_req;

	/* Provide physical USB addresses for DEPCMD and GEVENTCNT registers */
	ch_info->depcmd_low_addr = (u32)(dwc->reg_phys +
						DWC3_DEPCMD(dep->number));
	ch_info->depcmd_hi_addr = 0;

	ch_info->xfer_ring_base_addr = dwc3_trb_dma_offset(dep,
							&dep->trb_pool[0]);
	/* Convert to multipled of 1KB */
	ch_info->const_buffer_size = request->buf_len/1024;

	/* IN direction */
	if (dep->direction) {
		/*
		 * Multiply by size of each TRB for xfer_ring_len in bytes.
		 * 2n + 2 TRBs as per GSI h/w requirement. n Xfer TRBs + 1
		 * extra Xfer TRB followed by n ZLP TRBs + 1 LINK TRB.
		 */
		ch_info->xfer_ring_len = (2 * request->num_bufs + 2) * 0x10;
		last_trb_index = 2 * request->num_bufs + 2;
	} else { /* OUT direction */
		/*
		 * Multiply by size of each TRB for xfer_ring_len in bytes.
		 * n + 1 TRBs as per GSI h/w requirement. n Xfer TRBs + 1
		 * LINK TRB.
		 */
		ch_info->xfer_ring_len = (request->num_bufs + 1) * 0x10;
		last_trb_index = request->num_bufs + 1;
	}

	/* Store last 16 bits of LINK TRB address as per GSI hw requirement */
	ch_info->last_trb_addr = (dwc3_trb_dma_offset(dep,
			&dep->trb_pool[last_trb_index - 1]) & 0x0000FFFF);
	ch_info->gevntcount_low_addr = (u32)(dwc->reg_phys +
			DWC3_GEVNTCOUNT(ep->ep_intr_num));
	ch_info->gevntcount_hi_addr = 0;

	dev_dbg(dwc->dev,
	"depcmd_laddr=%x last_trb_addr=%x gevtcnt_laddr=%x gevtcnt_haddr=%x",
		ch_info->depcmd_low_addr, ch_info->last_trb_addr,
		ch_info->gevntcount_low_addr, ch_info->gevntcount_hi_addr);
}

/*
* Perform StartXfer on GSI EP. Stores XferRscIndex.
*
* @usb_ep - pointer to usb_ep instance.
*
* @return int - 0 on success
*/
static int gsi_startxfer_for_ep(struct usb_ep *ep)
{
	int ret;
	struct dwc3_gadget_ep_cmd_params params;
	u32				cmd;
	struct dwc3_ep *dep = to_dwc3_ep(ep);
	struct dwc3	*dwc = dep->dwc;

	memset(&params, 0, sizeof(params));
	params.param0 = GSI_TRB_ADDR_BIT_53_MASK | GSI_TRB_ADDR_BIT_55_MASK;
	params.param0 |= (ep->ep_intr_num << 16);
	params.param1 = lower_32_bits(dwc3_trb_dma_offset(dep,
						&dep->trb_pool[0]));
	cmd = DWC3_DEPCMD_STARTTRANSFER;
	cmd |= DWC3_DEPCMD_PARAM(0);
	ret = dwc3_send_gadget_ep_cmd(dwc, dep->number, cmd, &params);

	if (ret < 0)
		dev_dbg(dwc->dev, "Fail StrtXfr on GSI EP#%d\n", dep->number);
	dep->resource_index = dwc3_gadget_ep_get_transfer_index(dwc,
								dep->number);
	dev_dbg(dwc->dev, "XferRsc = %x", dep->resource_index);
	return ret;
}

/*
* Store Ring Base and Doorbell Address for GSI EP
* for GSI channel creation.
*
* @usb_ep - pointer to usb_ep instance.
* @dbl_addr - Doorbell address obtained from IPA driver
*/
static void gsi_store_ringbase_dbl_info(struct usb_ep *ep, u32 dbl_addr)
{
	struct dwc3_ep *dep = to_dwc3_ep(ep);
	struct dwc3	*dwc = dep->dwc;
	struct dwc3_msm *mdwc = dev_get_drvdata(dwc->dev->parent);
	int n = ep->ep_intr_num - 1;

	dwc3_msm_write_reg(mdwc->base, GSI_RING_BASE_ADDR_L(n),
			dwc3_trb_dma_offset(dep, &dep->trb_pool[0]));
	dwc3_msm_write_reg(mdwc->base, GSI_DBL_ADDR_L(n), dbl_addr);

	dev_dbg(mdwc->dev, "Ring Base Addr %d = %x", n,
			dwc3_msm_read_reg(mdwc->base, GSI_RING_BASE_ADDR_L(n)));
	dev_dbg(mdwc->dev, "GSI DB Addr %d = %x", n,
			dwc3_msm_read_reg(mdwc->base, GSI_DBL_ADDR_L(n)));
}

/*
* Rings Doorbell for IN GSI Channel
*
* @usb_ep - pointer to usb_ep instance.
* @request - pointer to GSI request. This is used to pass in the
* address of the GSI doorbell obtained from IPA driver
*/
static void gsi_ring_in_db(struct usb_ep *ep, struct usb_gsi_request *request)
{
	void __iomem *gsi_dbl_address_lsb;
	void __iomem *gsi_dbl_address_msb;
	dma_addr_t offset;
	u64 dbl_addr = *((u64 *)request->buf_base_addr);
	u32 dbl_lo_addr = (dbl_addr & 0xFFFFFFFF);
	u32 dbl_hi_addr = (dbl_addr >> 32);
	u32 num_trbs = (request->num_bufs * 2 + 2);
	struct dwc3_ep *dep = to_dwc3_ep(ep);
	struct dwc3	*dwc = dep->dwc;
	struct dwc3_msm *mdwc = dev_get_drvdata(dwc->dev->parent);

	gsi_dbl_address_lsb = devm_ioremap_nocache(mdwc->dev,
					dbl_lo_addr, sizeof(u32));
	if (!gsi_dbl_address_lsb)
		dev_dbg(mdwc->dev, "Failed to get GSI DBL address LSB\n");

	gsi_dbl_address_msb = devm_ioremap_nocache(mdwc->dev,
					dbl_hi_addr, sizeof(u32));
	if (!gsi_dbl_address_msb)
		dev_dbg(mdwc->dev, "Failed to get GSI DBL address MSB\n");

	offset = dwc3_trb_dma_offset(dep, &dep->trb_pool[num_trbs-1]);
	dev_dbg(mdwc->dev, "Writing link TRB addr: %pa to %pK (%x)\n",
	&offset, gsi_dbl_address_lsb, dbl_lo_addr);

	writel_relaxed(offset, gsi_dbl_address_lsb);
	writel_relaxed(0, gsi_dbl_address_msb);
}

/*
* Sets HWO bit for TRBs and performs UpdateXfer for OUT EP.
*
* @usb_ep - pointer to usb_ep instance.
* @request - pointer to GSI request. Used to determine num of TRBs for OUT EP.
*
* @return int - 0 on success
*/
static int gsi_updatexfer_for_ep(struct usb_ep *ep,
					struct usb_gsi_request *request)
{
	int i;
	int ret;
	u32				cmd;
	int num_trbs = request->num_bufs + 1;
	struct dwc3_trb *trb;
	struct dwc3_gadget_ep_cmd_params params;
	struct dwc3_ep *dep = to_dwc3_ep(ep);
	struct dwc3 *dwc = dep->dwc;

	for (i = 0; i < num_trbs - 1; i++) {
		trb = &dep->trb_pool[i];
		trb->ctrl |= DWC3_TRB_CTRL_HWO;
	}

	memset(&params, 0, sizeof(params));
	cmd = DWC3_DEPCMD_UPDATETRANSFER;
	cmd |= DWC3_DEPCMD_PARAM(dep->resource_index);
	ret = dwc3_send_gadget_ep_cmd(dwc, dep->number, cmd, &params);
	dep->flags |= DWC3_EP_BUSY;
	if (ret < 0)
		dev_dbg(dwc->dev, "UpdateXfr fail on GSI EP#%d\n", dep->number);
	return ret;
}

/*
* Perform EndXfer on particular GSI EP.
*
* @usb_ep - pointer to usb_ep instance.
*/
static void gsi_endxfer_for_ep(struct usb_ep *ep)
{
	struct dwc3_ep *dep = to_dwc3_ep(ep);
	struct dwc3	*dwc = dep->dwc;

	dwc3_stop_active_transfer(dwc, dep->number, true);
}

/*
* Allocates and configures TRBs for GSI EPs.
*
* @usb_ep - pointer to usb_ep instance.
* @request - pointer to GSI request.
*
* @return int - 0 on success
*/
static int gsi_prepare_trbs(struct usb_ep *ep, struct usb_gsi_request *req)
{
	int i = 0;
	dma_addr_t buffer_addr = req->dma;
	struct dwc3_ep *dep = to_dwc3_ep(ep);
	struct dwc3		*dwc = dep->dwc;
	struct dwc3_trb *trb;
	int num_trbs = (dep->direction) ? (2 * (req->num_bufs) + 2)
					: (req->num_bufs + 1);

	dep->trb_dma_pool = dma_pool_create(ep->name, dwc->dev,
					num_trbs * sizeof(struct dwc3_trb),
					num_trbs * sizeof(struct dwc3_trb), 0);
	if (!dep->trb_dma_pool) {
		dev_err(dep->dwc->dev, "failed to alloc trb dma pool for %s\n",
				dep->name);
		return -ENOMEM;
	}

	dep->num_trbs = num_trbs;

	dep->trb_pool = dma_pool_alloc(dep->trb_dma_pool,
					   GFP_KERNEL, &dep->trb_pool_dma);
	if (!dep->trb_pool) {
		dev_err(dep->dwc->dev, "failed to allocate trb pool for %s\n",
				dep->name);
		return -ENOMEM;
	}

	/* IN direction */
	if (dep->direction) {
		for (i = 0; i < num_trbs ; i++) {
			trb = &dep->trb_pool[i];
			memset(trb, 0, sizeof(*trb));
			/* Set up first n+1 TRBs for ZLPs */
			if (i < (req->num_bufs + 1)) {
				trb->bpl = 0;
				trb->bph = 0;
				trb->size = 0;
				trb->ctrl = DWC3_TRBCTL_NORMAL
						| DWC3_TRB_CTRL_IOC;
				continue;
			}

			/* Setup n TRBs pointing to valid buffers */
			trb->bpl = lower_32_bits(buffer_addr);
			trb->bph = 0;
			trb->size = 0;
			trb->ctrl = DWC3_TRBCTL_NORMAL
					| DWC3_TRB_CTRL_IOC;
			buffer_addr += req->buf_len;

			/* Set up the Link TRB at the end */
			if (i == (num_trbs - 1)) {
				trb->bpl = dwc3_trb_dma_offset(dep,
							&dep->trb_pool[0]);
				trb->bph = (1 << 23) | (1 << 21)
						| (ep->ep_intr_num << 16);
				trb->size = 0;
				trb->ctrl = DWC3_TRBCTL_LINK_TRB
						| DWC3_TRB_CTRL_HWO;
			}
		}
	} else { /* OUT direction */

		for (i = 0; i < num_trbs ; i++) {

			trb = &dep->trb_pool[i];
			memset(trb, 0, sizeof(*trb));
			trb->bpl = lower_32_bits(buffer_addr);
			trb->bph = 0;
			trb->size = req->buf_len;
			trb->ctrl = DWC3_TRBCTL_NORMAL | DWC3_TRB_CTRL_IOC
					| DWC3_TRB_CTRL_CSP
					| DWC3_TRB_CTRL_ISP_IMI;
			buffer_addr += req->buf_len;

			/* Set up the Link TRB at the end */
			if (i == (num_trbs - 1)) {
				trb->bpl = dwc3_trb_dma_offset(dep,
							&dep->trb_pool[0]);
				trb->bph = (1 << 23) | (1 << 21)
						| (ep->ep_intr_num << 16);
				trb->size = 0;
				trb->ctrl = DWC3_TRBCTL_LINK_TRB
						| DWC3_TRB_CTRL_HWO;
			}
		 }
	}
	return 0;
}

/*
* Frees TRBs for GSI EPs.
*
* @usb_ep - pointer to usb_ep instance.
*
*/
static void gsi_free_trbs(struct usb_ep *ep)
{
	struct dwc3_ep *dep = to_dwc3_ep(ep);

	if (dep->endpoint.ep_type == EP_TYPE_NORMAL)
		return;

	/*  Free TRBs and TRB pool for EP */
	if (dep->trb_dma_pool) {
		dma_pool_free(dep->trb_dma_pool, dep->trb_pool,
						dep->trb_pool_dma);
		dma_pool_destroy(dep->trb_dma_pool);
		dep->trb_pool = NULL;
		dep->trb_pool_dma = 0;
		dep->trb_dma_pool = NULL;
	}
}
/*
* Configures GSI EPs. For GSI EPs we need to set interrupter numbers.
*
* @usb_ep - pointer to usb_ep instance.
* @request - pointer to GSI request.
*/
static void gsi_configure_ep(struct usb_ep *ep, struct usb_gsi_request *request)
{
	struct dwc3_ep *dep = to_dwc3_ep(ep);
	struct dwc3		*dwc = dep->dwc;
	struct dwc3_msm *mdwc = dev_get_drvdata(dwc->dev->parent);
	struct dwc3_gadget_ep_cmd_params params;
	const struct usb_endpoint_descriptor *desc = ep->desc;
	const struct usb_ss_ep_comp_descriptor *comp_desc = ep->comp_desc;
	u32			reg;

	memset(&params, 0x00, sizeof(params));

	/* Configure GSI EP */
	params.param0 = DWC3_DEPCFG_EP_TYPE(usb_endpoint_type(desc))
		| DWC3_DEPCFG_MAX_PACKET_SIZE(usb_endpoint_maxp(desc));

	/* Burst size is only needed in SuperSpeed mode */
	if (dwc->gadget.speed == USB_SPEED_SUPER) {
		u32 burst = dep->endpoint.maxburst - 1;

		params.param0 |= DWC3_DEPCFG_BURST_SIZE(burst);
	}

	if (usb_ss_max_streams(comp_desc) && usb_endpoint_xfer_bulk(desc)) {
		params.param1 |= DWC3_DEPCFG_STREAM_CAPABLE
					| DWC3_DEPCFG_STREAM_EVENT_EN;
		dep->stream_capable = true;
	}

	/* Set EP number */
	params.param1 |= DWC3_DEPCFG_EP_NUMBER(dep->number);

	/* Set interrupter number for GSI endpoints */
	params.param1 |= DWC3_DEPCFG_INT_NUM(ep->ep_intr_num);

	/* Enable XferInProgress and XferComplete Interrupts */
	params.param1 |= DWC3_DEPCFG_XFER_COMPLETE_EN;
	params.param1 |= DWC3_DEPCFG_XFER_IN_PROGRESS_EN;
	params.param1 |= DWC3_DEPCFG_FIFO_ERROR_EN;
	/*
	 * We must use the lower 16 TX FIFOs even though
	 * HW might have more
	 */
	/* Remove FIFO Number for GSI EP*/
	if (dep->direction)
		params.param0 |= DWC3_DEPCFG_FIFO_NUMBER(dep->number >> 1);

	params.param0 |= DWC3_DEPCFG_ACTION_INIT;

	dev_dbg(mdwc->dev, "Set EP config to params = %x %x %x, for %s\n",
	params.param0, params.param1, params.param2, dep->name);

	dwc3_send_gadget_ep_cmd(dwc, dep->number,
				DWC3_DEPCMD_SETEPCONFIG, &params);

	/* Set XferRsc Index for GSI EP */
	if (!(dep->flags & DWC3_EP_ENABLED)) {
		memset(&params, 0x00, sizeof(params));
		params.param0 = DWC3_DEPXFERCFG_NUM_XFER_RES(1);
		dwc3_send_gadget_ep_cmd(dwc, dep->number,
				DWC3_DEPCMD_SETTRANSFRESOURCE, &params);

		dep->endpoint.desc = desc;
		dep->comp_desc = comp_desc;
		dep->type = usb_endpoint_type(desc);
		dep->flags |= DWC3_EP_ENABLED;
		reg = dwc3_readl(dwc->regs, DWC3_DALEPENA);
		reg |= DWC3_DALEPENA_EP(dep->number);
		dwc3_writel(dwc->regs, DWC3_DALEPENA, reg);
	}

}

/*
* Enables USB wrapper for GSI
*
* @usb_ep - pointer to usb_ep instance.
*/
static void gsi_enable(struct usb_ep *ep)
{
	struct dwc3_ep *dep = to_dwc3_ep(ep);
	struct dwc3 *dwc = dep->dwc;
	struct dwc3_msm *mdwc = dev_get_drvdata(dwc->dev->parent);

	dwc3_msm_write_reg_field(mdwc->base,
			GSI_GENERAL_CFG_REG, GSI_CLK_EN_MASK, 1);
	dwc3_msm_write_reg_field(mdwc->base,
			GSI_GENERAL_CFG_REG, GSI_RESTART_DBL_PNTR_MASK, 1);
	dwc3_msm_write_reg_field(mdwc->base,
			GSI_GENERAL_CFG_REG, GSI_RESTART_DBL_PNTR_MASK, 0);
	dev_dbg(mdwc->dev, "%s: Enable GSI\n", __func__);
	dwc3_msm_write_reg_field(mdwc->base,
			GSI_GENERAL_CFG_REG, GSI_EN_MASK, 1);
}

/*
* Block or allow doorbell towards GSI
*
* @usb_ep - pointer to usb_ep instance.
* @request - pointer to GSI request. In this case num_bufs is used as a bool
* to set or clear the doorbell bit
*/
static void gsi_set_clear_dbell(struct usb_ep *ep,
					bool block_db)
{

	struct dwc3_ep *dep = to_dwc3_ep(ep);
	struct dwc3 *dwc = dep->dwc;
	struct dwc3_msm *mdwc = dev_get_drvdata(dwc->dev->parent);

	dwc3_msm_write_reg_field(mdwc->base,
		GSI_GENERAL_CFG_REG, BLOCK_GSI_WR_GO_MASK, block_db);
}

/*
* Performs necessary checks before stopping GSI channels
*
* @usb_ep - pointer to usb_ep instance to access DWC3 regs
*/
static bool gsi_check_ready_to_suspend(struct usb_ep *ep, bool f_suspend)
{
	u32	timeout = 500;
	u32	reg = 0;
	struct dwc3_ep *dep = to_dwc3_ep(ep);
	struct dwc3 *dwc = dep->dwc;
	struct dwc3_msm *mdwc = dev_get_drvdata(dwc->dev->parent);

	while (dwc3_msm_read_reg_field(mdwc->base,
		GSI_IF_STS, GSI_WR_CTRL_STATE_MASK)) {
		if (!timeout--) {
			dev_err(mdwc->dev,
			"Unable to suspend GSI ch. WR_CTRL_STATE != 0\n");
			return false;
		}
		usleep_range(20, 22);
	}
	/* Check for U3 only if we are not handling Function Suspend */
	if (!f_suspend) {
		reg = dwc3_readl(dwc->regs, DWC3_DSTS);
		if (DWC3_DSTS_USBLNKST(reg) != DWC3_LINK_STATE_U3) {
			dev_err(mdwc->dev, "Unable to suspend GSI ch\n");
			return false;
		}
	}

	return true;
}


/**
* Performs GSI operations or GSI EP related operations.
*
* @usb_ep - pointer to usb_ep instance.
* @op_data - pointer to opcode related data.
* @op - GSI related or GSI EP related op code.
*
* @return int - 0 on success, negative on error.
* Also returns XferRscIdx for GSI_EP_OP_GET_XFER_IDX.
*/
static int dwc3_msm_gsi_ep_op(struct usb_ep *ep,
		void *op_data, enum gsi_ep_op op)
{
	u32 ret = 0;
	struct dwc3_ep *dep = to_dwc3_ep(ep);
	struct dwc3 *dwc = dep->dwc;
	struct dwc3_msm *mdwc = dev_get_drvdata(dwc->dev->parent);
	struct usb_gsi_request *request;
	struct gsi_channel_info *ch_info;
	bool block_db, f_suspend;
	unsigned long flags;

	switch (op) {
	case GSI_EP_OP_PREPARE_TRBS:
		request = (struct usb_gsi_request *)op_data;
		dev_dbg(mdwc->dev, "EP_OP_PREPARE_TRBS for %s\n", ep->name);
		ret = gsi_prepare_trbs(ep, request);
		break;
	case GSI_EP_OP_FREE_TRBS:
		dev_dbg(mdwc->dev, "EP_OP_FREE_TRBS for %s\n", ep->name);
		gsi_free_trbs(ep);
		break;
	case GSI_EP_OP_CONFIG:
		request = (struct usb_gsi_request *)op_data;
		dev_dbg(mdwc->dev, "EP_OP_CONFIG for %s\n", ep->name);
		spin_lock_irqsave(&dwc->lock, flags);
		gsi_configure_ep(ep, request);
		spin_unlock_irqrestore(&dwc->lock, flags);
		break;
	case GSI_EP_OP_STARTXFER:
		dev_dbg(mdwc->dev, "EP_OP_STARTXFER for %s\n", ep->name);
		spin_lock_irqsave(&dwc->lock, flags);
		ret = gsi_startxfer_for_ep(ep);
		spin_unlock_irqrestore(&dwc->lock, flags);
		break;
	case GSI_EP_OP_GET_XFER_IDX:
		dev_dbg(mdwc->dev, "EP_OP_GET_XFER_IDX for %s\n", ep->name);
		ret = gsi_get_xfer_index(ep);
		break;
	case GSI_EP_OP_STORE_DBL_INFO:
		dev_dbg(mdwc->dev, "EP_OP_STORE_DBL_INFO\n");
		gsi_store_ringbase_dbl_info(ep, *((u32 *)op_data));
		break;
	case GSI_EP_OP_ENABLE_GSI:
		dev_dbg(mdwc->dev, "EP_OP_ENABLE_GSI\n");
		gsi_enable(ep);
		break;
	case GSI_EP_OP_GET_CH_INFO:
		ch_info = (struct gsi_channel_info *)op_data;
		gsi_get_channel_info(ep, ch_info);
		break;
	case GSI_EP_OP_RING_IN_DB:
		request = (struct usb_gsi_request *)op_data;
		dev_dbg(mdwc->dev, "RING IN EP DB\n");
		gsi_ring_in_db(ep, request);
		break;
	case GSI_EP_OP_UPDATEXFER:
		request = (struct usb_gsi_request *)op_data;
		dev_dbg(mdwc->dev, "EP_OP_UPDATEXFER\n");
		spin_lock_irqsave(&dwc->lock, flags);
		ret = gsi_updatexfer_for_ep(ep, request);
		spin_unlock_irqrestore(&dwc->lock, flags);
		break;
	case GSI_EP_OP_ENDXFER:
		request = (struct usb_gsi_request *)op_data;
		dev_dbg(mdwc->dev, "EP_OP_ENDXFER for %s\n", ep->name);
		spin_lock_irqsave(&dwc->lock, flags);
		gsi_endxfer_for_ep(ep);
		spin_unlock_irqrestore(&dwc->lock, flags);
		break;
	case GSI_EP_OP_SET_CLR_BLOCK_DBL:
		block_db = *((bool *)op_data);
		dev_dbg(mdwc->dev, "EP_OP_SET_CLR_BLOCK_DBL %d\n",
						block_db);
		gsi_set_clear_dbell(ep, block_db);
		break;
	case GSI_EP_OP_CHECK_FOR_SUSPEND:
		dev_dbg(mdwc->dev, "EP_OP_CHECK_FOR_SUSPEND\n");
		f_suspend = *((bool *)op_data);
		ret = gsi_check_ready_to_suspend(ep, f_suspend);
		break;
	case GSI_EP_OP_DISABLE:
		dev_dbg(mdwc->dev, "EP_OP_DISABLE\n");
		ret = ep->ops->disable(ep);
		break;
	default:
		dev_err(mdwc->dev, "%s: Invalid opcode GSI EP\n", __func__);
	}

	return ret;
}

/**
 * Configure MSM endpoint.
 * This function do specific configurations
 * to an endpoint which need specific implementaion
 * in the MSM architecture.
 *
 * This function should be called by usb function/class
 * layer which need a support from the specific MSM HW
 * which wrap the USB3 core. (like GSI or DBM specific endpoints)
 *
 * @ep - a pointer to some usb_ep instance
 *
 * @return int - 0 on success, negetive on error.
 */
int msm_ep_config(struct usb_ep *ep, struct usb_request *request)
{
	struct dwc3_ep *dep = to_dwc3_ep(ep);
	struct dwc3 *dwc = dep->dwc;
	struct dwc3_msm *mdwc = dev_get_drvdata(dwc->dev->parent);
	struct usb_ep_ops *new_ep_ops;
	int ret = 0;
	u8 bam_pipe;
	bool producer;
	bool disable_wb;
	bool internal_mem;
	bool ioc;
	unsigned long flags;


	spin_lock_irqsave(&dwc->lock, flags);
	/* Save original ep ops for future restore*/
	if (mdwc->original_ep_ops[dep->number]) {
		dev_err(mdwc->dev,
			"ep [%s,%d] already configured as msm endpoint\n",
			ep->name, dep->number);
		spin_unlock_irqrestore(&dwc->lock, flags);
		return -EPERM;
	}
	mdwc->original_ep_ops[dep->number] = ep->ops;

	/* Set new usb ops as we like */
	new_ep_ops = kzalloc(sizeof(struct usb_ep_ops), GFP_ATOMIC);
	if (!new_ep_ops) {
		dev_err(mdwc->dev,
			"%s: unable to allocate mem for new usb ep ops\n",
			__func__);
		spin_unlock_irqrestore(&dwc->lock, flags);
		return -ENOMEM;
	}
	(*new_ep_ops) = (*ep->ops);
	new_ep_ops->queue = dwc3_msm_ep_queue;
	new_ep_ops->gsi_ep_op = dwc3_msm_gsi_ep_op;
	ep->ops = new_ep_ops;

	if (!mdwc->dbm || !request || (dep->endpoint.ep_type == EP_TYPE_GSI)) {
		spin_unlock_irqrestore(&dwc->lock, flags);
		return 0;
	}

	/*
	 * Configure the DBM endpoint if required.
	 */
	bam_pipe = request->udc_priv & MSM_PIPE_ID_MASK;
	producer = ((request->udc_priv & MSM_PRODUCER) ? true : false);
	disable_wb = ((request->udc_priv & MSM_DISABLE_WB) ? true : false);
	internal_mem = ((request->udc_priv & MSM_INTERNAL_MEM) ? true : false);
	ioc = ((request->udc_priv & MSM_ETD_IOC) ? true : false);

	ret = dbm_ep_config(mdwc->dbm, dep->number, bam_pipe, producer,
					disable_wb, internal_mem, ioc);
	if (ret < 0) {
		dev_err(mdwc->dev,
			"error %d after calling dbm_ep_config\n", ret);
		spin_unlock_irqrestore(&dwc->lock, flags);
		return ret;
	}

	spin_unlock_irqrestore(&dwc->lock, flags);

	return 0;
}
EXPORT_SYMBOL(msm_ep_config);

/**
 * Un-configure MSM endpoint.
 * Tear down configurations done in the
 * dwc3_msm_ep_config function.
 *
 * @ep - a pointer to some usb_ep instance
 *
 * @return int - 0 on success, negative on error.
 */
int msm_ep_unconfig(struct usb_ep *ep)
{
	struct dwc3_ep *dep = to_dwc3_ep(ep);
	struct dwc3 *dwc = dep->dwc;
	struct dwc3_msm *mdwc = dev_get_drvdata(dwc->dev->parent);
	struct usb_ep_ops *old_ep_ops;
	unsigned long flags;

	spin_lock_irqsave(&dwc->lock, flags);
	/* Restore original ep ops */
	if (!mdwc->original_ep_ops[dep->number]) {
		dev_err(mdwc->dev,
			"ep [%s,%d] was not configured as msm endpoint\n",
			ep->name, dep->number);
		spin_unlock_irqrestore(&dwc->lock, flags);
		return -EINVAL;
	}
	old_ep_ops = (struct usb_ep_ops	*)ep->ops;
	ep->ops = mdwc->original_ep_ops[dep->number];
	mdwc->original_ep_ops[dep->number] = NULL;
	kfree(old_ep_ops);

	/*
	 * Do HERE more usb endpoint un-configurations
	 * which are specific to MSM.
	 */
	if (!mdwc->dbm || (dep->endpoint.ep_type == EP_TYPE_GSI)) {
		spin_unlock_irqrestore(&dwc->lock, flags);
		return 0;
	}

	if (dep->busy_slot == dep->free_slot && list_empty(&dep->request_list)
					 && list_empty(&dep->req_queued)) {
		dev_dbg(mdwc->dev,
			"%s: request is not queued, disable DBM ep for ep %s\n",
			__func__, ep->name);
		/* Unconfigure dbm ep */
		dbm_ep_unconfig(mdwc->dbm, dep->number);

		/*
		 * If this is the last endpoint we unconfigured, than reset also
		 * the event buffers; unless unconfiguring the ep due to lpm,
		 * in which case the event buffer only gets reset during the
		 * block reset.
		 */
		if (dbm_get_num_of_eps_configured(mdwc->dbm) == 0 &&
				!dbm_reset_ep_after_lpm(mdwc->dbm))
			dbm_event_buffer_config(mdwc->dbm, 0, 0, 0);
	}

	spin_unlock_irqrestore(&dwc->lock, flags);

	return 0;
}
EXPORT_SYMBOL(msm_ep_unconfig);
#endif /* (CONFIG_USB_DWC3_GADGET) || (CONFIG_USB_DWC3_DUAL_ROLE) */

static void dwc3_resume_work(struct work_struct *w);

static void dwc3_restart_usb_work(struct work_struct *w)
{
	struct dwc3_msm *mdwc = container_of(w, struct dwc3_msm,
						restart_usb_work);
	struct dwc3 *dwc = platform_get_drvdata(mdwc->dwc3);
	unsigned timeout = 50;

	dev_dbg(mdwc->dev, "%s\n", __func__);

	if (atomic_read(&dwc->in_lpm) || !dwc->is_drd) {
		dev_dbg(mdwc->dev, "%s failed!!!\n", __func__);
		return;
	}

	/* guard against concurrent VBUS handling */
	mdwc->in_restart = true;

	if (!mdwc->vbus_active) {
		dev_dbg(mdwc->dev, "%s bailing out in disconnect\n", __func__);
		dwc->err_evt_seen = false;
		mdwc->in_restart = false;
		return;
	}

	dbg_event(0xFF, "RestartUSB", 0);

	/* Reset active USB connection */
	dwc3_resume_work(&mdwc->resume_work);

	/* Make sure disconnect is processed before sending connect */
	while (--timeout && !pm_runtime_suspended(mdwc->dev))
		msleep(20);

	if (!timeout) {
		dev_dbg(mdwc->dev,
			"Not in LPM after disconnect, forcing suspend...\n");
		dbg_event(0xFF, "ReStart:RT SUSP",
			atomic_read(&mdwc->dev->power.usage_count));
		pm_runtime_suspend(mdwc->dev);
	}

	mdwc->in_restart = false;
	/* Force reconnect only if cable is still connected */
	if (mdwc->vbus_active) {
		if (mdwc->override_usb_speed) {
			dwc->maximum_speed = mdwc->override_usb_speed;
			dwc->gadget.max_speed = dwc->maximum_speed;
			dbg_event(0xFF, "override_usb_speed",
					mdwc->override_usb_speed);
			mdwc->override_usb_speed = 0;
		}

		dwc3_resume_work(&mdwc->resume_work);
	}

	dwc->err_evt_seen = false;
	flush_delayed_work(&mdwc->sm_work);
}

static int msm_dwc3_usbdev_notify(struct notifier_block *self,
			unsigned long action, void *priv)
{
	struct dwc3_msm *mdwc = container_of(self, struct dwc3_msm, usbdev_nb);
	struct dwc3 *dwc = platform_get_drvdata(mdwc->dwc3);
	struct usb_bus *bus = priv;

	/* Interested only in recovery when HC dies */
	if (action != USB_BUS_DIED)
		return 0;

	dev_dbg(mdwc->dev, "%s initiate recovery from hc_died\n", __func__);
	/* Recovery already under process */
	if (mdwc->hc_died)
		return 0;

	if (bus->controller != &dwc->xhci->dev) {
		dev_dbg(mdwc->dev, "%s event for diff HCD\n", __func__);
		return 0;
	}

	mdwc->hc_died = true;
	queue_delayed_work(mdwc->sm_usb_wq, &mdwc->sm_work, 0);
	return 0;
}


/*
 * Check whether the DWC3 requires resetting the ep
 * after going to Low Power Mode (lpm)
 */
bool msm_dwc3_reset_ep_after_lpm(struct usb_gadget *gadget)
{
	struct dwc3 *dwc = container_of(gadget, struct dwc3, gadget);
	struct dwc3_msm *mdwc = dev_get_drvdata(dwc->dev->parent);

	return dbm_reset_ep_after_lpm(mdwc->dbm);
}
EXPORT_SYMBOL(msm_dwc3_reset_ep_after_lpm);

/*
 * Config Global Distributed Switch Controller (GDSC)
 * to support controller power collapse
 */
static int dwc3_msm_config_gdsc(struct dwc3_msm *mdwc, int on)
{
	int ret;

	if (IS_ERR_OR_NULL(mdwc->dwc3_gdsc))
		return -EPERM;

	if (on) {
		ret = regulator_enable(mdwc->dwc3_gdsc);
		if (ret) {
			dev_err(mdwc->dev, "unable to enable usb3 gdsc\n");
			return ret;
		}
	} else {
		ret = regulator_disable(mdwc->dwc3_gdsc);
		if (ret) {
			dev_err(mdwc->dev, "unable to disable usb3 gdsc\n");
			return ret;
		}
	}

	return ret;
}

static int dwc3_msm_link_clk_reset(struct dwc3_msm *mdwc, bool assert)
{
	int ret = 0;

	if (assert) {
		disable_irq(mdwc->pwr_event_irq);
		/* Using asynchronous block reset to the hardware */
		dev_dbg(mdwc->dev, "block_reset ASSERT\n");
		clk_disable_unprepare(mdwc->utmi_clk);
		clk_disable_unprepare(mdwc->sleep_clk);
		clk_disable_unprepare(mdwc->core_clk);
		clk_disable_unprepare(mdwc->iface_clk);
		ret = reset_control_assert(mdwc->core_reset);
		if (ret)
			dev_err(mdwc->dev, "dwc3 core_reset assert failed\n");
	} else {
		dev_dbg(mdwc->dev, "block_reset DEASSERT\n");
		ret = reset_control_deassert(mdwc->core_reset);
		if (ret)
			dev_err(mdwc->dev, "dwc3 core_reset deassert failed\n");
		ndelay(200);
		clk_prepare_enable(mdwc->iface_clk);
		clk_prepare_enable(mdwc->core_clk);
		clk_prepare_enable(mdwc->sleep_clk);
		clk_prepare_enable(mdwc->utmi_clk);
		enable_irq(mdwc->pwr_event_irq);
	}

	return ret;
}

static void dwc3_msm_update_ref_clk(struct dwc3_msm *mdwc)
{
	u32 guctl, gfladj = 0;

	guctl = dwc3_msm_read_reg(mdwc->base, DWC3_GUCTL);
	guctl &= ~DWC3_GUCTL_REFCLKPER;

	/* GFLADJ register is used starting with revision 2.50a */
	if (dwc3_msm_read_reg(mdwc->base, DWC3_GSNPSID) >= DWC3_REVISION_250A) {
		gfladj = dwc3_msm_read_reg(mdwc->base, DWC3_GFLADJ);
		gfladj &= ~DWC3_GFLADJ_REFCLK_240MHZDECR_PLS1;
		gfladj &= ~DWC3_GFLADJ_REFCLK_240MHZ_DECR;
		gfladj &= ~DWC3_GFLADJ_REFCLK_LPM_SEL;
		gfladj &= ~DWC3_GFLADJ_REFCLK_FLADJ;
	}

	/* Refer to SNPS Databook Table 6-55 for calculations used */
	switch (mdwc->utmi_clk_rate) {
	case 19200000:
		guctl |= 52 << __ffs(DWC3_GUCTL_REFCLKPER);
		gfladj |= 12 << __ffs(DWC3_GFLADJ_REFCLK_240MHZ_DECR);
		gfladj |= DWC3_GFLADJ_REFCLK_240MHZDECR_PLS1;
		gfladj |= DWC3_GFLADJ_REFCLK_LPM_SEL;
		gfladj |= 200 << __ffs(DWC3_GFLADJ_REFCLK_FLADJ);
		break;
	case 24000000:
		guctl |= 41 << __ffs(DWC3_GUCTL_REFCLKPER);
		gfladj |= 10 << __ffs(DWC3_GFLADJ_REFCLK_240MHZ_DECR);
		gfladj |= DWC3_GFLADJ_REFCLK_LPM_SEL;
		gfladj |= 2032 << __ffs(DWC3_GFLADJ_REFCLK_FLADJ);
		break;
	default:
		dev_warn(mdwc->dev, "Unsupported utmi_clk_rate: %u\n",
				mdwc->utmi_clk_rate);
		break;
	}

	dwc3_msm_write_reg(mdwc->base, DWC3_GUCTL, guctl);
	if (gfladj)
		dwc3_msm_write_reg(mdwc->base, DWC3_GFLADJ, gfladj);
}

/* Initialize QSCRATCH registers for HSPHY and SSPHY operation */
static void dwc3_msm_qscratch_reg_init(struct dwc3_msm *mdwc)
{
	if (dwc3_msm_read_reg(mdwc->base, DWC3_GSNPSID) < DWC3_REVISION_250A)
		/* On older cores set XHCI_REV bit to specify revision 1.0 */
		dwc3_msm_write_reg_field(mdwc->base, QSCRATCH_GENERAL_CFG,
					 BIT(2), 1);

	/*
	 * Enable master clock for RAMs to allow BAM to access RAMs when
	 * RAM clock gating is enabled via DWC3's GCTL. Otherwise issues
	 * are seen where RAM clocks get turned OFF in SS mode
	 */
	dwc3_msm_write_reg(mdwc->base, CGCTL_REG,
		dwc3_msm_read_reg(mdwc->base, CGCTL_REG) | 0x18);

}

static void dwc3_msm_vbus_draw_work(struct work_struct *w)
{
	struct dwc3_msm *mdwc = container_of(w, struct dwc3_msm,
			vbus_draw_work);
	struct dwc3 *dwc = platform_get_drvdata(mdwc->dwc3);

	dwc3_msm_gadget_vbus_draw(mdwc, dwc->vbus_draw);
}

#define MAX_ERR_CNT 5
static void dwc3_msm_notify_event(struct dwc3 *dwc, unsigned event,
							unsigned value)
{
	struct dwc3_msm *mdwc = dev_get_drvdata(dwc->dev->parent);
	u32 reg;

	if (dwc->revision < DWC3_REVISION_230A)
		return;

	switch (event) {
	case DWC3_CONTROLLER_ERROR_EVENT:
		/* Avoid a flood of Error events */
		if (dwc->err_cnt++ >= MAX_ERR_CNT)
			break;

		dev_info(mdwc->dev,
			"DWC3_CONTROLLER_ERROR_EVENT received, irq cnt %lu\n",
			dwc->irq_cnt);

		dwc3_gadget_disable_irq(dwc);

		/* prevent core from generating interrupts until recovery */
		reg = dwc3_msm_read_reg(mdwc->base, DWC3_GCTL);
		reg |= DWC3_GCTL_CORESOFTRESET;
		dwc3_msm_write_reg(mdwc->base, DWC3_GCTL, reg);

		/* restart USB which performs full reset and reconnect */
		schedule_work(&mdwc->restart_usb_work);
		break;
	case DWC3_CONTROLLER_RESET_EVENT:
		dev_dbg(mdwc->dev, "DWC3_CONTROLLER_RESET_EVENT received\n");
		/* HS & SSPHYs get reset as part of core soft reset */
		dwc3_msm_qscratch_reg_init(mdwc);
		break;
	case DWC3_CONTROLLER_POST_RESET_EVENT:
		dev_dbg(mdwc->dev,
				"DWC3_CONTROLLER_POST_RESET_EVENT received\n");

		/*
		 * Below sequence is used when controller is working without
		 * having ssphy and only USB high/full speed is supported.
		 */
		if (dwc->maximum_speed == USB_SPEED_HIGH ||
					dwc->maximum_speed == USB_SPEED_FULL) {
			dwc3_msm_write_reg(mdwc->base, QSCRATCH_GENERAL_CFG,
				dwc3_msm_read_reg(mdwc->base,
				QSCRATCH_GENERAL_CFG)
				| PIPE_UTMI_CLK_DIS);

			usleep_range(2, 5);


			dwc3_msm_write_reg(mdwc->base, QSCRATCH_GENERAL_CFG,
				dwc3_msm_read_reg(mdwc->base,
				QSCRATCH_GENERAL_CFG)
				| PIPE_UTMI_CLK_SEL
				| PIPE3_PHYSTATUS_SW);

			usleep_range(2, 5);

			dwc3_msm_write_reg(mdwc->base, QSCRATCH_GENERAL_CFG,
				dwc3_msm_read_reg(mdwc->base,
				QSCRATCH_GENERAL_CFG)
				& ~PIPE_UTMI_CLK_DIS);
		}

		dwc3_msm_update_ref_clk(mdwc);
		dwc->tx_fifo_size = mdwc->tx_fifo_size;
		break;
	case DWC3_CONTROLLER_CONNDONE_EVENT:
		dev_dbg(mdwc->dev, "DWC3_CONTROLLER_CONNDONE_EVENT received\n");
		/*
		 * Add power event if the dbm indicates coming out of L1 by
		 * interrupt
		 */
		if (mdwc->dbm && dbm_l1_lpm_interrupt(mdwc->dbm))
			dwc3_msm_write_reg_field(mdwc->base,
					PWR_EVNT_IRQ_MASK_REG,
					PWR_EVNT_LPM_OUT_L1_MASK, 1);

		atomic_set(&dwc->in_lpm, 0);
		break;
	case DWC3_CONTROLLER_NOTIFY_OTG_EVENT:
		dev_dbg(mdwc->dev, "DWC3_CONTROLLER_NOTIFY_OTG_EVENT received\n");
		if (dwc->enable_bus_suspend) {
			mdwc->suspend = dwc->b_suspend;
			queue_work(mdwc->dwc3_wq, &mdwc->resume_work);
		}
		break;
	case DWC3_CONTROLLER_SET_CURRENT_DRAW_EVENT:
		dev_dbg(mdwc->dev, "DWC3_CONTROLLER_SET_CURRENT_DRAW_EVENT received\n");
		schedule_work(&mdwc->vbus_draw_work);
		break;
	case DWC3_CONTROLLER_RESTART_USB_SESSION:
		dev_dbg(mdwc->dev, "DWC3_CONTROLLER_RESTART_USB_SESSION received\n");
		schedule_work(&mdwc->restart_usb_work);
		break;
	case DWC3_CONTROLLER_NOTIFY_DISABLE_UPDXFER:
		dwc3_msm_dbm_disable_updxfer(dwc, value);
		break;
	default:
		dev_dbg(mdwc->dev, "unknown dwc3 event\n");
		break;
	}
}

static void dwc3_msm_block_reset(struct dwc3_msm *mdwc, bool core_reset)
{
	int ret  = 0;

	if (core_reset) {
		ret = dwc3_msm_link_clk_reset(mdwc, 1);
		if (ret)
			return;

		usleep_range(1000, 1200);
		ret = dwc3_msm_link_clk_reset(mdwc, 0);
		if (ret)
			return;

		usleep_range(10000, 12000);
	}

	if (mdwc->dbm) {
		/* Reset the DBM */
		dbm_soft_reset(mdwc->dbm, 1);
		usleep_range(1000, 1200);
		dbm_soft_reset(mdwc->dbm, 0);

		/*enable DBM*/
		dwc3_msm_write_reg_field(mdwc->base, QSCRATCH_GENERAL_CFG,
			DBM_EN_MASK, 0x1);
		dbm_enable(mdwc->dbm);
	}
}

static void dwc3_msm_power_collapse_por(struct dwc3_msm *mdwc)
{
	struct dwc3 *dwc = platform_get_drvdata(mdwc->dwc3);
	u32 val;
	int ret;

	/* Configure AHB2PHY for one wait state read/write */
	if (mdwc->ahb2phy_base) {
		clk_prepare_enable(mdwc->cfg_ahb_clk);
		val = readl_relaxed(mdwc->ahb2phy_base +
				PERIPH_SS_AHB2PHY_TOP_CFG);
		if (val != ONE_READ_WRITE_WAIT) {
			writel_relaxed(ONE_READ_WRITE_WAIT,
				mdwc->ahb2phy_base + PERIPH_SS_AHB2PHY_TOP_CFG);
			/* complete above write before configuring USB PHY. */
			mb();
		}
		clk_disable_unprepare(mdwc->cfg_ahb_clk);
	}

	if (!mdwc->init) {
		dbg_event(0xFF, "dwc3 init",
				atomic_read(&mdwc->dev->power.usage_count));
		ret = dwc3_core_pre_init(dwc);
		if (ret) {
			dev_err(mdwc->dev, "dwc3_core_pre_init failed\n");
			return;
		}
		mdwc->init = true;
	}

	dwc3_core_init(dwc);
	/* Re-configure event buffers */
	dwc3_event_buffers_setup(dwc);

	/* Get initial P3 status and enable IN_P3 event */
	val = dwc3_msm_read_reg_field(mdwc->base,
		DWC3_GDBGLTSSM, DWC3_GDBGLTSSM_LINKSTATE_MASK);
	atomic_set(&mdwc->in_p3, val == DWC3_LINK_STATE_U3);
	dwc3_msm_write_reg_field(mdwc->base, PWR_EVNT_IRQ_MASK_REG,
				PWR_EVNT_POWERDOWN_IN_P3_MASK, 1);
	if (mdwc->otg_state == OTG_STATE_A_HOST) {
		dev_dbg(mdwc->dev, "%s: set the core in host mode\n",
							__func__);
		dwc3_set_mode(dwc, DWC3_GCTL_PRTCAP_HOST);
	}
}

static int dwc3_msm_prepare_suspend(struct dwc3_msm *mdwc)
{
	unsigned long timeout;
	u32 reg = 0;

	if ((mdwc->in_host_mode || mdwc->vbus_active)
			&& dwc3_msm_is_superspeed(mdwc) && !mdwc->in_restart) {
		if (!atomic_read(&mdwc->in_p3)) {
			dev_err(mdwc->dev, "Not in P3,aborting LPM sequence\n");
			return -EBUSY;
		}
	}

	/* Clear previous L2 events */
	dwc3_msm_write_reg(mdwc->base, PWR_EVNT_IRQ_STAT_REG,
		PWR_EVNT_LPM_IN_L2_MASK | PWR_EVNT_LPM_OUT_L2_MASK);

	/* Prepare HSPHY for suspend */
	reg = dwc3_msm_read_reg(mdwc->base, DWC3_GUSB2PHYCFG(0));
	dwc3_msm_write_reg(mdwc->base, DWC3_GUSB2PHYCFG(0),
		reg | DWC3_GUSB2PHYCFG_ENBLSLPM | DWC3_GUSB2PHYCFG_SUSPHY);

	/* Wait for PHY to go into L2 */
	timeout = jiffies + msecs_to_jiffies(5);
	while (!time_after(jiffies, timeout)) {
		reg = dwc3_msm_read_reg(mdwc->base, PWR_EVNT_IRQ_STAT_REG);
		if (reg & PWR_EVNT_LPM_IN_L2_MASK)
			break;
		usleep_range(20, 30);
	}
	if (!(reg & PWR_EVNT_LPM_IN_L2_MASK))
		dev_err(mdwc->dev, "could not transition HS PHY to L2\n");

	/* Clear L2 event bit */
	dwc3_msm_write_reg(mdwc->base, PWR_EVNT_IRQ_STAT_REG,
		PWR_EVNT_LPM_IN_L2_MASK);

	return 0;
}

static void dwc3_msm_bus_vote_w(struct work_struct *w)
{
	struct dwc3_msm *mdwc = container_of(w, struct dwc3_msm, bus_vote_w);
	int ret;

	ret = msm_bus_scale_client_update_request(mdwc->bus_perf_client,
			mdwc->bus_vote);
	if (ret)
		dev_err(mdwc->dev, "Failed to reset bus bw vote %d\n", ret);
}

static void dwc3_set_phy_speed_flags(struct dwc3_msm *mdwc)
{
	struct dwc3 *dwc = platform_get_drvdata(mdwc->dwc3);
	int i, num_ports;
	u32 reg;

	mdwc->hs_phy->flags &= ~(PHY_HSFS_MODE | PHY_LS_MODE);
	if (mdwc->in_host_mode) {
		reg = dwc3_msm_read_reg(mdwc->base, USB3_HCSPARAMS1);
		num_ports = HCS_MAX_PORTS(reg);
		for (i = 0; i < num_ports; i++) {
			reg = dwc3_msm_read_reg(mdwc->base,
					USB3_PORTSC + i*0x10);
			if (reg & PORT_PE) {
				if (DEV_HIGHSPEED(reg) || DEV_FULLSPEED(reg))
					mdwc->hs_phy->flags |= PHY_HSFS_MODE;
				else if (DEV_LOWSPEED(reg))
					mdwc->hs_phy->flags |= PHY_LS_MODE;
			}
		}
	} else {
		if (dwc->gadget.speed == USB_SPEED_HIGH ||
			dwc->gadget.speed == USB_SPEED_FULL)
			mdwc->hs_phy->flags |= PHY_HSFS_MODE;
		else if (dwc->gadget.speed == USB_SPEED_LOW)
			mdwc->hs_phy->flags |= PHY_LS_MODE;
	}
}

static void msm_dwc3_perf_vote_update(struct dwc3_msm *mdwc,
						bool perf_mode);

static int dwc3_msm_suspend(struct dwc3_msm *mdwc, bool hibernation)
{
	int ret, i;
	struct dwc3 *dwc = platform_get_drvdata(mdwc->dwc3);

	dbg_event(0xFF, "Ctl Sus", atomic_read(&dwc->in_lpm));

	mutex_lock(&mdwc->suspend_resume_mutex);
	if (atomic_read(&dwc->in_lpm)) {
		dev_dbg(mdwc->dev, "%s: Already suspended\n", __func__);
		mutex_unlock(&mdwc->suspend_resume_mutex);
		return 0;
	}

	cancel_delayed_work_sync(&mdwc->perf_vote_work);
	msm_dwc3_perf_vote_update(mdwc, false);

	if (!mdwc->in_host_mode) {
		/* pending device events unprocessed */
		for (i = 0; i < dwc->num_event_buffers; i++) {
			struct dwc3_event_buffer *evt = dwc->ev_buffs[i];
			if ((evt->flags & DWC3_EVENT_PENDING)) {
				dev_dbg(mdwc->dev,
				"%s: %d device events pending, abort suspend\n",
				__func__, evt->count / 4);
				dbg_print_reg("PENDING DEVICE EVENT",
						*(u32 *)(evt->buf + evt->lpos));
				mutex_unlock(&mdwc->suspend_resume_mutex);
				return -EBUSY;
			}
		}
	}

	if (!mdwc->vbus_active && dwc->is_drd &&
		mdwc->otg_state == OTG_STATE_B_PERIPHERAL) {
		/*
		 * In some cases, the pm_runtime_suspend may be called by
		 * usb_bam when there is pending lpm flag. However, if this is
		 * done when cable was disconnected and otg state has not
		 * yet changed to IDLE, then it means OTG state machine
		 * is running and we race against it. So cancel LPM for now,
		 * and OTG state machine will go for LPM later, after completing
		 * transition to IDLE state.
		*/
		dev_dbg(mdwc->dev,
			"%s: cable disconnected while not in idle otg state\n",
			__func__);
		mutex_unlock(&mdwc->suspend_resume_mutex);
		return -EBUSY;
	}

	/*
	 * Check if device is not in CONFIGURED state
	 * then check controller state of L2 and break
	 * LPM sequence. Check this for device bus suspend case.
	 */
	if ((dwc->is_drd && mdwc->otg_state == OTG_STATE_B_SUSPEND) &&
		(dwc->gadget.state != USB_STATE_CONFIGURED)) {
		pr_err("%s(): Trying to go in LPM with state:%d\n",
					__func__, dwc->gadget.state);
		pr_err("%s(): LPM is not performed.\n", __func__);
		mutex_unlock(&mdwc->suspend_resume_mutex);
		return -EBUSY;
	}

	ret = dwc3_msm_prepare_suspend(mdwc);
	if (ret) {
		mutex_unlock(&mdwc->suspend_resume_mutex);
		return ret;
	}

	/* Disable core irq */
	if (dwc->irq)
		disable_irq(dwc->irq);

	if (work_busy(&dwc->bh_work))
		dbg_event(0xFF, "pend evt", 0);

	/* disable power event irq, hs and ss phy irq is used as wake up src */
	disable_irq(mdwc->pwr_event_irq);

	dwc3_set_phy_speed_flags(mdwc);
	/* Suspend HS PHY */
	usb_phy_set_suspend(mdwc->hs_phy, 1);

	/* Suspend SS PHY */
	if (dwc->maximum_speed == USB_SPEED_SUPER) {
		/* indicate phy about SS mode */
		if (dwc3_msm_is_superspeed(mdwc))
			mdwc->ss_phy->flags |= DEVICE_IN_SS_MODE;
		usb_phy_set_suspend(mdwc->ss_phy, 1);
		mdwc->lpm_flags |= MDWC3_SS_PHY_SUSPEND;
	}

	/* make sure above writes are completed before turning off clocks */
	wmb();

	/* Disable clocks */
	if (mdwc->bus_aggr_clk)
		clk_disable_unprepare(mdwc->bus_aggr_clk);
	clk_disable_unprepare(mdwc->utmi_clk);

	/* Memory core: OFF, Memory periphery: OFF */
	if (!mdwc->in_host_mode && !mdwc->vbus_active) {
		clk_set_flags(mdwc->core_clk, CLKFLAG_NORETAIN_MEM);
		clk_set_flags(mdwc->core_clk, CLKFLAG_NORETAIN_PERIPH);
	}

	clk_set_rate(mdwc->core_clk, 19200000);
	clk_disable_unprepare(mdwc->core_clk);
	if (mdwc->noc_aggr_clk)
		clk_disable_unprepare(mdwc->noc_aggr_clk);
	/*
	 * Disable iface_clk only after core_clk as core_clk has FSM
	 * depedency on iface_clk. Hence iface_clk should be turned off
	 * after core_clk is turned off.
	 */
	clk_disable_unprepare(mdwc->iface_clk);
	/* USB PHY no more requires TCXO */
	clk_disable_unprepare(mdwc->xo_clk);

	/* Perform controller power collapse */
	if ((!mdwc->in_host_mode && (!mdwc->vbus_active || mdwc->in_restart)) ||
								hibernation) {
		mdwc->lpm_flags |= MDWC3_POWER_COLLAPSE;
		dev_dbg(mdwc->dev, "%s: power collapse\n", __func__);
		dwc3_msm_config_gdsc(mdwc, 0);
		clk_disable_unprepare(mdwc->sleep_clk);
	}

	/* Remove bus voting */
	if (mdwc->bus_perf_client) {
		mdwc->bus_vote = 0;
		schedule_work(&mdwc->bus_vote_w);
	}

	/*
	 * release wakeup source with timeout to defer system suspend to
	 * handle case where on USB cable disconnect, SUSPEND and DISCONNECT
	 * event is received.
	 */
	if (mdwc->lpm_to_suspend_delay) {
		dev_dbg(mdwc->dev, "defer suspend with %d(msecs)\n",
					mdwc->lpm_to_suspend_delay);
		pm_wakeup_event(mdwc->dev, mdwc->lpm_to_suspend_delay);
	} else {
		pm_relax(mdwc->dev);
	}

	atomic_set(&dwc->in_lpm, 1);

	/*
	 * with DCP or during cable disconnect, we dont require wakeup
	 * using HS_PHY_IRQ or SS_PHY_IRQ. Hence enable wakeup only in
	 * case of host bus suspend and device bus suspend.
	 */
	if (mdwc->vbus_active || mdwc->in_host_mode) {
		if (!mdwc->no_wakeup_src_in_hostmode)
			enable_irq_wake(mdwc->hs_phy_irq);
		enable_irq(mdwc->hs_phy_irq);
		if (mdwc->ss_phy_irq) {
			if (!mdwc->no_wakeup_src_in_hostmode)
				enable_irq_wake(mdwc->ss_phy_irq);
			enable_irq(mdwc->ss_phy_irq);
		}
		mdwc->lpm_flags |= MDWC3_ASYNC_IRQ_WAKE_CAPABILITY;
	}

	dev_info(mdwc->dev, "DWC3 in low power mode\n");
	mutex_unlock(&mdwc->suspend_resume_mutex);
	return 0;
}

static int dwc3_msm_resume(struct dwc3_msm *mdwc)
{
	int ret;
	long core_clk_rate;
	struct dwc3 *dwc = platform_get_drvdata(mdwc->dwc3);

	dev_dbg(mdwc->dev, "%s: exiting lpm\n", __func__);

	mutex_lock(&mdwc->suspend_resume_mutex);
	if (!atomic_read(&dwc->in_lpm)) {
		dev_dbg(mdwc->dev, "%s: Already resumed\n", __func__);
		mutex_unlock(&mdwc->suspend_resume_mutex);
		return 0;
	}

	pm_stay_awake(mdwc->dev);

	/* Enable bus voting */
	if (mdwc->bus_perf_client) {
		mdwc->bus_vote = 1;
		schedule_work(&mdwc->bus_vote_w);
	}

	/* Vote for TCXO while waking up USB HSPHY */
	ret = clk_prepare_enable(mdwc->xo_clk);
	if (ret)
		dev_err(mdwc->dev, "%s failed to vote TCXO buffer%d\n",
						__func__, ret);

	/* Restore controller power collapse */
	if (mdwc->lpm_flags & MDWC3_POWER_COLLAPSE) {
		dev_dbg(mdwc->dev, "%s: exit power collapse\n", __func__);
		dwc3_msm_config_gdsc(mdwc, 1);
		ret = reset_control_assert(mdwc->core_reset);
		if (ret)
			dev_err(mdwc->dev, "%s:core_reset assert failed\n",
					__func__);
		/* HW requires a short delay for reset to take place properly */
		usleep_range(1000, 1200);
		ret = reset_control_deassert(mdwc->core_reset);
		if (ret)
			dev_err(mdwc->dev, "%s:core_reset deassert failed\n",
					__func__);
		clk_prepare_enable(mdwc->sleep_clk);
	}

	/*
	 * Enable clocks
	 * Turned ON iface_clk before core_clk due to FSM depedency.
	 */
	clk_prepare_enable(mdwc->iface_clk);
	if (mdwc->noc_aggr_clk)
		clk_prepare_enable(mdwc->noc_aggr_clk);

	core_clk_rate = mdwc->core_clk_rate;
	if (mdwc->in_host_mode && mdwc->max_rh_port_speed == USB_SPEED_HIGH) {
		core_clk_rate = mdwc->core_clk_rate_hs;
		dev_dbg(mdwc->dev, "%s: set hs core clk rate %ld\n", __func__,
			core_clk_rate);
	}

	clk_set_rate(mdwc->core_clk, core_clk_rate);
	clk_prepare_enable(mdwc->core_clk);

	/* set Memory core: ON, Memory periphery: ON */
	clk_set_flags(mdwc->core_clk, CLKFLAG_RETAIN_MEM);
	clk_set_flags(mdwc->core_clk, CLKFLAG_RETAIN_PERIPH);

	clk_prepare_enable(mdwc->utmi_clk);
	if (mdwc->bus_aggr_clk)
		clk_prepare_enable(mdwc->bus_aggr_clk);

	/* Resume SS PHY */
	if (dwc->maximum_speed == USB_SPEED_SUPER &&
			mdwc->lpm_flags & MDWC3_SS_PHY_SUSPEND) {
		mdwc->ss_phy->flags &= ~(PHY_LANE_A | PHY_LANE_B);
		if (mdwc->mod_ss_path)
			mdwc->ss_phy->flags |= PHY_LANE_B;
		else if (mdwc->ext_typec_switch)
			mdwc->ss_phy->flags |= PHY_LANE_A;
		else if (mdwc->typec_orientation == ORIENTATION_CC1)
			mdwc->ss_phy->flags |= PHY_LANE_A;
		else if (mdwc->typec_orientation == ORIENTATION_CC2)
			mdwc->ss_phy->flags |= PHY_LANE_B;
		usb_phy_set_suspend(mdwc->ss_phy, 0);
		mdwc->ss_phy->flags &= ~DEVICE_IN_SS_MODE;
		mdwc->lpm_flags &= ~MDWC3_SS_PHY_SUSPEND;
	}

	mdwc->hs_phy->flags &= ~(PHY_HSFS_MODE | PHY_LS_MODE);
	/* Resume HS PHY */
	usb_phy_set_suspend(mdwc->hs_phy, 0);

	/* Recover from controller power collapse */
	if (mdwc->lpm_flags & MDWC3_POWER_COLLAPSE) {
		dev_dbg(mdwc->dev, "%s: exit power collapse\n", __func__);

		dwc3_msm_power_collapse_por(mdwc);

		mdwc->lpm_flags &= ~MDWC3_POWER_COLLAPSE;
	}

	atomic_set(&dwc->in_lpm, 0);

	/* enable power evt irq for IN P3 detection */
	enable_irq(mdwc->pwr_event_irq);

	/* Disable HSPHY auto suspend */
	dwc3_msm_write_reg(mdwc->base, DWC3_GUSB2PHYCFG(0),
		dwc3_msm_read_reg(mdwc->base, DWC3_GUSB2PHYCFG(0)) &
				~(DWC3_GUSB2PHYCFG_ENBLSLPM |
					DWC3_GUSB2PHYCFG_SUSPHY));

	/* Disable wakeup capable for HS_PHY IRQ & SS_PHY_IRQ if enabled */
	if (mdwc->lpm_flags & MDWC3_ASYNC_IRQ_WAKE_CAPABILITY) {
		if (!mdwc->no_wakeup_src_in_hostmode)
			disable_irq_wake(mdwc->hs_phy_irq);
		disable_irq_nosync(mdwc->hs_phy_irq);
		if (mdwc->ss_phy_irq) {
			if (!mdwc->no_wakeup_src_in_hostmode)
				disable_irq_wake(mdwc->ss_phy_irq);
			disable_irq_nosync(mdwc->ss_phy_irq);
		}
		mdwc->lpm_flags &= ~MDWC3_ASYNC_IRQ_WAKE_CAPABILITY;
	}

	dev_info(mdwc->dev, "DWC3 exited from low power mode\n");

	/* Enable core irq */
	if (dwc->irq)
		enable_irq(dwc->irq);

	/*
	 * Handle other power events that could not have been handled during
	 * Low Power Mode
	 */
	dwc3_pwr_event_handler(mdwc);

	if (pm_qos_request_active(&mdwc->pm_qos_req_dma))
		schedule_delayed_work(&mdwc->perf_vote_work,
			msecs_to_jiffies(1000 * PM_QOS_SAMPLE_SEC));

	dbg_event(0xFF, "Ctl Res", atomic_read(&dwc->in_lpm));
	mutex_unlock(&mdwc->suspend_resume_mutex);

	return 0;
}

/**
 * dwc3_ext_event_notify - callback to handle events from external transceiver
 *
 * Returns 0 on success
 */
static void dwc3_ext_event_notify(struct dwc3_msm *mdwc)
{
	/* Flush processing any pending events before handling new ones */
	flush_delayed_work(&mdwc->sm_work);

	if (mdwc->id_state == DWC3_ID_FLOAT) {
		dev_dbg(mdwc->dev, "XCVR: ID set\n");
		set_bit(ID, &mdwc->inputs);
	} else {
		dev_dbg(mdwc->dev, "XCVR: ID clear\n");
		clear_bit(ID, &mdwc->inputs);
	}

	if (mdwc->vbus_active && !mdwc->in_restart) {
		dev_dbg(mdwc->dev, "XCVR: BSV set\n");
		set_bit(B_SESS_VLD, &mdwc->inputs);
	} else {
		dev_dbg(mdwc->dev, "XCVR: BSV clear\n");
		clear_bit(B_SESS_VLD, &mdwc->inputs);
	}

	if (mdwc->suspend) {
		dev_dbg(mdwc->dev, "XCVR: SUSP set\n");
		set_bit(B_SUSPEND, &mdwc->inputs);
	} else {
		dev_dbg(mdwc->dev, "XCVR: SUSP clear\n");
		clear_bit(B_SUSPEND, &mdwc->inputs);
	}

	pm_stay_awake(mdwc->dev);
	queue_delayed_work(mdwc->sm_usb_wq, &mdwc->sm_work, 0);
}

static void dwc3_resume_work(struct work_struct *w)
{
	struct dwc3_msm *mdwc = container_of(w, struct dwc3_msm, resume_work);
	struct dwc3 *dwc = platform_get_drvdata(mdwc->dwc3);

	dev_dbg(mdwc->dev, "%s: dwc3 resume work\n", __func__);

	/*
	 * exit LPM first to meet resume timeline from device side.
	 * resume_pending flag would prevent calling
	 * dwc3_msm_resume() in case we are here due to system
	 * wide resume without usb cable connected. This flag is set
	 * only in case of power event irq in lpm.
	 */
	if (mdwc->resume_pending) {
		dwc3_msm_resume(mdwc);
		mdwc->resume_pending = false;
	}

	if (atomic_read(&mdwc->pm_suspended)) {
		dbg_event(0xFF, "RWrk PMSus", 0);
		/* let pm resume kick in resume work later */
		return;
	}

	dbg_event(0xFF, "RWrk", dwc->is_drd);
	dwc3_ext_event_notify(mdwc);
}

static void dwc3_pwr_event_handler(struct dwc3_msm *mdwc)
{
	struct dwc3 *dwc = platform_get_drvdata(mdwc->dwc3);
	u32 irq_stat, irq_clear = 0;

	irq_stat = dwc3_msm_read_reg(mdwc->base, PWR_EVNT_IRQ_STAT_REG);
	dev_dbg(mdwc->dev, "%s irq_stat=%X\n", __func__, irq_stat);

	/* Check for P3 events */
	if ((irq_stat & PWR_EVNT_POWERDOWN_OUT_P3_MASK) &&
			(irq_stat & PWR_EVNT_POWERDOWN_IN_P3_MASK)) {
		/* Can't tell if entered or exit P3, so check LINKSTATE */
		u32 ls = dwc3_msm_read_reg_field(mdwc->base,
				DWC3_GDBGLTSSM, DWC3_GDBGLTSSM_LINKSTATE_MASK);
		dev_dbg(mdwc->dev, "%s link state = 0x%04x\n", __func__, ls);
		atomic_set(&mdwc->in_p3, ls == DWC3_LINK_STATE_U3);

		irq_stat &= ~(PWR_EVNT_POWERDOWN_OUT_P3_MASK |
				PWR_EVNT_POWERDOWN_IN_P3_MASK);
		irq_clear |= (PWR_EVNT_POWERDOWN_OUT_P3_MASK |
				PWR_EVNT_POWERDOWN_IN_P3_MASK);
	} else if (irq_stat & PWR_EVNT_POWERDOWN_OUT_P3_MASK) {
		atomic_set(&mdwc->in_p3, 0);
		irq_stat &= ~PWR_EVNT_POWERDOWN_OUT_P3_MASK;
		irq_clear |= PWR_EVNT_POWERDOWN_OUT_P3_MASK;
	} else if (irq_stat & PWR_EVNT_POWERDOWN_IN_P3_MASK) {
		atomic_set(&mdwc->in_p3, 1);
		irq_stat &= ~PWR_EVNT_POWERDOWN_IN_P3_MASK;
		irq_clear |= PWR_EVNT_POWERDOWN_IN_P3_MASK;
	}

	/* Clear L2 exit */
	if (irq_stat & PWR_EVNT_LPM_OUT_L2_MASK) {
		irq_stat &= ~PWR_EVNT_LPM_OUT_L2_MASK;
		irq_stat |= PWR_EVNT_LPM_OUT_L2_MASK;
	}

	/* Handle exit from L1 events */
	if (irq_stat & PWR_EVNT_LPM_OUT_L1_MASK) {
		dev_dbg(mdwc->dev, "%s: handling PWR_EVNT_LPM_OUT_L1_MASK\n",
				__func__);
		if (usb_gadget_wakeup(&dwc->gadget))
			dev_err(mdwc->dev, "%s failed to take dwc out of L1\n",
					__func__);
		irq_stat &= ~PWR_EVNT_LPM_OUT_L1_MASK;
		irq_clear |= PWR_EVNT_LPM_OUT_L1_MASK;
	}

	/* Unhandled events */
	if (irq_stat)
		dev_dbg(mdwc->dev, "%s: unexpected PWR_EVNT, irq_stat=%X\n",
			__func__, irq_stat);

	dwc3_msm_write_reg(mdwc->base, PWR_EVNT_IRQ_STAT_REG, irq_clear);
}

static irqreturn_t msm_dwc3_pwr_irq_thread(int irq, void *_mdwc)
{
	struct dwc3_msm *mdwc = _mdwc;
	struct dwc3 *dwc = platform_get_drvdata(mdwc->dwc3);

	dev_dbg(mdwc->dev, "%s\n", __func__);

	if (atomic_read(&dwc->in_lpm))
		dwc3_resume_work(&mdwc->resume_work);
	else
		dwc3_pwr_event_handler(mdwc);

	dbg_event(0xFF, "PWR IRQ", atomic_read(&dwc->in_lpm));

	return IRQ_HANDLED;
}

static irqreturn_t msm_dwc3_pwr_irq(int irq, void *data)
{
	struct dwc3_msm *mdwc = data;
	struct dwc3 *dwc = platform_get_drvdata(mdwc->dwc3);

	dwc->t_pwr_evt_irq = ktime_get();
	dev_dbg(mdwc->dev, "%s received\n", __func__);
	/*
	 * When in Low Power Mode, can't read PWR_EVNT_IRQ_STAT_REG to acertain
	 * which interrupts have been triggered, as the clocks are disabled.
	 * Resume controller by waking up pwr event irq thread.After re-enabling
	 * clocks, dwc3_msm_resume will call dwc3_pwr_event_handler to handle
	 * all other power events.
	 */
	if (atomic_read(&dwc->in_lpm)) {
		/* set this to call dwc3_msm_resume() */
		mdwc->resume_pending = true;
		return IRQ_WAKE_THREAD;
	}

	dwc3_pwr_event_handler(mdwc);
	return IRQ_HANDLED;
}

static int dwc3_cpu_notifier_cb(struct notifier_block *nfb,
		unsigned long action, void *hcpu)
{
	uint32_t cpu = (uintptr_t)hcpu;
	struct dwc3_msm *mdwc =
			container_of(nfb, struct dwc3_msm, dwc3_cpu_notifier);

	if (cpu == cpu_to_affin && action == CPU_ONLINE) {
		pr_debug("%s: cpu online:%u irq:%d\n", __func__,
				cpu_to_affin, mdwc->irq_to_affin);
		irq_set_affinity(mdwc->irq_to_affin, get_cpu_mask(cpu));
	}

	return NOTIFY_OK;
}

static void dwc3_otg_sm_work(struct work_struct *w);

static int dwc3_msm_get_clk_gdsc(struct dwc3_msm *mdwc)
{
	int ret;

	mdwc->dwc3_gdsc = devm_regulator_get(mdwc->dev, "USB3_GDSC");
	if (IS_ERR(mdwc->dwc3_gdsc))
		mdwc->dwc3_gdsc = NULL;

	mdwc->xo_clk = devm_clk_get(mdwc->dev, "xo");
	if (IS_ERR(mdwc->xo_clk)) {
		dev_err(mdwc->dev, "%s unable to get TCXO buffer handle\n",
								__func__);
		ret = PTR_ERR(mdwc->xo_clk);
		return ret;
	}
	clk_set_rate(mdwc->xo_clk, 19200000);

	mdwc->iface_clk = devm_clk_get(mdwc->dev, "iface_clk");
	if (IS_ERR(mdwc->iface_clk)) {
		dev_err(mdwc->dev, "failed to get iface_clk\n");
		ret = PTR_ERR(mdwc->iface_clk);
		return ret;
	}

	/*
	 * DWC3 Core requires its CORE CLK (aka master / bus clk) to
	 * run at 125Mhz in SSUSB mode and >60MHZ for HSUSB mode.
	 * On newer platform it can run at 150MHz as well.
	 */
	mdwc->core_clk = devm_clk_get(mdwc->dev, "core_clk");
	if (IS_ERR(mdwc->core_clk)) {
		dev_err(mdwc->dev, "failed to get core_clk\n");
		ret = PTR_ERR(mdwc->core_clk);
		return ret;
	}

	if (of_property_read_u32(mdwc->dev->of_node, "qcom,core-clk-rate",
				(u32 *)&mdwc->core_clk_rate)) {
		dev_err(mdwc->dev, "USB core-clk-rate is not present\n");
		return -EINVAL;
	}

	mdwc->core_clk_rate = clk_round_rate(mdwc->core_clk,
							mdwc->core_clk_rate);

	dev_dbg(mdwc->dev, "USB core frequency = %ld\n",
						mdwc->core_clk_rate);
	ret = clk_set_rate(mdwc->core_clk, mdwc->core_clk_rate);
	if (ret)
		dev_err(mdwc->dev, "fail to set core_clk freq:%d\n", ret);

	if (of_property_read_u32(mdwc->dev->of_node, "qcom,core-clk-rate-hs",
				(u32 *)&mdwc->core_clk_rate_hs)) {
		dev_dbg(mdwc->dev, "USB core-clk-rate-hs is not present\n");
		mdwc->core_clk_rate_hs = mdwc->core_clk_rate;
	}

	mdwc->core_reset = devm_reset_control_get(mdwc->dev, "core_reset");
	if (IS_ERR(mdwc->core_reset)) {
		dev_err(mdwc->dev, "failed to get core_reset\n");
		return PTR_ERR(mdwc->core_reset);
	}

	mdwc->sleep_clk = devm_clk_get(mdwc->dev, "sleep_clk");
	if (IS_ERR(mdwc->sleep_clk)) {
		dev_err(mdwc->dev, "failed to get sleep_clk\n");
		ret = PTR_ERR(mdwc->sleep_clk);
		return ret;
	}

	clk_set_rate(mdwc->sleep_clk, 32000);
	mdwc->utmi_clk_rate = 19200000;
	mdwc->utmi_clk = devm_clk_get(mdwc->dev, "utmi_clk");
	if (IS_ERR(mdwc->utmi_clk)) {
		dev_err(mdwc->dev, "failed to get utmi_clk\n");
		ret = PTR_ERR(mdwc->utmi_clk);
		return ret;
	}

	clk_set_rate(mdwc->utmi_clk, mdwc->utmi_clk_rate);
	mdwc->bus_aggr_clk = devm_clk_get(mdwc->dev, "bus_aggr_clk");
	if (IS_ERR(mdwc->bus_aggr_clk))
		mdwc->bus_aggr_clk = NULL;

	mdwc->noc_aggr_clk = devm_clk_get(mdwc->dev, "noc_aggr_clk");
	if (IS_ERR(mdwc->noc_aggr_clk))
		mdwc->noc_aggr_clk = NULL;

	if (of_property_match_string(mdwc->dev->of_node,
				"clock-names", "cfg_ahb_clk") >= 0) {
		mdwc->cfg_ahb_clk = devm_clk_get(mdwc->dev, "cfg_ahb_clk");
		if (IS_ERR(mdwc->cfg_ahb_clk)) {
			ret = PTR_ERR(mdwc->cfg_ahb_clk);
			mdwc->cfg_ahb_clk = NULL;
			if (ret != -EPROBE_DEFER)
				dev_err(mdwc->dev,
					"failed to get cfg_ahb_clk ret %d\n",
					ret);
			return ret;
		}
	}

	return 0;
}

static int dwc3_msm_id_notifier(struct notifier_block *nb,
	unsigned long event, void *ptr)
{
	struct dwc3_msm *mdwc = container_of(nb, struct dwc3_msm, id_nb);
	struct dwc3 *dwc = platform_get_drvdata(mdwc->dwc3);
	struct extcon_dev *edev = ptr;
	enum dwc3_id_state id;
	int cc_state;
	int speed;

	if (!edev) {
		dev_err(mdwc->dev, "%s: edev null\n", __func__);
		goto done;
	}

	id = event ? DWC3_ID_GROUND : DWC3_ID_FLOAT;

	dev_dbg(mdwc->dev, "host:%ld (id:%d) event received\n", event, id);

	/* If usb(ext) is enabled via GB handle it separately */
	if (mdwc->ext_state.active) {
		if (event)
			dbg_event(0xFF, "Ext=>ID", event);
		else
			dbg_event(0xFF, "ID=>Ext", event);

		schedule_work(&mdwc->ext_usb_work);
		goto done;
	}

	cc_state = extcon_get_cable_state_(edev, EXTCON_USB_CC);
	if (cc_state < 0)
		mdwc->typec_orientation = ORIENTATION_NONE;
	else
		mdwc->typec_orientation =
			cc_state ? ORIENTATION_CC2 : ORIENTATION_CC1;

	dbg_event(0xFF, "cc_state", mdwc->typec_orientation);

	speed = extcon_get_cable_state_(edev, EXTCON_USB_SPEED);
	dwc->maximum_speed = (speed <= 0) ? USB_SPEED_HIGH : USB_SPEED_SUPER;
	if (dwc->maximum_speed > dwc->max_hw_supp_speed)
		dwc->maximum_speed = dwc->max_hw_supp_speed;

<<<<<<< HEAD
	/* Ignore ID notifications when Mod usb is enabled via sysfs*/
	if (mdwc->mod_enabled) {
		mdwc->mod_id_state = id;
		dbg_event(0xFF, "Ignore ID", id);
		return NOTIFY_DONE;
=======
	if (!id && mdwc->override_usb_speed) {
		dwc->maximum_speed = mdwc->override_usb_speed;
		dbg_event(0xFF, "override_usb_speed",
				mdwc->override_usb_speed);
		mdwc->override_usb_speed = 0;
>>>>>>> 19194c8e
	}

	if (mdwc->id_state != id) {
		mdwc->id_state = id;
		dbg_event(0xFF, "id_state", mdwc->id_state);
		pm_stay_awake(mdwc->dev);
		queue_work(mdwc->dwc3_wq, &mdwc->resume_work);
	}

done:
	return NOTIFY_DONE;
}


static void check_for_sdp_connection(struct work_struct *w)
{
	struct dwc3_msm *mdwc =
		container_of(w, struct dwc3_msm, sdp_check.work);
	struct dwc3 *dwc = platform_get_drvdata(mdwc->dwc3);

	if (!mdwc->vbus_active)
		return;

	/* USB 3.1 compliance equipment usually repoted as floating
	 * charger as HS dp/dm lines are never connected. Do not
	 * tear down USB stack if compliance parameter is set
	 */
	if (mdwc->usb_compliance_mode)
		return;

	/* floating D+/D- lines detected */
	if (dwc->gadget.state < USB_STATE_DEFAULT &&
		dwc3_gadget_get_link_state(dwc) != DWC3_LINK_STATE_CMPLY) {
		mdwc->vbus_active = 0;
		dbg_event(0xFF, "Q RW SPD CHK", mdwc->vbus_active);
		queue_work(mdwc->dwc3_wq, &mdwc->resume_work);
	}
}

static int dwc3_msm_vbus_notifier(struct notifier_block *nb,
	unsigned long event, void *ptr)
{
	struct dwc3_msm *mdwc = container_of(nb, struct dwc3_msm, vbus_nb);
	struct dwc3 *dwc = platform_get_drvdata(mdwc->dwc3);
	struct extcon_dev *edev = ptr;
	int cc_state;
	int speed;
	int self_powered;

	if (!edev) {
		dev_err(mdwc->dev, "%s: edev null\n", __func__);
		goto done;
	}

	dev_dbg(mdwc->dev, "vbus:%ld event received\n", event);

	/* If usb(ext) is enabled via GB handle it separately */
	if (mdwc->ext_state.active) {
		if (event)
			dbg_event(0xFF, "Ext=>Vbus", event);
		else
			dbg_event(0xFF, "Vbus=>Ext", event);

		schedule_work(&mdwc->ext_usb_work);
		goto done;
	}

	cc_state = extcon_get_cable_state_(edev, EXTCON_USB_CC);
	if (cc_state < 0)
		mdwc->typec_orientation = ORIENTATION_NONE;
	else
		mdwc->typec_orientation =
			cc_state ? ORIENTATION_CC2 : ORIENTATION_CC1;

	dbg_event(0xFF, "cc_state", mdwc->typec_orientation);

	speed = extcon_get_cable_state_(edev, EXTCON_USB_SPEED);
	dwc->maximum_speed = (speed <= 0) ? USB_SPEED_HIGH : USB_SPEED_SUPER;
	if (dwc->maximum_speed > dwc->max_hw_supp_speed)
		dwc->maximum_speed = dwc->max_hw_supp_speed;

	self_powered = extcon_get_cable_state_(edev,
					EXTCON_USB_TYPEC_MED_HIGH_CURRENT);
	if (self_powered < 0)
		dwc->gadget.is_selfpowered = 0;
	else
		dwc->gadget.is_selfpowered = self_powered;

	/* Ignore Vbus notifications when Mod USB is enabled via sysfs */
	if (mdwc->mod_enabled) {
		mdwc->mod_vbus_active = event;
		dbg_event(0xFF, "Ignore Vbus", event);
		return NOTIFY_DONE;
	}

	if (mdwc->vbus_active == event)
		return NOTIFY_DONE;

	mdwc->vbus_active = event;
	if (dwc->is_drd && !mdwc->in_restart) {
		dbg_event(0xFF, "Q RW (vbus)", mdwc->vbus_active);
		pm_stay_awake(mdwc->dev);
		queue_work(mdwc->dwc3_wq, &mdwc->resume_work);
	}
done:
	return NOTIFY_DONE;
}

static int dwc3_msm_extcon_register(struct dwc3_msm *mdwc)
{
	struct device_node *node = mdwc->dev->of_node;
	struct extcon_dev *edev;
	struct dwc3 *dwc;
	int ret = 0;

	dwc = platform_get_drvdata(mdwc->dwc3);
	if (!of_property_read_bool(node, "extcon")) {
		dev_dbg(mdwc->dev, "extcon property doesn't exist\n");
		if (usb_get_dr_mode(&mdwc->dwc3->dev) == USB_DR_MODE_HOST
							|| dwc->is_drd)
			return 0;
		dev_err(mdwc->dev, "Neither host nor DRD, fail probe\n");
		return -EINVAL;
	}

	edev = extcon_get_edev_by_phandle(mdwc->dev, 0);
	if (IS_ERR(edev) && PTR_ERR(edev) != -ENODEV)
		return PTR_ERR(edev);

	if (!IS_ERR(edev)) {
		mdwc->extcon_vbus = edev;
		mdwc->vbus_nb.notifier_call = dwc3_msm_vbus_notifier;
		ret = extcon_register_notifier(edev, EXTCON_USB,
				&mdwc->vbus_nb);
		if (ret < 0) {
			dev_err(mdwc->dev, "failed to register notifier for USB\n");
			return ret;
		}
	}

	/* if a second phandle was provided, use it to get a separate edev */
	if (of_count_phandle_with_args(node, "extcon", NULL) > 1) {
		edev = extcon_get_edev_by_phandle(mdwc->dev, 1);
		if (IS_ERR(edev) && PTR_ERR(edev) != -ENODEV) {
			ret = PTR_ERR(edev);
			goto err;
		}
	}

	if (!IS_ERR(edev)) {
		mdwc->extcon_id = edev;
		mdwc->id_nb.notifier_call = dwc3_msm_id_notifier;
		ret = extcon_register_notifier(edev, EXTCON_USB_HOST,
				&mdwc->id_nb);
		if (ret < 0) {
			dev_err(mdwc->dev, "failed to register notifier for USB-HOST\n");
			goto err;
		}
	}

	return 0;
err:
	if (mdwc->extcon_vbus)
		extcon_unregister_notifier(mdwc->extcon_vbus, EXTCON_USB,
				&mdwc->vbus_nb);
	return ret;
}

static ssize_t mode_show(struct device *dev, struct device_attribute *attr,
		char *buf)
{
	struct dwc3_msm *mdwc = dev_get_drvdata(dev);

	if (mdwc->vbus_active)
		return snprintf(buf, PAGE_SIZE, "peripheral\n");
	if (mdwc->id_state == DWC3_ID_GROUND)
		return snprintf(buf, PAGE_SIZE, "host\n");

	return snprintf(buf, PAGE_SIZE, "none\n");
}

static ssize_t mode_store(struct device *dev, struct device_attribute *attr,
		const char *buf, size_t count)
{
	struct dwc3_msm *mdwc = dev_get_drvdata(dev);

	if (sysfs_streq(buf, "peripheral")) {
		mdwc->vbus_active = true;
		mdwc->id_state = DWC3_ID_FLOAT;
	} else if (sysfs_streq(buf, "host")) {
		mdwc->vbus_active = false;
		mdwc->id_state = DWC3_ID_GROUND;
	} else {
		mdwc->vbus_active = false;
		mdwc->id_state = DWC3_ID_FLOAT;
	}

	dwc3_ext_event_notify(mdwc);

	return count;
}

static DEVICE_ATTR_RW(mode);

/* This node only shows max speed supported dwc3 and it should be
 * same as what is reported in udc/core.c max_speed node. For current
 * operating gadget speed, query current_speed node which is implemented
 * by udc/core.c
 */
static ssize_t speed_show(struct device *dev, struct device_attribute *attr,
		char *buf)
{
	struct dwc3_msm *mdwc = dev_get_drvdata(dev);
	struct dwc3 *dwc = platform_get_drvdata(mdwc->dwc3);

	return snprintf(buf, PAGE_SIZE, "%s\n",
			usb_speed_string(dwc->maximum_speed));
}

static ssize_t speed_store(struct device *dev, struct device_attribute *attr,
		const char *buf, size_t count)
{
	struct dwc3_msm *mdwc = dev_get_drvdata(dev);
	struct dwc3 *dwc = platform_get_drvdata(mdwc->dwc3);
	enum usb_device_speed req_speed = USB_SPEED_UNKNOWN;

	/* DEVSPD can only have values SS(0x4), HS(0x0) and FS(0x1).
	 * per 3.20a data book. Allow only these settings. Note that,
	 * xhci does not support full-speed only mode.
	 */
	if (sysfs_streq(buf, "full"))
		req_speed = USB_SPEED_FULL;
	else if (sysfs_streq(buf, "high"))
		req_speed = USB_SPEED_HIGH;
	else if (sysfs_streq(buf, "super"))
		req_speed = USB_SPEED_SUPER;
	else
		return -EINVAL;

	/* restart usb only works for device mode. Perform manual cable
	 * plug in/out for host mode restart.
	 */
	if (req_speed != dwc->maximum_speed &&
			req_speed <= dwc->max_hw_supp_speed) {
		mdwc->override_usb_speed = req_speed;
		schedule_work(&mdwc->restart_usb_work);
	}

	return count;
}
static DEVICE_ATTR_RW(speed);

static void msm_dwc3_perf_vote_work(struct work_struct *w);
static ssize_t xhci_link_compliance_show(struct device *dev,
		struct device_attribute *attr, char *buf)
{
	struct dwc3_msm *mdwc = dev_get_drvdata(dev);

	if (mdwc->xhci_ss_compliance_enable)
		return snprintf(buf, PAGE_SIZE, "y\n");
	else
		return snprintf(buf, PAGE_SIZE, "n\n");
}

static ssize_t xhci_link_compliance_store(struct device *dev,
		struct device_attribute *attr, const char *buf, size_t count)
{
	struct dwc3_msm *mdwc = dev_get_drvdata(dev);
	bool value;
	int ret;

	ret = strtobool(buf, &value);
	if (!ret) {
		mdwc->xhci_ss_compliance_enable = value;
		return count;
	}

	return ret;
}

static DEVICE_ATTR_RW(xhci_link_compliance);

static ssize_t usb_compliance_mode_show(struct device *dev,
		struct device_attribute *attr, char *buf)
{
	struct dwc3_msm *mdwc = dev_get_drvdata(dev);

	return snprintf(buf, PAGE_SIZE, "%c\n",
			mdwc->usb_compliance_mode ? 'Y' : 'N');
}

static ssize_t usb_compliance_mode_store(struct device *dev,
		struct device_attribute *attr, const char *buf, size_t count)
{
	int ret = 0;
	struct dwc3_msm *mdwc = dev_get_drvdata(dev);

	ret = strtobool(buf, &mdwc->usb_compliance_mode);

	if (ret)
		return ret;

	return count;
}
static DEVICE_ATTR_RW(usb_compliance_mode);

static void dwc3_ext_send_uevent(struct dwc3_msm *mdwc, bool usb_present)
{
	struct kobj_uevent_env *env;

	env = kzalloc(sizeof(*env), GFP_KERNEL);
	if (!env)
		return;

	if (mdwc->ext_state.active)
		add_uevent_var(env, "EXT_USB_STATE=ATTACHED");
	else
		add_uevent_var(env, "EXT_USB_STATE=DETACHED");

	if (mdwc->ext_enabled)
		add_uevent_var(env, "EXT_USB=ALLOWED");
	else
		add_uevent_var(env, "EXT_USB=DISABLED");

	if (mdwc->ext_state.proto == USB_EXT_PROTO_DUAL)
		add_uevent_var(env, "EXT_USB_PROTOCOL=DUALSPEED_USB");
	else if (mdwc->ext_state.proto == USB_EXT_PROTO_2_0)
		add_uevent_var(env, "EXT_USB_PROTOCOL=USB2.0");
	else if (mdwc->ext_state.proto == USB_EXT_PROTO_3_1)
		add_uevent_var(env, "EXT_USB_PROTOCOL=USB3.1");

	if (mdwc->ext_state.type == USB_EXT_REMOTE_DEVICE)
		add_uevent_var(env, "EXT_USB_MODE=DEVICE");
	else if (mdwc->ext_state.type == USB_EXT_REMOTE_HOST)
		add_uevent_var(env, "EXT_USB_MODE=HOST");

	add_uevent_var(env, "MAIN_USB=ALLOWED");

	if (usb_present)
		add_uevent_var(env, "MAIN_USB_STATE=ATTACHED");
	else
		add_uevent_var(env, "MAIN_USB_STATE=DETACHED");

	kobject_uevent_env(&mdwc->dev->kobj, KOBJ_CHANGE, env->envp);
	kfree(env);
}

static void dwc3_ext_usb_work(struct work_struct *w)
{
	struct dwc3_msm *mdwc = container_of(w, struct dwc3_msm,
			ext_usb_work);
	bool usb_present =
		extcon_get_cable_state_(mdwc->extcon_vbus, EXTCON_USB) ||
		extcon_get_cable_state_(mdwc->extcon_id, EXTCON_USB_HOST);

	dev_info(mdwc->dev, "%s - usbpri %d\n", __func__, usb_priority);
	if (!mdwc->ext_state.active) {
		dbg_event(0xFF, "ext work none", 0);
		dwc3_extcon_restore(mdwc);
		queue_work(mdwc->dwc3_wq, &mdwc->resume_work);
	} else if (usb_present && !usb_priority) {
		dbg_event(0xFF, "ext work dis", 0);
		dwc3_ext_usb_enable(mdwc, false);
		dwc3_ext_send_uevent(mdwc, true);
	} else {
		dbg_event(0xFF, "ext work en", 0);
		dwc3_ext_usb_enable(mdwc, true);
		dwc3_ext_send_uevent(mdwc, false);
	}
}

static int dwc3_validate_ext_params(struct usb_ext_status *status)
{
	if (status->proto == USB_EXT_PROTO_DUAL) {
		/* For Dual Speed only Host mode is supported */
		if (status->type != USB_EXT_REMOTE_DEVICE)
			return -EINVAL;
	} else if (status->proto == USB_EXT_PROTO_2_0) {
		/*
		* We support both Enterprise and Bridge as the path for
		* USB 2.0 Ext Class, but only if the remote is a USB
		* peripheral.
		*/
		if (status->path == USB_EXT_PATH_UNKNOWN)
			return -EINVAL;
		else if (status->type != USB_EXT_REMOTE_DEVICE)
			return -EINVAL;
	} else if (status->proto == USB_EXT_PROTO_3_1) {
		/*
		* For USB 3.1 Ext Class, both USB hosts and
		* peripherals are supported.
		*/
		if (status->type == USB_EXT_REMOTE_UNKNOWN)
			return -EINVAL;
	} else
		return -EINVAL;

	return 0;
}

static int usb_ext_notifier_call(struct notifier_block *nb,
		unsigned long val,
		void *v)
{
	struct dwc3_msm *mdwc = container_of(nb, struct dwc3_msm, usbext_nb);
	struct usb_ext_status *status = v;
	bool usb_present =
		extcon_get_cable_state_(mdwc->extcon_vbus, EXTCON_USB) ||
		extcon_get_cable_state_(mdwc->extcon_id, EXTCON_USB_HOST);

	dev_info(mdwc->dev, "%s - val = %lu, proto = %d, type = %d, path = %d\n",
			__func__, val,
			status->proto, status->type, status->path);

	if (val == mdwc->ext_state.active) {
		dev_dbg(mdwc->dev, "Spurious EXT notification\n");
		dbg_event(0xFF, "Spurious EXT", 0);
		return NOTIFY_DONE;
	}

	if (val) {
		if (dwc3_validate_ext_params(status)) {
			dev_err(mdwc->dev, "Invalid EXT parameters\n");
			dbg_event(0xFF, "Invalid EXT", 0);
			return NOTIFY_DONE;
		}
		memcpy(&mdwc->ext_state, status, sizeof(struct usb_ext_status));
	} else
		mdwc->ext_state.active = 0;

	dbg_event(0xFF, "EXT Notif", mdwc->ext_state.active);
	dev_info(mdwc->dev, "%s - usbpri %d\n", __func__, usb_priority);
	if (usb_present && val && !usb_priority) {
		dbg_event(0xFF, "EXT defer", usb_present);
		dev_info(mdwc->dev, "Primary USB present, Ignore EXT\n");
		mdwc->ext_enabled = false;
		goto ext_done;
	}

	dwc3_ext_usb_enable(mdwc, mdwc->ext_state.active);
ext_done:
	dwc3_ext_send_uevent(mdwc, usb_present);
	return NOTIFY_OK;
}

static int dwc3_msm_probe(struct platform_device *pdev)
{
	struct device_node *node = pdev->dev.of_node, *dwc3_node, *hub_node;
	struct device	*dev = &pdev->dev;
	union power_supply_propval pval = {0};
	struct dwc3_msm *mdwc;
	struct dwc3	*dwc;
	struct resource *res;
	void __iomem *tcsr;
	bool host_mode;
	int ret = 0;
	int ext_hub_reset_gpio;
	u32 val;
	char boot_marker[40];
	enum of_gpio_flags gpio_flags;

	mdwc = devm_kzalloc(&pdev->dev, sizeof(*mdwc), GFP_KERNEL);
	if (!mdwc)
		return -ENOMEM;

	if (dma_set_mask_and_coherent(dev, DMA_BIT_MASK(64))) {
		dev_err(&pdev->dev, "setting DMA mask to 64 failed.\n");
		if (dma_set_mask_and_coherent(dev, DMA_BIT_MASK(32))) {
			dev_err(&pdev->dev, "setting DMA mask to 32 failed.\n");
			return -EOPNOTSUPP;
		}
	}

	platform_set_drvdata(pdev, mdwc);
	mdwc->dev = &pdev->dev;

	INIT_LIST_HEAD(&mdwc->req_complete_list);
	INIT_WORK(&mdwc->resume_work, dwc3_resume_work);
	INIT_WORK(&mdwc->restart_usb_work, dwc3_restart_usb_work);
	INIT_WORK(&mdwc->bus_vote_w, dwc3_msm_bus_vote_w);
	INIT_WORK(&mdwc->vbus_draw_work, dwc3_msm_vbus_draw_work);
	INIT_DELAYED_WORK(&mdwc->sm_work, dwc3_otg_sm_work);
	INIT_DELAYED_WORK(&mdwc->perf_vote_work, msm_dwc3_perf_vote_work);
	INIT_DELAYED_WORK(&mdwc->sdp_check, check_for_sdp_connection);

	mdwc->sm_usb_wq = create_freezable_workqueue("k_sm_usb");
	if (!mdwc->sm_usb_wq) {
		pr_err("%s: Failed to create workqueue for sm_usb\n", __func__);
		return -ENOMEM;
	}

	mdwc->dwc3_wq = alloc_ordered_workqueue("dwc3_wq", 0);
	if (!mdwc->dwc3_wq) {
		pr_err("%s: Unable to create workqueue dwc3_wq\n", __func__);
		return -ENOMEM;
	}

	/* Get all clks and gdsc reference */
	ret = dwc3_msm_get_clk_gdsc(mdwc);
	if (ret) {
		dev_err(&pdev->dev, "error getting clock or gdsc.\n");
		goto err;
	}

	mdwc->id_state = mdwc->mod_id_state = DWC3_ID_FLOAT;
	set_bit(ID, &mdwc->inputs);

	mdwc->charging_disabled = of_property_read_bool(node,
				"qcom,charging-disabled");
	mdwc->ss_compliance = of_property_read_bool(node,
				"qcom,ssusb-compliance");
	mdwc->mods_support = of_property_read_bool(node,
				"mmi,mods-support");

	mdwc->ext_typec_switch = of_property_read_bool(node,
				"mmi,ext-typec-switch");

	ret = of_property_read_u32(node, "qcom,lpm-to-suspend-delay-ms",
				&mdwc->lpm_to_suspend_delay);
	if (ret) {
		dev_dbg(&pdev->dev, "setting lpm_to_suspend_delay to zero.\n");
		mdwc->lpm_to_suspend_delay = 0;
	}

	/*
	 * DWC3 has separate IRQ line for OTG events (ID/BSV) and for
	 * DP and DM linestate transitions during low power mode.
	 */
	mdwc->hs_phy_irq = platform_get_irq_byname(pdev, "hs_phy_irq");
	if (mdwc->hs_phy_irq < 0) {
		dev_err(&pdev->dev, "pget_irq for hs_phy_irq failed\n");
		ret = -EINVAL;
		goto err;
	} else {
		irq_set_status_flags(mdwc->hs_phy_irq, IRQ_NOAUTOEN);
		ret = devm_request_threaded_irq(&pdev->dev, mdwc->hs_phy_irq,
					msm_dwc3_pwr_irq,
					msm_dwc3_pwr_irq_thread,
					IRQF_TRIGGER_RISING | IRQF_EARLY_RESUME
					| IRQF_ONESHOT, "hs_phy_irq", mdwc);
		if (ret) {
			dev_err(&pdev->dev, "irqreq hs_phy_irq failed: %d\n",
					ret);
			goto err;
		}
	}

	mdwc->ss_phy_irq = platform_get_irq_byname(pdev, "ss_phy_irq");
	if (mdwc->ss_phy_irq < 0) {
		dev_dbg(&pdev->dev, "pget_irq for ss_phy_irq failed\n");
	} else {
		irq_set_status_flags(mdwc->ss_phy_irq, IRQ_NOAUTOEN);
		ret = devm_request_threaded_irq(&pdev->dev, mdwc->ss_phy_irq,
					msm_dwc3_pwr_irq,
					msm_dwc3_pwr_irq_thread,
					IRQF_TRIGGER_HIGH | IRQ_TYPE_LEVEL_HIGH
					| IRQF_EARLY_RESUME | IRQF_ONESHOT,
					"ss_phy_irq", mdwc);
		if (ret) {
			dev_err(&pdev->dev, "irqreq ss_phy_irq failed: %d\n",
					ret);
			goto err;
		}
	}

	mdwc->pwr_event_irq = platform_get_irq_byname(pdev, "pwr_event_irq");
	if (mdwc->pwr_event_irq < 0) {
		dev_err(&pdev->dev, "pget_irq for pwr_event_irq failed\n");
		ret = -EINVAL;
		goto err;
	} else {
		/* will be enabled in dwc3_msm_resume() */
		irq_set_status_flags(mdwc->pwr_event_irq, IRQ_NOAUTOEN);
		ret = devm_request_threaded_irq(&pdev->dev, mdwc->pwr_event_irq,
					msm_dwc3_pwr_irq,
					msm_dwc3_pwr_irq_thread,
					IRQF_TRIGGER_RISING | IRQF_EARLY_RESUME,
					"msm_dwc3", mdwc);
		if (ret) {
			dev_err(&pdev->dev, "irqreq pwr_event_irq failed: %d\n",
					ret);
			goto err;
		}
	}

	res = platform_get_resource_byname(pdev, IORESOURCE_MEM, "tcsr_base");
	if (!res) {
		dev_dbg(&pdev->dev, "missing TCSR memory resource\n");
	} else {
		tcsr = devm_ioremap_nocache(&pdev->dev, res->start,
			resource_size(res));
		if (IS_ERR_OR_NULL(tcsr)) {
			dev_dbg(&pdev->dev, "tcsr ioremap failed\n");
		} else {
			/* Enable USB3 on the primary USB port. */
			writel_relaxed(0x1, tcsr);
			/*
			 * Ensure that TCSR write is completed before
			 * USB registers initialization.
			 */
			mb();
		}
	}

	res = platform_get_resource_byname(pdev, IORESOURCE_MEM, "core_base");
	if (!res) {
		dev_err(&pdev->dev, "missing memory base resource\n");
		ret = -ENODEV;
		goto err;
	}

	mdwc->base = devm_ioremap_nocache(&pdev->dev, res->start,
			resource_size(res));
	if (!mdwc->base) {
		dev_err(&pdev->dev, "ioremap failed\n");
		ret = -ENODEV;
		goto err;
	}

	res = platform_get_resource_byname(pdev, IORESOURCE_MEM,
							"ahb2phy_base");
	if (res) {
		mdwc->ahb2phy_base = devm_ioremap_nocache(&pdev->dev,
					res->start, resource_size(res));
		if (IS_ERR_OR_NULL(mdwc->ahb2phy_base)) {
			dev_err(dev, "couldn't find ahb2phy_base addr.\n");
			mdwc->ahb2phy_base = NULL;
		} else {
			/*
			 * On some targets cfg_ahb_clk depends upon usb gdsc
			 * regulator. If cfg_ahb_clk is enabled without
			 * turning on usb gdsc regulator clk is stuck off.
			 */
			dwc3_msm_config_gdsc(mdwc, 1);
			clk_prepare_enable(mdwc->cfg_ahb_clk);
			/* Configure AHB2PHY for one wait state read/write*/
			val = readl_relaxed(mdwc->ahb2phy_base +
					PERIPH_SS_AHB2PHY_TOP_CFG);
			if (val != ONE_READ_WRITE_WAIT) {
				writel_relaxed(ONE_READ_WRITE_WAIT,
					mdwc->ahb2phy_base +
					PERIPH_SS_AHB2PHY_TOP_CFG);
				/* complete above write before using USB PHY */
				mb();
			}
			clk_disable_unprepare(mdwc->cfg_ahb_clk);
			dwc3_msm_config_gdsc(mdwc, 0);
		}
	}

	if (of_get_property(pdev->dev.of_node, "qcom,usb-dbm", NULL)) {
		mdwc->dbm = usb_get_dbm_by_phandle(&pdev->dev, "qcom,usb-dbm");
		if (IS_ERR(mdwc->dbm)) {
			dev_err(&pdev->dev, "unable to get dbm device\n");
			ret = -EPROBE_DEFER;
			goto err;
		}
		/*
		 * Add power event if the dbm indicates coming out of L1
		 * by interrupt
		 */
		if (dbm_l1_lpm_interrupt(mdwc->dbm)) {
			if (!mdwc->pwr_event_irq) {
				dev_err(&pdev->dev,
					"need pwr_event_irq exiting L1\n");
				ret = -EINVAL;
				goto err;
			}
		}
	}

	ext_hub_reset_gpio = of_get_named_gpio(node,
					"qcom,ext-hub-reset-gpio", 0);

	if (gpio_is_valid(ext_hub_reset_gpio)
		&& (!devm_gpio_request(&pdev->dev, ext_hub_reset_gpio,
			"qcom,ext-hub-reset-gpio"))) {
		/* reset external hub */
		gpio_direction_output(ext_hub_reset_gpio, 1);
		/*
		 * Hub reset should be asserted for minimum 5microsec
		 * before deasserting.
		 */
		usleep_range(5, 1000);
		gpio_direction_output(ext_hub_reset_gpio, 0);
	}

	if (of_property_read_u32(node, "qcom,dwc-usb3-msm-tx-fifo-size",
				 &mdwc->tx_fifo_size))
		dev_err(&pdev->dev,
			"unable to read platform data tx fifo size\n");

	mdwc->disable_host_mode_pm = of_property_read_bool(node,
				"qcom,disable-host-mode-pm");

	mdwc->no_wakeup_src_in_hostmode = of_property_read_bool(node,
				"qcom,no-wakeup-src-in-hostmode");
	if (mdwc->no_wakeup_src_in_hostmode)
		dev_dbg(&pdev->dev, "dwc3 host not using wakeup source\n");

	dwc3_set_notifier(&dwc3_msm_notify_event);

	/* Assumes dwc3 is the first DT child of dwc3-msm */
	dwc3_node = of_get_next_available_child(node, NULL);
	if (!dwc3_node) {
		dev_err(&pdev->dev, "failed to find dwc3 child\n");
		ret = -ENODEV;
		goto err;
	}

	ret = of_platform_populate(node, NULL, NULL, &pdev->dev);
	if (ret) {
		dev_err(&pdev->dev,
				"failed to add create dwc3 core\n");
		of_node_put(dwc3_node);
		goto err;
	}

	mdwc->dwc3 = of_find_device_by_node(dwc3_node);
	of_node_put(dwc3_node);
	if (!mdwc->dwc3) {
		dev_err(&pdev->dev, "failed to get dwc3 platform device\n");
		goto put_dwc3;
	}

	mdwc->hs_phy = devm_usb_get_phy_by_phandle(&mdwc->dwc3->dev,
							"usb-phy", 0);
	if (IS_ERR(mdwc->hs_phy)) {
		dev_err(&pdev->dev, "unable to get hsphy device\n");
		ret = PTR_ERR(mdwc->hs_phy);
		goto put_dwc3;
	}
	mdwc->ss_phy = devm_usb_get_phy_by_phandle(&mdwc->dwc3->dev,
							"usb-phy", 1);
	if (IS_ERR(mdwc->ss_phy)) {
		dev_err(&pdev->dev, "unable to get ssphy device\n");
		ret = PTR_ERR(mdwc->ss_phy);
		goto put_dwc3;
	}

	mdwc->bus_scale_table = msm_bus_cl_get_pdata(pdev);
	if (mdwc->bus_scale_table) {
		mdwc->bus_perf_client =
			msm_bus_scale_register_client(mdwc->bus_scale_table);
	}

	dwc = platform_get_drvdata(mdwc->dwc3);
	if (!dwc) {
		dev_err(&pdev->dev, "Failed to get dwc3 device\n");
		goto put_dwc3;
	}

	mdwc->irq_to_affin = platform_get_irq(mdwc->dwc3, 0);
	mdwc->dwc3_cpu_notifier.notifier_call = dwc3_cpu_notifier_cb;

	if (cpu_to_affin)
		register_cpu_notifier(&mdwc->dwc3_cpu_notifier);

	ret = dwc3_msm_extcon_register(mdwc);
	if (ret)
		goto put_dwc3;

	/*
	 * Clocks and regulators will not be turned on until the first time
	 * runtime PM resume is called. This is to allow for booting up with
	 * charger already connected so as not to disturb PHY line states.
	 */
	mdwc->lpm_flags = MDWC3_POWER_COLLAPSE | MDWC3_SS_PHY_SUSPEND;
	atomic_set(&dwc->in_lpm, 1);
	pm_runtime_set_autosuspend_delay(mdwc->dev, 1000);
	pm_runtime_use_autosuspend(mdwc->dev);
	device_init_wakeup(mdwc->dev, 1);

	if (of_property_read_bool(node, "qcom,disable-dev-mode-pm"))
		pm_runtime_get_noresume(mdwc->dev);

	ret = of_property_read_u32(node, "qcom,pm-qos-latency",
				&mdwc->pm_qos_latency);
	if (ret) {
		dev_dbg(&pdev->dev, "setting pm-qos-latency to zero.\n");
		mdwc->pm_qos_latency = 0;
	}

	mdwc->usb_psy = power_supply_get_by_name("usb");
	if (!mdwc->usb_psy) {
		dev_warn(mdwc->dev, "Could not get usb power_supply\n");
		pval.intval = -EINVAL;
	} else {
		power_supply_get_property(mdwc->usb_psy,
			POWER_SUPPLY_PROP_PRESENT, &pval);
	}

	mutex_init(&mdwc->suspend_resume_mutex);
	/* Update initial VBUS/ID state from extcon */
	if (mdwc->extcon_vbus && extcon_get_cable_state_(mdwc->extcon_vbus,
							EXTCON_USB))
		dwc3_msm_vbus_notifier(&mdwc->vbus_nb, true, mdwc->extcon_vbus);
	else if (mdwc->extcon_id && extcon_get_cable_state_(mdwc->extcon_id,
							EXTCON_USB_HOST))
		dwc3_msm_id_notifier(&mdwc->id_nb, true, mdwc->extcon_id);
	else if (!pval.intval) {
		/* USB cable is not connected */
		queue_delayed_work(mdwc->sm_usb_wq, &mdwc->sm_work, 0);
	} else {
		if (pval.intval > 0)
			dev_info(mdwc->dev, "charger detection in progress\n");
	}

	device_create_file(&pdev->dev, &dev_attr_mode);
	device_create_file(&pdev->dev, &dev_attr_speed);
	device_create_file(&pdev->dev, &dev_attr_xhci_link_compliance);
	device_create_file(&pdev->dev, &dev_attr_usb_compliance_mode);

	host_mode = usb_get_dr_mode(&mdwc->dwc3->dev) == USB_DR_MODE_HOST;
	if (host_mode ||
		(dwc->is_drd && !of_property_read_bool(node, "extcon"))) {
		dev_dbg(&pdev->dev, "DWC3 in default host mode\n");
		mdwc->host_only_mode = true;
		mdwc->id_state = DWC3_ID_GROUND;
		dwc3_ext_event_notify(mdwc);
		snprintf(boot_marker, sizeof(boot_marker),
			"M - DRIVER %s Host Ready", dev_name(&pdev->dev));
	} else {
		snprintf(boot_marker, sizeof(boot_marker),
			"M - DRIVER %s Device Ready", dev_name(&pdev->dev));
	}

	place_marker(boot_marker);

	if (mdwc->ss_compliance) {
		device_create_file(&pdev->dev, &dev_attr_enable_ss_compliance);
		device_create_file(&pdev->dev, &dev_attr_toggle_pattern);
	}

	if (!mdwc->mods_support)
		return 0;

	INIT_WORK(&mdwc->ext_usb_work, dwc3_ext_usb_work);
	mdwc->mod_switch_gpio.gpio = of_get_named_gpio_flags(node,
					"mmi,mod-hs-switch", 0, &gpio_flags);

	if (gpio_is_valid(mdwc->mod_switch_gpio.gpio) &&
		!devm_gpio_request_one(&pdev->dev, mdwc->mod_switch_gpio.gpio,
				gpio_flags, "mod_hsusb_switch")) {

		ret = gpio_export(mdwc->mod_switch_gpio.gpio, 0);

		if (!ret)
			ret = gpio_export_link(&pdev->dev,
					"mod_hsusb_switch",
					mdwc->mod_switch_gpio.gpio);
		if (ret)
			dev_err(&pdev->dev,
				"failed to export mod switch gpio\n");
		gpio_direction_output(mdwc->mod_switch_gpio.gpio, 0);
	}

	hub_node = of_parse_phandle(node, "mod-usb-hub", 0);
	if (hub_node) {
		mdwc->mod_hub = of_find_i2c_device_by_node(hub_node);
		of_node_put(hub_node);
	} else
		mdwc->mod_hub = NULL;

	mdwc->usbext_nb.notifier_call = usb_ext_notifier_call;
	ret = usb_ext_register_notifier(&mdwc->usbext_nb, NULL);
	if (ret)
		dev_err(&pdev->dev, "couldn't register usb ext notifier\n");

	device_create_file(&pdev->dev, &dev_attr_modusb_enable);
	device_create_file(&pdev->dev, &dev_attr_modusb_protocol);
	device_create_file(&pdev->dev, &dev_attr_extusb_state);
	the_chip = mdwc;
	return 0;

put_dwc3:
	if (mdwc->bus_perf_client)
		msm_bus_scale_unregister_client(mdwc->bus_perf_client);
	of_platform_depopulate(&pdev->dev);
err:
	destroy_workqueue(mdwc->dwc3_wq);
	return ret;
}

static int dwc3_msm_remove(struct platform_device *pdev)
{
	struct dwc3_msm	*mdwc = platform_get_drvdata(pdev);
	int ret_pm;

	device_remove_file(&pdev->dev, &dev_attr_mode);
	device_remove_file(&pdev->dev, &dev_attr_xhci_link_compliance);

	if (cpu_to_affin)
		unregister_cpu_notifier(&mdwc->dwc3_cpu_notifier);

	/*
	 * In case of system suspend, pm_runtime_get_sync fails.
	 * Hence turn ON the clocks manually.
	 */
	ret_pm = pm_runtime_get_sync(mdwc->dev);
	dbg_event(0xFF, "Remov gsyn", ret_pm);
	if (ret_pm < 0) {
		dev_err(mdwc->dev,
			"pm_runtime_get_sync failed with %d\n", ret_pm);
		if (mdwc->noc_aggr_clk)
			clk_prepare_enable(mdwc->noc_aggr_clk);
		clk_prepare_enable(mdwc->utmi_clk);
		clk_prepare_enable(mdwc->core_clk);
		clk_prepare_enable(mdwc->iface_clk);
		clk_prepare_enable(mdwc->sleep_clk);
		if (mdwc->bus_aggr_clk)
			clk_prepare_enable(mdwc->bus_aggr_clk);
		clk_prepare_enable(mdwc->xo_clk);
	}

	cancel_delayed_work_sync(&mdwc->perf_vote_work);
	cancel_delayed_work_sync(&mdwc->sm_work);

	if (mdwc->hs_phy)
		mdwc->hs_phy->flags &= ~PHY_HOST_MODE;
	if (mdwc->ss_compliance) {
		device_remove_file(&pdev->dev, &dev_attr_enable_ss_compliance);
		device_remove_file(&pdev->dev, &dev_attr_toggle_pattern);
	}

	if (mdwc->mods_support) {
		usb_ext_unregister_notifier(&mdwc->usbext_nb);
		device_remove_file(&pdev->dev, &dev_attr_modusb_enable);
		device_remove_file(&pdev->dev, &dev_attr_modusb_protocol);
		device_remove_file(&pdev->dev, &dev_attr_extusb_state);
	}

	of_platform_depopulate(&pdev->dev);

	dbg_event(0xFF, "Remov put", 0);
	pm_runtime_disable(mdwc->dev);
	pm_runtime_barrier(mdwc->dev);
	pm_runtime_put_sync(mdwc->dev);
	pm_runtime_set_suspended(mdwc->dev);
	device_wakeup_disable(mdwc->dev);

	if (mdwc->bus_perf_client)
		msm_bus_scale_unregister_client(mdwc->bus_perf_client);

	if (!IS_ERR_OR_NULL(mdwc->vbus_reg))
		regulator_disable(mdwc->vbus_reg);

	disable_irq(mdwc->hs_phy_irq);
	if (mdwc->ss_phy_irq)
		disable_irq(mdwc->ss_phy_irq);
	disable_irq(mdwc->pwr_event_irq);

	clk_disable_unprepare(mdwc->utmi_clk);
	clk_set_rate(mdwc->core_clk, 19200000);
	clk_disable_unprepare(mdwc->core_clk);
	clk_disable_unprepare(mdwc->iface_clk);
	clk_disable_unprepare(mdwc->sleep_clk);
	clk_disable_unprepare(mdwc->xo_clk);
	clk_put(mdwc->xo_clk);

	dwc3_msm_config_gdsc(mdwc, 0);

	return 0;
}

static int dwc3_msm_host_notifier(struct notifier_block *nb,
	unsigned long event, void *ptr)
{
	struct dwc3_msm *mdwc = container_of(nb, struct dwc3_msm, host_nb);
	struct dwc3 *dwc = platform_get_drvdata(mdwc->dwc3);
	struct usb_device *udev = ptr;
	union power_supply_propval pval;
	unsigned max_power;

	if (event != USB_DEVICE_ADD && event != USB_DEVICE_REMOVE)
		return NOTIFY_DONE;

	if (!mdwc->usb_psy) {
		mdwc->usb_psy = power_supply_get_by_name("usb");
		if (!mdwc->usb_psy)
			return NOTIFY_DONE;
	}

	/*
	 * For direct-attach devices, new udev is direct child of root hub
	 * i.e. dwc -> xhci -> root_hub -> udev
	 * root_hub's udev->parent==NULL, so traverse struct device hierarchy
	 */
	if (udev->parent && !udev->parent->parent &&
			udev->dev.parent->parent == &dwc->xhci->dev) {
		if (event == USB_DEVICE_ADD && udev->actconfig) {
			if (!dwc3_msm_is_ss_rhport_connected(mdwc)) {
				/*
				 * Core clock rate can be reduced only if root
				 * hub SS port is not enabled/connected.
				 */
				clk_set_rate(mdwc->core_clk,
				mdwc->core_clk_rate_hs);
				dev_dbg(mdwc->dev,
					"set hs core clk rate %ld\n",
					mdwc->core_clk_rate_hs);
				mdwc->max_rh_port_speed = USB_SPEED_HIGH;
			} else {
				mdwc->max_rh_port_speed = USB_SPEED_SUPER;
			}

			if (udev->speed >= USB_SPEED_SUPER)
				max_power = udev->actconfig->desc.bMaxPower * 8;
			else
				max_power = udev->actconfig->desc.bMaxPower * 2;

			dev_dbg(mdwc->dev, "%s configured bMaxPower:%d (mA)\n",
					dev_name(&udev->dev), max_power);

			/* inform PMIC of max power so it can optimize boost */
			pval.intval = max_power * 1000;
			power_supply_set_property(mdwc->usb_psy,
					POWER_SUPPLY_PROP_BOOST_CURRENT, &pval);
		} else {
			pval.intval = 0;
			power_supply_set_property(mdwc->usb_psy,
					POWER_SUPPLY_PROP_BOOST_CURRENT, &pval);

			/* set rate back to default core clk rate */
			clk_set_rate(mdwc->core_clk, mdwc->core_clk_rate);
			dev_dbg(mdwc->dev, "set core clk rate %ld\n",
				mdwc->core_clk_rate);
			mdwc->max_rh_port_speed = USB_SPEED_UNKNOWN;
		}
	}

	return NOTIFY_DONE;
}

static void msm_dwc3_perf_vote_update(struct dwc3_msm *mdwc, bool perf_mode)
{
	static bool curr_perf_mode;
	int latency = mdwc->pm_qos_latency;

	if (qos_latency)
		latency = qos_latency;

	if ((curr_perf_mode == perf_mode) || !latency)
		return;

	if (perf_mode)
		pm_qos_update_request(&mdwc->pm_qos_req_dma, latency);
	else
		pm_qos_update_request(&mdwc->pm_qos_req_dma,
						PM_QOS_DEFAULT_VALUE);

	curr_perf_mode = perf_mode;
	pr_debug("%s: latency updated to: %d\n", __func__,
			perf_mode ? latency : PM_QOS_DEFAULT_VALUE);
}

static void msm_dwc3_perf_vote_work(struct work_struct *w)
{
	struct dwc3_msm *mdwc = container_of(w, struct dwc3_msm,
						perf_vote_work.work);
	struct dwc3 *dwc = platform_get_drvdata(mdwc->dwc3);
	bool in_perf_mode = false;
	int latency = mdwc->pm_qos_latency;

	if (!latency)
		return;

	if (dwc->irq_cnt - dwc->last_irq_cnt >= PM_QOS_THRESHOLD)
		in_perf_mode = true;

	pr_debug("%s: in_perf_mode:%u, interrupts in last sample:%lu\n",
		 __func__, in_perf_mode, (dwc->irq_cnt - dwc->last_irq_cnt));

	dwc->last_irq_cnt = dwc->irq_cnt;
	msm_dwc3_perf_vote_update(mdwc, in_perf_mode);
	schedule_delayed_work(&mdwc->perf_vote_work,
			msecs_to_jiffies(1000 * PM_QOS_SAMPLE_SEC));
}

#define VBUS_REG_CHECK_DELAY	(msecs_to_jiffies(1000))

/**
 * dwc3_otg_start_host -  helper function for starting/stoping the host controller driver.
 *
 * @mdwc: Pointer to the dwc3_msm structure.
 * @on: start / stop the host controller driver.
 *
 * Returns 0 on success otherwise negative errno.
 */
static int dwc3_otg_start_host(struct dwc3_msm *mdwc, int on)
{
	struct dwc3 *dwc = platform_get_drvdata(mdwc->dwc3);
	int ret = 0;

	if (!dwc->xhci)
		return -EINVAL;

	/*
	 * The vbus_reg pointer could have multiple values
	 * NULL: regulator_get() hasn't been called, or was previously deferred
	 * IS_ERR: regulator could not be obtained, so skip using it
	 * Valid pointer otherwise
	 */
	if (!mdwc->vbus_reg) {
		mdwc->vbus_reg = devm_regulator_get_optional(mdwc->dev,
					"vbus_dwc3");
		if (IS_ERR(mdwc->vbus_reg) &&
				PTR_ERR(mdwc->vbus_reg) == -EPROBE_DEFER) {
			/* regulators may not be ready, so retry again later */
			mdwc->vbus_reg = NULL;
			return -EPROBE_DEFER;
		}
	}

	/* Reset Controller Error Count */
	dwc->err_cnt = 0;

	if (on) {
		dev_dbg(mdwc->dev, "%s: turn on host\n", __func__);

		mdwc->hs_phy->flags |= PHY_HOST_MODE;
		pm_runtime_get_sync(mdwc->dev);
		if (dwc->maximum_speed == USB_SPEED_SUPER) {
			mdwc->ss_phy->flags |= PHY_HOST_MODE;
			usb_phy_notify_connect(mdwc->ss_phy,
						USB_SPEED_SUPER);
		}

		usb_phy_notify_connect(mdwc->hs_phy, USB_SPEED_HIGH);
		dbg_event(0xFF, "StrtHost gync",
			atomic_read(&mdwc->dev->power.usage_count));
		if (!IS_ERR(mdwc->vbus_reg))
			ret = regulator_enable(mdwc->vbus_reg);
		if (ret) {
			dev_err(mdwc->dev, "unable to enable vbus_reg\n");
			mdwc->hs_phy->flags &= ~PHY_HOST_MODE;
			mdwc->ss_phy->flags &= ~PHY_HOST_MODE;
			pm_runtime_put_sync(mdwc->dev);
			dbg_event(0xFF, "vregerr psync",
				atomic_read(&mdwc->dev->power.usage_count));
			return ret;
		}

		dwc3_set_mode(dwc, DWC3_GCTL_PRTCAP_HOST);

		mdwc->host_nb.notifier_call = dwc3_msm_host_notifier;
		usb_register_notify(&mdwc->host_nb);

		mdwc->usbdev_nb.notifier_call = msm_dwc3_usbdev_notify;
		usb_register_atomic_notify(&mdwc->usbdev_nb);
		/*
		 * FIXME If micro A cable is disconnected during system suspend,
		 * xhci platform device will be removed before runtime pm is
		 * enabled for xhci device. Due to this, disable_depth becomes
		 * greater than one and runtimepm is not enabled for next microA
		 * connect. Fix this by calling pm_runtime_init for xhci device.
		 */
		pm_runtime_init(&dwc->xhci->dev);
		ret = platform_device_add(dwc->xhci);
		if (ret) {
			dev_err(mdwc->dev,
				"%s: failed to add XHCI pdev ret=%d\n",
				__func__, ret);
			if (!IS_ERR(mdwc->vbus_reg))
				regulator_disable(mdwc->vbus_reg);
			mdwc->hs_phy->flags &= ~PHY_HOST_MODE;
			mdwc->ss_phy->flags &= ~PHY_HOST_MODE;
			pm_runtime_put_sync(mdwc->dev);
			dbg_event(0xFF, "pdeverr psync",
				atomic_read(&mdwc->dev->power.usage_count));
			usb_unregister_notify(&mdwc->host_nb);
			return ret;
		}

		/*
		 * If the Compliance Transition Capability(CTC) flag of
		 * HCCPARAMS2 register is set and xhci_link_compliance sysfs
		 * param has been enabled by the user for the SuperSpeed host
		 * controller, then write 10 (Link in Compliance Mode State)
		 * onto the Port Link State(PLS) field of the PORTSC register
		 * for 3.0 host controller which is at an offset of USB3_PORTSC
		 * + 0x10 from the DWC3 base address. Also, disable the runtime
		 * PM of 3.0 root hub (root hub of shared_hcd of xhci device)
		 */
		if (HCC_CTC(dwc3_msm_read_reg(mdwc->base, USB3_HCCPARAMS2))
				&& mdwc->xhci_ss_compliance_enable
				&& dwc->maximum_speed == USB_SPEED_SUPER) {
			dwc3_msm_write_reg(mdwc->base, USB3_PORTSC + 0x10,
					0x10340);
			pm_runtime_disable(&hcd_to_xhci(platform_get_drvdata(
				dwc->xhci))->shared_hcd->self.root_hub->dev);
		}

		/*
		 * In some cases it is observed that USB PHY is not going into
		 * suspend with host mode suspend functionality. Hence disable
		 * XHCI's runtime PM here if disable_host_mode_pm is set.
		 */
		if (mdwc->disable_host_mode_pm)
			pm_runtime_disable(&dwc->xhci->dev);

		mdwc->in_host_mode = true;
		dwc3_usb3_phy_suspend(dwc, true);

		/* xHCI should have incremented child count as necessary */
		dbg_event(0xFF, "StrtHost psync",
			atomic_read(&mdwc->dev->power.usage_count));
		pm_runtime_mark_last_busy(mdwc->dev);
		pm_runtime_put_sync_autosuspend(mdwc->dev);
#ifdef CONFIG_SMP
		mdwc->pm_qos_req_dma.type = PM_QOS_REQ_AFFINE_IRQ;
		mdwc->pm_qos_req_dma.irq = dwc->irq;
#endif
		pm_qos_add_request(&mdwc->pm_qos_req_dma,
				PM_QOS_CPU_DMA_LATENCY, PM_QOS_DEFAULT_VALUE);
		/* start in perf mode for better performance initially */
		msm_dwc3_perf_vote_update(mdwc, true);
		schedule_delayed_work(&mdwc->perf_vote_work,
				msecs_to_jiffies(1000 * PM_QOS_SAMPLE_SEC));
	} else {
		dev_dbg(mdwc->dev, "%s: turn off host\n", __func__);

		usb_unregister_atomic_notify(&mdwc->usbdev_nb);
		if (!IS_ERR(mdwc->vbus_reg))
			ret = regulator_disable(mdwc->vbus_reg);
		if (ret) {
			dev_err(mdwc->dev, "unable to disable vbus_reg\n");
			return ret;
		}

		cancel_delayed_work_sync(&mdwc->perf_vote_work);
		msm_dwc3_perf_vote_update(mdwc, false);
		pm_qos_remove_request(&mdwc->pm_qos_req_dma);

		pm_runtime_get_sync(mdwc->dev);
		dbg_event(0xFF, "StopHost gsync",
			atomic_read(&mdwc->dev->power.usage_count));
		usb_phy_notify_disconnect(mdwc->hs_phy, USB_SPEED_HIGH);
		if (mdwc->ss_phy->flags & PHY_HOST_MODE) {
			usb_phy_notify_disconnect(mdwc->ss_phy,
					USB_SPEED_SUPER);
			mdwc->ss_phy->flags &= ~PHY_HOST_MODE;
		}

		mdwc->hs_phy->flags &= ~PHY_HOST_MODE;
		platform_device_del(dwc->xhci);
		usb_unregister_notify(&mdwc->host_nb);

		/*
		 * Perform USB hardware RESET (both core reset and DBM reset)
		 * when moving from host to peripheral. This is required for
		 * peripheral mode to work.
		 */
		dwc3_msm_block_reset(mdwc, true);

		dwc3_usb3_phy_suspend(dwc, false);
		dwc3_set_mode(dwc, DWC3_GCTL_PRTCAP_DEVICE);

		mdwc->in_host_mode = false;

		/* re-init core and OTG registers as block reset clears these */
		if (!mdwc->host_only_mode)
			dwc3_post_host_reset_core_init(dwc);

		pm_runtime_mark_last_busy(mdwc->dev);
		pm_runtime_put_sync_autosuspend(mdwc->dev);
		dbg_event(0xFF, "StopHost psync",
			atomic_read(&mdwc->dev->power.usage_count));
	}

	return 0;
}

static void dwc3_override_vbus_status(struct dwc3_msm *mdwc, bool vbus_present)
{
	struct dwc3 *dwc = platform_get_drvdata(mdwc->dwc3);

	/* Update OTG VBUS Valid from HSPHY to controller */
	dwc3_msm_write_readback(mdwc->base, HS_PHY_CTRL_REG,
		vbus_present ? UTMI_OTG_VBUS_VALID | SW_SESSVLD_SEL :
		UTMI_OTG_VBUS_VALID,
		vbus_present ? UTMI_OTG_VBUS_VALID | SW_SESSVLD_SEL : 0);

	/* Update only if Super Speed is supported */
	if (dwc->maximum_speed == USB_SPEED_SUPER) {
		/* Update VBUS Valid from SSPHY to controller */
		dwc3_msm_write_readback(mdwc->base, SS_PHY_CTRL_REG,
			LANE0_PWR_PRESENT,
			vbus_present ? LANE0_PWR_PRESENT : 0);
	}
}

/**
 * dwc3_otg_start_peripheral -  bind/unbind the peripheral controller.
 *
 * @mdwc: Pointer to the dwc3_msm structure.
 * @on:   Turn ON/OFF the gadget.
 *
 * Returns 0 on success otherwise negative errno.
 */
static int dwc3_otg_start_peripheral(struct dwc3_msm *mdwc, int on)
{
	struct dwc3 *dwc = platform_get_drvdata(mdwc->dwc3);

	/* Reset Controller Error Count */
	dwc->err_cnt = 0;

	pm_runtime_get_sync(mdwc->dev);
	dbg_event(0xFF, "StrtGdgt gsync",
		atomic_read(&mdwc->dev->power.usage_count));

	if (on) {
		dev_dbg(mdwc->dev, "%s: turn on gadget %s\n",
					__func__, dwc->gadget.name);

		dwc3_override_vbus_status(mdwc, true);
		usb_phy_notify_connect(mdwc->hs_phy, USB_SPEED_HIGH);
		usb_phy_notify_connect(mdwc->ss_phy, USB_SPEED_SUPER);

		/* Core reset is not required during start peripheral. Only
		 * DBM reset is required, hence perform only DBM reset here */
		dwc3_msm_block_reset(mdwc, false);

		dwc3_set_mode(dwc, DWC3_GCTL_PRTCAP_DEVICE);
		usb_gadget_vbus_connect(&dwc->gadget);
#ifdef CONFIG_SMP
		mdwc->pm_qos_req_dma.type = PM_QOS_REQ_AFFINE_IRQ;
		mdwc->pm_qos_req_dma.irq = dwc->irq;
#endif
		pm_qos_add_request(&mdwc->pm_qos_req_dma,
				PM_QOS_CPU_DMA_LATENCY, PM_QOS_DEFAULT_VALUE);
		/* start in perf mode for better performance initially */
		msm_dwc3_perf_vote_update(mdwc, true);
		schedule_delayed_work(&mdwc->perf_vote_work,
				msecs_to_jiffies(1000 * PM_QOS_SAMPLE_SEC));
	} else {
		dev_dbg(mdwc->dev, "%s: turn off gadget %s\n",
					__func__, dwc->gadget.name);
		cancel_delayed_work_sync(&mdwc->perf_vote_work);
		msm_dwc3_perf_vote_update(mdwc, false);
		pm_qos_remove_request(&mdwc->pm_qos_req_dma);

		usb_gadget_vbus_disconnect(&dwc->gadget);
		usb_phy_notify_disconnect(mdwc->hs_phy, USB_SPEED_HIGH);
		usb_phy_notify_disconnect(mdwc->ss_phy, USB_SPEED_SUPER);
		dwc3_override_vbus_status(mdwc, false);
		dwc3_usb3_phy_suspend(dwc, false);
	}

	pm_runtime_put_sync(mdwc->dev);
	dbg_event(0xFF, "StopGdgt psync",
		atomic_read(&mdwc->dev->power.usage_count));

	return 0;
}

int get_psy_type(struct dwc3_msm *mdwc)
{
	union power_supply_propval pval = {0};

	if (mdwc->charging_disabled)
		return -EINVAL;

	if (!mdwc->usb_psy) {
		mdwc->usb_psy = power_supply_get_by_name("usb");
		if (!mdwc->usb_psy) {
			dev_err(mdwc->dev, "Could not get usb psy\n");
			return -ENODEV;
		}
	}

	power_supply_get_property(mdwc->usb_psy, POWER_SUPPLY_PROP_REAL_TYPE,
			&pval);

	return pval.intval;
}

static int dwc3_msm_gadget_vbus_draw(struct dwc3_msm *mdwc, unsigned mA)
{
	union power_supply_propval pval = {0};
	int ret, psy_type;

	psy_type = get_psy_type(mdwc);
	if (psy_type == POWER_SUPPLY_TYPE_USB_FLOAT) {
		if (!mA)
			pval.intval = -ETIMEDOUT;
		else
			pval.intval = 1000 * mA;
		goto set_prop;
	}

	if (mdwc->max_power == mA || psy_type != POWER_SUPPLY_TYPE_USB)
		return 0;

	dev_info(mdwc->dev, "Avail curr from USB = %u\n", mA);
	/* Set max current limit in uA */
	pval.intval = 1000 * mA;

set_prop:
	ret = power_supply_set_property(mdwc->usb_psy,
				POWER_SUPPLY_PROP_SDP_CURRENT_MAX, &pval);
	if (ret) {
		dev_dbg(mdwc->dev, "power supply error when setting property\n");
		return ret;
	}

	mdwc->max_power = mA;
	return 0;
}


/**
 * dwc3_otg_sm_work - workqueue function.
 *
 * @w: Pointer to the dwc3 otg workqueue
 *
 * NOTE: After any change in otg_state, we must reschdule the state machine.
 */
static void dwc3_otg_sm_work(struct work_struct *w)
{
	struct dwc3_msm *mdwc = container_of(w, struct dwc3_msm, sm_work.work);
	struct dwc3 *dwc = NULL;
	bool work = 0;
	int ret = 0;
	unsigned long delay = 0;
	const char *state;

	if (mdwc->dwc3)
		dwc = platform_get_drvdata(mdwc->dwc3);

	if (!dwc) {
		dev_err(mdwc->dev, "dwc is NULL.\n");
		return;
	}

	state = usb_otg_state_string(mdwc->otg_state);
	dev_dbg(mdwc->dev, "%s state\n", state);
	dbg_event(0xFF, state, 0);

	/* Check OTG state */
	switch (mdwc->otg_state) {
	case OTG_STATE_UNDEFINED:
		/* put controller and phy in suspend if no cable connected */
		if (test_bit(ID, &mdwc->inputs) &&
				!test_bit(B_SESS_VLD, &mdwc->inputs)) {
			dbg_event(0xFF, "undef_id_!bsv", 0);
			pm_runtime_set_active(mdwc->dev);
			pm_runtime_enable(mdwc->dev);
			pm_runtime_get_noresume(mdwc->dev);
			dwc3_msm_resume(mdwc);
			pm_runtime_put_sync(mdwc->dev);
			dbg_event(0xFF, "Undef NoUSB",
				atomic_read(&mdwc->dev->power.usage_count));
			mdwc->otg_state = OTG_STATE_B_IDLE;
			break;
		}

		dbg_event(0xFF, "Exit UNDEF", 0);
		mdwc->otg_state = OTG_STATE_B_IDLE;
		pm_runtime_set_suspended(mdwc->dev);
		pm_runtime_enable(mdwc->dev);
		/* fall-through */
	case OTG_STATE_B_IDLE:
		if (!test_bit(ID, &mdwc->inputs)) {
			dev_dbg(mdwc->dev, "!id\n");
			mdwc->otg_state = OTG_STATE_A_IDLE;
			work = 1;
		} else if (test_bit(B_SESS_VLD, &mdwc->inputs)) {
			dev_dbg(mdwc->dev, "b_sess_vld\n");
			if (get_psy_type(mdwc) == POWER_SUPPLY_TYPE_USB_FLOAT)
				queue_delayed_work(mdwc->dwc3_wq,
						&mdwc->sdp_check,
				msecs_to_jiffies(SDP_CONNETION_CHECK_TIME));
			/*
			 * Increment pm usage count upon cable connect. Count
			 * is decremented in OTG_STATE_B_PERIPHERAL state on
			 * cable disconnect or in bus suspend.
			 */
			pm_runtime_get_sync(mdwc->dev);
			dbg_event(0xFF, "BIDLE gsync",
				atomic_read(&mdwc->dev->power.usage_count));
			dwc3_otg_start_peripheral(mdwc, 1);
			mdwc->otg_state = OTG_STATE_B_PERIPHERAL;
			work = 1;
			break;
		} else {
			dwc3_msm_gadget_vbus_draw(mdwc, 0);
			pm_relax(mdwc->dev);
			dev_dbg(mdwc->dev, "Cable disconnected\n");
		}
		break;

	case OTG_STATE_B_PERIPHERAL:
		if (!test_bit(B_SESS_VLD, &mdwc->inputs) ||
				!test_bit(ID, &mdwc->inputs)) {
			dev_dbg(mdwc->dev, "!id || !bsv\n");
			mdwc->otg_state = OTG_STATE_B_IDLE;
			cancel_delayed_work_sync(&mdwc->sdp_check);
			dwc3_otg_start_peripheral(mdwc, 0);
			/*
			 * Decrement pm usage count upon cable disconnect
			 * which was incremented upon cable connect in
			 * OTG_STATE_B_IDLE state
			 */
			pm_runtime_put_sync(mdwc->dev);
			dbg_event(0xFF, "!BSV psync",
				atomic_read(&mdwc->dev->power.usage_count));
			work = 1;
		} else if (test_bit(B_SUSPEND, &mdwc->inputs) &&
			test_bit(B_SESS_VLD, &mdwc->inputs)) {
			dev_dbg(mdwc->dev, "BPER bsv && susp\n");
			mdwc->otg_state = OTG_STATE_B_SUSPEND;
			/*
			 * Decrement pm usage count upon bus suspend.
			 * Count was incremented either upon cable
			 * connect in OTG_STATE_B_IDLE or host
			 * initiated resume after bus suspend in
			 * OTG_STATE_B_SUSPEND state
			 */
			pm_runtime_mark_last_busy(mdwc->dev);
			pm_runtime_put_autosuspend(mdwc->dev);
			dbg_event(0xFF, "SUSP put",
				atomic_read(&mdwc->dev->power.usage_count));
		}
		break;

	case OTG_STATE_B_SUSPEND:
		if (!test_bit(B_SESS_VLD, &mdwc->inputs)) {
			dev_dbg(mdwc->dev, "BSUSP: !bsv\n");
			mdwc->otg_state = OTG_STATE_B_IDLE;
			cancel_delayed_work_sync(&mdwc->sdp_check);
			dwc3_otg_start_peripheral(mdwc, 0);
		} else if (!test_bit(B_SUSPEND, &mdwc->inputs)) {
			dev_dbg(mdwc->dev, "BSUSP !susp\n");
			mdwc->otg_state = OTG_STATE_B_PERIPHERAL;
			/*
			 * Increment pm usage count upon host
			 * initiated resume. Count was decremented
			 * upon bus suspend in
			 * OTG_STATE_B_PERIPHERAL state.
			 */
			pm_runtime_get_sync(mdwc->dev);
			dbg_event(0xFF, "!SUSP gsync",
				atomic_read(&mdwc->dev->power.usage_count));
		}
		break;

	case OTG_STATE_A_IDLE:
		/* Switch to A-Device*/
		if (test_bit(ID, &mdwc->inputs)) {
			dev_dbg(mdwc->dev, "id\n");
			mdwc->otg_state = OTG_STATE_B_IDLE;
			mdwc->vbus_retry_count = 0;
			work = 1;
		} else {
			mdwc->otg_state = OTG_STATE_A_HOST;
			ret = dwc3_otg_start_host(mdwc, 1);
			if ((ret == -EPROBE_DEFER) &&
						mdwc->vbus_retry_count < 3) {
				/*
				 * Get regulator failed as regulator driver is
				 * not up yet. Will try to start host after 1sec
				 */
				mdwc->otg_state = OTG_STATE_A_IDLE;
				dev_dbg(mdwc->dev, "Unable to get vbus regulator. Retrying...\n");
				delay = VBUS_REG_CHECK_DELAY;
				work = 1;
				mdwc->vbus_retry_count++;
			} else if (ret) {
				dev_err(mdwc->dev, "unable to start host\n");
				mdwc->otg_state = OTG_STATE_A_IDLE;
				goto ret;
			}
			if (mdwc->no_wakeup_src_in_hostmode) {
				pm_wakeup_event(mdwc->dev,
					DWC3_WAKEUP_SRC_TIMEOUT);
			}
		}
		break;

	case OTG_STATE_A_HOST:
		if (test_bit(ID, &mdwc->inputs) || mdwc->hc_died) {
			dbg_event(0xFF, "id || hc_died", 0);
			dev_dbg(mdwc->dev, "%s state id || hc_died\n", state);
			dwc3_otg_start_host(mdwc, 0);
			mdwc->otg_state = OTG_STATE_B_IDLE;
			mdwc->vbus_retry_count = 0;
			mdwc->hc_died = false;
			work = 1;
		} else {
			dev_dbg(mdwc->dev, "still in a_host state. Resuming root hub.\n");
			dbg_event(0xFF, "XHCIResume", 0);
			if (dwc)
				pm_runtime_resume(&dwc->xhci->dev);
			if (mdwc->no_wakeup_src_in_hostmode) {
				pm_wakeup_event(mdwc->dev,
					DWC3_WAKEUP_SRC_TIMEOUT);
			}
		}
		break;

	default:
		dev_err(mdwc->dev, "%s: invalid otg-state\n", __func__);

	}

	if (work)
		queue_delayed_work(mdwc->sm_usb_wq, &mdwc->sm_work, delay);

ret:
	return;
}

static int dwc3_msm_pm_prepare(struct device *dev)
{
	struct dwc3_msm *mdwc = dev_get_drvdata(dev);
	struct dwc3 *dwc = platform_get_drvdata(mdwc->dwc3);
	struct usb_hcd		*hcd;
	struct xhci_hcd		*xhci;

	dev_dbg(dev, "dwc3-msm PM prepare,lpm:%u\n", atomic_read(&dwc->in_lpm));
	dbg_event(0xFF, "PM Prep", 0);
	if (!mdwc->in_host_mode || !mdwc->no_wakeup_src_in_hostmode)
		return 0;

	hcd = dev_get_drvdata(&dwc->xhci->dev);
	xhci = hcd_to_xhci(hcd);
	flush_delayed_work(&mdwc->sm_work);

	/* If in lpm then prevent usb core to runtime_resume from pm_suspend */
	if (atomic_read(&dwc->in_lpm)) {
		hcd_to_bus(hcd)->skip_resume = true;
		hcd_to_bus(xhci->shared_hcd)->skip_resume = true;
	} else {
		hcd_to_bus(hcd)->skip_resume = false;
		hcd_to_bus(xhci->shared_hcd)->skip_resume = false;
	}

	return 0;
}

#ifdef CONFIG_PM_SLEEP
static int dwc3_msm_pm_suspend(struct device *dev)
{
	int ret = 0;
	struct dwc3_msm *mdwc = dev_get_drvdata(dev);
	struct dwc3 *dwc = platform_get_drvdata(mdwc->dwc3);

	dev_dbg(dev, "dwc3-msm PM suspend\n");
	dbg_event(0xFF, "PM Sus", 0);

	flush_workqueue(mdwc->dwc3_wq);
	if (!atomic_read(&dwc->in_lpm) && !mdwc->no_wakeup_src_in_hostmode) {
		dev_err(mdwc->dev, "Abort PM suspend!! (USB is outside LPM)\n");
		return -EBUSY;
	}

	ret = dwc3_msm_suspend(mdwc, false);
	if (!ret)
		atomic_set(&mdwc->pm_suspended, 1);

	return ret;
}

static int dwc3_msm_pm_freeze(struct device *dev)
{
	int ret = 0;
	struct dwc3_msm *mdwc = dev_get_drvdata(dev);

	dev_dbg(dev, "dwc3-msm PM freeze\n");
	dbg_event(0xFF, "PM Freeze", 0);

	flush_workqueue(mdwc->dwc3_wq);

	/* Resume the core to make sure we can power collapse it */
	ret = dwc3_msm_resume(mdwc);

	/*
	 * PHYs also need to be power collapsed, so call the notify_disconnect
	 * before suspend to ensure it.
	 */
	usb_phy_notify_disconnect(mdwc->hs_phy, USB_SPEED_HIGH);
	if (mdwc->ss_phy->flags & PHY_HOST_MODE) {
		usb_phy_notify_disconnect(mdwc->ss_phy, USB_SPEED_SUPER);
		mdwc->ss_phy->flags &= ~PHY_HOST_MODE;
	}

	mdwc->hs_phy->flags &= ~PHY_HOST_MODE;

	ret = dwc3_msm_suspend(mdwc, true);
	if (!ret)
		atomic_set(&mdwc->pm_suspended, 1);

	return ret;
}

static int dwc3_msm_pm_resume(struct device *dev)
{
	struct dwc3_msm *mdwc = dev_get_drvdata(dev);

	dev_dbg(dev, "dwc3-msm PM resume\n");

	dbg_event(0xFF, "PM Res", 0);

	/* flush to avoid race in read/write of pm_suspended */
	flush_workqueue(mdwc->dwc3_wq);
	atomic_set(&mdwc->pm_suspended, 0);

	/* Resume h/w in host mode as it may not be runtime suspended */
	if (mdwc->no_wakeup_src_in_hostmode && !test_bit(ID, &mdwc->inputs))
		dwc3_msm_resume(mdwc);

	queue_work(mdwc->dwc3_wq, &mdwc->resume_work);

	return 0;
}

static int dwc3_msm_pm_restore(struct device *dev)
{
	struct dwc3_msm *mdwc = dev_get_drvdata(dev);

	dev_dbg(dev, "dwc3-msm PM restore\n");
	dbg_event(0xFF, "PM Restore", 0);

	atomic_set(&mdwc->pm_suspended, 0);

	dwc3_msm_resume(mdwc);
	pm_runtime_disable(dev);
	pm_runtime_set_active(dev);
	pm_runtime_enable(dev);

	/* Restore PHY flags if hibernated in host mode */
	if (mdwc->otg_state == OTG_STATE_A_HOST) {
		mdwc->hs_phy->flags |= PHY_HOST_MODE;
		if (mdwc->ss_phy) {
			mdwc->ss_phy->flags |= PHY_HOST_MODE;
			usb_phy_notify_connect(mdwc->ss_phy,
						USB_SPEED_SUPER);
		}

		usb_phy_notify_connect(mdwc->hs_phy, USB_SPEED_HIGH);
	}

	return 0;
}
#endif

#ifdef CONFIG_PM
static int dwc3_msm_runtime_idle(struct device *dev)
{
	dev_dbg(dev, "DWC3-msm runtime idle\n");
	dbg_event(0xFF, "RT Idle", 0);

	return 0;
}

static int dwc3_msm_runtime_suspend(struct device *dev)
{
	struct dwc3_msm *mdwc = dev_get_drvdata(dev);

	dev_dbg(dev, "DWC3-msm runtime suspend\n");
	dbg_event(0xFF, "RT Sus", 0);

	return dwc3_msm_suspend(mdwc, false);
}

static int dwc3_msm_runtime_resume(struct device *dev)
{
	struct dwc3_msm *mdwc = dev_get_drvdata(dev);

	dev_dbg(dev, "DWC3-msm runtime resume\n");
	dbg_event(0xFF, "RT Res", 0);

	return dwc3_msm_resume(mdwc);
}
#endif

static const struct dev_pm_ops dwc3_msm_dev_pm_ops = {
	.prepare	= dwc3_msm_pm_prepare,
	.suspend	= dwc3_msm_pm_suspend,
	.resume		= dwc3_msm_pm_resume,
	.freeze		= dwc3_msm_pm_freeze,
	.thaw		= dwc3_msm_pm_restore,
	.poweroff	= dwc3_msm_pm_suspend,
	.restore	= dwc3_msm_pm_restore,
	SET_RUNTIME_PM_OPS(dwc3_msm_runtime_suspend, dwc3_msm_runtime_resume,
				dwc3_msm_runtime_idle)
};

static const struct of_device_id of_dwc3_matach[] = {
	{
		.compatible = "qcom,dwc-usb3-msm",
	},
	{ },
};
MODULE_DEVICE_TABLE(of, of_dwc3_matach);

static struct platform_driver dwc3_msm_driver = {
	.probe		= dwc3_msm_probe,
	.remove		= dwc3_msm_remove,
	.driver		= {
		.name	= "msm-dwc3",
		.pm	= &dwc3_msm_dev_pm_ops,
		.of_match_table	= of_dwc3_matach,
	},
};

MODULE_LICENSE("GPL v2");
MODULE_DESCRIPTION("DesignWare USB3 MSM Glue Layer");

static int dwc3_msm_init(void)
{
	return platform_driver_register(&dwc3_msm_driver);
}
module_init(dwc3_msm_init);

static void __exit dwc3_msm_exit(void)
{
	platform_driver_unregister(&dwc3_msm_driver);
}
module_exit(dwc3_msm_exit);<|MERGE_RESOLUTION|>--- conflicted
+++ resolved
@@ -262,7 +262,7 @@
 	struct delayed_work sdp_check;
 	bool usb_compliance_mode;
 	struct mutex suspend_resume_mutex;
-<<<<<<< HEAD
+	enum usb_device_speed override_usb_speed;
 	bool			ext_typec_switch;
 	bool                    ss_compliance;
 	struct gpio		mod_switch_gpio;
@@ -305,10 +305,6 @@
 static struct kernel_param_ops usb_pri_ops = {
 	.set = set_usb_pri_param,
 	.get = param_get_int,
-=======
-
-	enum usb_device_speed override_usb_speed;
->>>>>>> 19194c8e
 };
 
 module_param_cb(usb_priority, &usb_pri_ops, &usb_priority, S_IRUGO|S_IWUSR);
@@ -3079,19 +3075,18 @@
 	if (dwc->maximum_speed > dwc->max_hw_supp_speed)
 		dwc->maximum_speed = dwc->max_hw_supp_speed;
 
-<<<<<<< HEAD
 	/* Ignore ID notifications when Mod usb is enabled via sysfs*/
 	if (mdwc->mod_enabled) {
 		mdwc->mod_id_state = id;
 		dbg_event(0xFF, "Ignore ID", id);
 		return NOTIFY_DONE;
-=======
+	}
+
 	if (!id && mdwc->override_usb_speed) {
 		dwc->maximum_speed = mdwc->override_usb_speed;
 		dbg_event(0xFF, "override_usb_speed",
 				mdwc->override_usb_speed);
 		mdwc->override_usb_speed = 0;
->>>>>>> 19194c8e
 	}
 
 	if (mdwc->id_state != id) {
