/*
 * xHCI host controller driver
 *
 * Copyright (C) 2008 Intel Corp.
 *
 * Author: Sarah Sharp
 * Some code borrowed from the Linux EHCI driver.
 *
 * This program is free software; you can redistribute it and/or modify
 * it under the terms of the GNU General Public License version 2 as
 * published by the Free Software Foundation.
 *
 * This program is distributed in the hope that it will be useful, but
 * WITHOUT ANY WARRANTY; without even the implied warranty of MERCHANTABILITY
 * or FITNESS FOR A PARTICULAR PURPOSE.  See the GNU General Public License
 * for more details.
 *
 * You should have received a copy of the GNU General Public License
 * along with this program; if not, write to the Free Software Foundation,
 * Inc., 675 Mass Ave, Cambridge, MA 02139, USA.
 */

#include <linux/usb.h>
#include <linux/pci.h>
#include <linux/slab.h>
#include <linux/dmapool.h>
#include <linux/dma-mapping.h>

#include "xhci.h"
#include "xhci-trace.h"

/*
 * Allocates a generic ring segment from the ring pool, sets the dma address,
 * initializes the segment to zero, and sets the private next pointer to NULL.
 *
 * Section 4.11.1.1:
 * "All components of all Command and Transfer TRBs shall be initialized to '0'"
 */
static struct xhci_segment *xhci_segment_alloc(struct xhci_hcd *xhci,
					unsigned int cycle_state, gfp_t flags)
{
	struct xhci_segment *seg;
	dma_addr_t	dma;
	int		i;

	seg = kzalloc(sizeof *seg, flags);
	if (!seg)
		return NULL;

	seg->trbs = dma_pool_alloc(xhci->segment_pool, flags, &dma);
	if (!seg->trbs) {
		kfree(seg);
		return NULL;
	}

	memset(seg->trbs, 0, TRB_SEGMENT_SIZE);
	/* If the cycle state is 0, set the cycle bit to 1 for all the TRBs */
	if (cycle_state == 0) {
		for (i = 0; i < TRBS_PER_SEGMENT; i++)
			seg->trbs[i].link.control |= cpu_to_le32(TRB_CYCLE);
	}
	seg->dma = dma;
	seg->next = NULL;

	return seg;
}

static void xhci_segment_free(struct xhci_hcd *xhci, struct xhci_segment *seg)
{
	if (seg->trbs) {
		dma_pool_free(xhci->segment_pool, seg->trbs, seg->dma);
		seg->trbs = NULL;
	}
	kfree(seg);
}

static void xhci_free_segments_for_ring(struct xhci_hcd *xhci,
				struct xhci_segment *first)
{
	struct xhci_segment *seg;

	seg = first->next;
	while (seg != first) {
		struct xhci_segment *next = seg->next;
		xhci_segment_free(xhci, seg);
		seg = next;
	}
	xhci_segment_free(xhci, first);
}

/*
 * Make the prev segment point to the next segment.
 *
 * Change the last TRB in the prev segment to be a Link TRB which points to the
 * DMA address of the next segment.  The caller needs to set any Link TRB
 * related flags, such as End TRB, Toggle Cycle, and no snoop.
 */
static void xhci_link_segments(struct xhci_hcd *xhci, struct xhci_segment *prev,
		struct xhci_segment *next, enum xhci_ring_type type)
{
	u32 val;

	if (!prev || !next)
		return;
	prev->next = next;
	if (type != TYPE_EVENT) {
		prev->trbs[TRBS_PER_SEGMENT-1].link.segment_ptr =
			cpu_to_le64(next->dma);

		/* Set the last TRB in the segment to have a TRB type ID of Link TRB */
		val = le32_to_cpu(prev->trbs[TRBS_PER_SEGMENT-1].link.control);
		val &= ~TRB_TYPE_BITMASK;
		val |= TRB_TYPE(TRB_LINK);
		/* Always set the chain bit with 0.95 hardware */
		/* Set chain bit for isoc rings on AMD 0.96 host */
		if (xhci_link_trb_quirk(xhci) ||
				(type == TYPE_ISOC &&
				 (xhci->quirks & XHCI_AMD_0x96_HOST)))
			val |= TRB_CHAIN;
		prev->trbs[TRBS_PER_SEGMENT-1].link.control = cpu_to_le32(val);
	}
}

/*
 * Link the ring to the new segments.
 * Set Toggle Cycle for the new ring if needed.
 */
static void xhci_link_rings(struct xhci_hcd *xhci, struct xhci_ring *ring,
		struct xhci_segment *first, struct xhci_segment *last,
		unsigned int num_segs)
{
	struct xhci_segment *next;

	if (!ring || !first || !last)
		return;

	next = ring->enq_seg->next;
	xhci_link_segments(xhci, ring->enq_seg, first, ring->type);
	xhci_link_segments(xhci, last, next, ring->type);
	ring->num_segs += num_segs;
	ring->num_trbs_free += (TRBS_PER_SEGMENT - 1) * num_segs;

	if (ring->type != TYPE_EVENT && ring->enq_seg == ring->last_seg) {
		ring->last_seg->trbs[TRBS_PER_SEGMENT-1].link.control
			&= ~cpu_to_le32(LINK_TOGGLE);
		last->trbs[TRBS_PER_SEGMENT-1].link.control
			|= cpu_to_le32(LINK_TOGGLE);
		ring->last_seg = last;
	}
}

/*
 * We need a radix tree for mapping physical addresses of TRBs to which stream
 * ID they belong to.  We need to do this because the host controller won't tell
 * us which stream ring the TRB came from.  We could store the stream ID in an
 * event data TRB, but that doesn't help us for the cancellation case, since the
 * endpoint may stop before it reaches that event data TRB.
 *
 * The radix tree maps the upper portion of the TRB DMA address to a ring
 * segment that has the same upper portion of DMA addresses.  For example, say I
 * have segments of size 1KB, that are always 1KB aligned.  A segment may
 * start at 0x10c91000 and end at 0x10c913f0.  If I use the upper 10 bits, the
 * key to the stream ID is 0x43244.  I can use the DMA address of the TRB to
 * pass the radix tree a key to get the right stream ID:
 *
 *	0x10c90fff >> 10 = 0x43243
 *	0x10c912c0 >> 10 = 0x43244
 *	0x10c91400 >> 10 = 0x43245
 *
 * Obviously, only those TRBs with DMA addresses that are within the segment
 * will make the radix tree return the stream ID for that ring.
 *
 * Caveats for the radix tree:
 *
 * The radix tree uses an unsigned long as a key pair.  On 32-bit systems, an
 * unsigned long will be 32-bits; on a 64-bit system an unsigned long will be
 * 64-bits.  Since we only request 32-bit DMA addresses, we can use that as the
 * key on 32-bit or 64-bit systems (it would also be fine if we asked for 64-bit
 * PCI DMA addresses on a 64-bit system).  There might be a problem on 32-bit
 * extended systems (where the DMA address can be bigger than 32-bits),
 * if we allow the PCI dma mask to be bigger than 32-bits.  So don't do that.
 */
static int xhci_insert_segment_mapping(struct radix_tree_root *trb_address_map,
		struct xhci_ring *ring,
		struct xhci_segment *seg,
		gfp_t mem_flags)
{
	unsigned long key;
	int ret;

	key = (unsigned long)(seg->dma >> TRB_SEGMENT_SHIFT);
	/* Skip any segments that were already added. */
	if (radix_tree_lookup(trb_address_map, key))
		return 0;

	ret = radix_tree_maybe_preload(mem_flags);
	if (ret)
		return ret;
	ret = radix_tree_insert(trb_address_map,
			key, ring);
	radix_tree_preload_end();
	return ret;
}

static void xhci_remove_segment_mapping(struct radix_tree_root *trb_address_map,
		struct xhci_segment *seg)
{
	unsigned long key;

	key = (unsigned long)(seg->dma >> TRB_SEGMENT_SHIFT);
	if (radix_tree_lookup(trb_address_map, key))
		radix_tree_delete(trb_address_map, key);
}

static int xhci_update_stream_segment_mapping(
		struct radix_tree_root *trb_address_map,
		struct xhci_ring *ring,
		struct xhci_segment *first_seg,
		struct xhci_segment *last_seg,
		gfp_t mem_flags)
{
	struct xhci_segment *seg;
	struct xhci_segment *failed_seg;
	int ret;

	if (WARN_ON_ONCE(trb_address_map == NULL))
		return 0;

	seg = first_seg;
	do {
		ret = xhci_insert_segment_mapping(trb_address_map,
				ring, seg, mem_flags);
		if (ret)
			goto remove_streams;
		if (seg == last_seg)
			return 0;
		seg = seg->next;
	} while (seg != first_seg);

	return 0;

remove_streams:
	failed_seg = seg;
	seg = first_seg;
	do {
		xhci_remove_segment_mapping(trb_address_map, seg);
		if (seg == failed_seg)
			return ret;
		seg = seg->next;
	} while (seg != first_seg);

	return ret;
}

static void xhci_remove_stream_mapping(struct xhci_ring *ring)
{
	struct xhci_segment *seg;

	if (WARN_ON_ONCE(ring->trb_address_map == NULL))
		return;

	seg = ring->first_seg;
	do {
		xhci_remove_segment_mapping(ring->trb_address_map, seg);
		seg = seg->next;
	} while (seg != ring->first_seg);
}

static int xhci_update_stream_mapping(struct xhci_ring *ring, gfp_t mem_flags)
{
	return xhci_update_stream_segment_mapping(ring->trb_address_map, ring,
			ring->first_seg, ring->last_seg, mem_flags);
}

/* XXX: Do we need the hcd structure in all these functions? */
void xhci_ring_free(struct xhci_hcd *xhci, struct xhci_ring *ring)
{
	if (!ring)
		return;

	if (ring->first_seg) {
		if (ring->type == TYPE_STREAM)
			xhci_remove_stream_mapping(ring);
		xhci_free_segments_for_ring(xhci, ring->first_seg);
	}

	kfree(ring);
}

static void xhci_initialize_ring_info(struct xhci_ring *ring,
					unsigned int cycle_state)
{
	/* The ring is empty, so the enqueue pointer == dequeue pointer */
	ring->enqueue = ring->first_seg->trbs;
	ring->enq_seg = ring->first_seg;
	ring->dequeue = ring->enqueue;
	ring->deq_seg = ring->first_seg;
	/* The ring is initialized to 0. The producer must write 1 to the cycle
	 * bit to handover ownership of the TRB, so PCS = 1.  The consumer must
	 * compare CCS to the cycle bit to check ownership, so CCS = 1.
	 *
	 * New rings are initialized with cycle state equal to 1; if we are
	 * handling ring expansion, set the cycle state equal to the old ring.
	 */
	ring->cycle_state = cycle_state;
	/* Not necessary for new rings, but needed for re-initialized rings */
	ring->enq_updates = 0;
	ring->deq_updates = 0;

	/*
	 * Each segment has a link TRB, and leave an extra TRB for SW
	 * accounting purpose
	 */
	ring->num_trbs_free = ring->num_segs * (TRBS_PER_SEGMENT - 1) - 1;
}

/* Allocate segments and link them for a ring */
static int xhci_alloc_segments_for_ring(struct xhci_hcd *xhci,
		struct xhci_segment **first, struct xhci_segment **last,
		unsigned int num_segs, unsigned int cycle_state,
		enum xhci_ring_type type, gfp_t flags)
{
	struct xhci_segment *prev;

	prev = xhci_segment_alloc(xhci, cycle_state, flags);
	if (!prev)
		return -ENOMEM;
	num_segs--;

	*first = prev;
	while (num_segs > 0) {
		struct xhci_segment	*next;

		next = xhci_segment_alloc(xhci, cycle_state, flags);
		if (!next) {
			prev = *first;
			while (prev) {
				next = prev->next;
				xhci_segment_free(xhci, prev);
				prev = next;
			}
			return -ENOMEM;
		}
		xhci_link_segments(xhci, prev, next, type);

		prev = next;
		num_segs--;
	}
	xhci_link_segments(xhci, prev, *first, type);
	*last = prev;

	return 0;
}

/**
 * Create a new ring with zero or more segments.
 *
 * Link each segment together into a ring.
 * Set the end flag and the cycle toggle bit on the last segment.
 * See section 4.9.1 and figures 15 and 16.
 */
static struct xhci_ring *xhci_ring_alloc(struct xhci_hcd *xhci,
		unsigned int num_segs, unsigned int cycle_state,
		enum xhci_ring_type type, gfp_t flags)
{
	struct xhci_ring	*ring;
	int ret;

	ring = kzalloc(sizeof *(ring), flags);
	if (!ring)
		return NULL;

	ring->num_segs = num_segs;
	INIT_LIST_HEAD(&ring->td_list);
	ring->type = type;
	if (num_segs == 0)
		return ring;

	ret = xhci_alloc_segments_for_ring(xhci, &ring->first_seg,
			&ring->last_seg, num_segs, cycle_state, type, flags);
	if (ret)
		goto fail;

	/* Only event ring does not use link TRB */
	if (type != TYPE_EVENT) {
		/* See section 4.9.2.1 and 6.4.4.1 */
		ring->last_seg->trbs[TRBS_PER_SEGMENT - 1].link.control |=
			cpu_to_le32(LINK_TOGGLE);
	}
	xhci_initialize_ring_info(ring, cycle_state);
	return ring;

fail:
	kfree(ring);
	return NULL;
}

void xhci_free_or_cache_endpoint_ring(struct xhci_hcd *xhci,
		struct xhci_virt_device *virt_dev,
		unsigned int ep_index)
{
	int rings_cached;

	rings_cached = virt_dev->num_rings_cached;
	if (rings_cached < XHCI_MAX_RINGS_CACHED) {
		virt_dev->ring_cache[rings_cached] =
			virt_dev->eps[ep_index].ring;
		virt_dev->num_rings_cached++;
		xhci_dbg(xhci, "Cached old ring, "
				"%d ring%s cached\n",
				virt_dev->num_rings_cached,
				(virt_dev->num_rings_cached > 1) ? "s" : "");
	} else {
		xhci_ring_free(xhci, virt_dev->eps[ep_index].ring);
		xhci_dbg(xhci, "Ring cache full (%d rings), "
				"freeing ring\n",
				virt_dev->num_rings_cached);
	}
	virt_dev->eps[ep_index].ring = NULL;
}

/* Zero an endpoint ring (except for link TRBs) and move the enqueue and dequeue
 * pointers to the beginning of the ring.
 */
static void xhci_reinit_cached_ring(struct xhci_hcd *xhci,
			struct xhci_ring *ring, unsigned int cycle_state,
			enum xhci_ring_type type)
{
	struct xhci_segment	*seg = ring->first_seg;
	int i;

	do {
		memset(seg->trbs, 0,
				sizeof(union xhci_trb)*TRBS_PER_SEGMENT);
		if (cycle_state == 0) {
			for (i = 0; i < TRBS_PER_SEGMENT; i++)
				seg->trbs[i].link.control |=
					cpu_to_le32(TRB_CYCLE);
		}
		/* All endpoint rings have link TRBs */
		xhci_link_segments(xhci, seg, seg->next, type);
		seg = seg->next;
	} while (seg != ring->first_seg);
	ring->type = type;
	xhci_initialize_ring_info(ring, cycle_state);
	/* td list should be empty since all URBs have been cancelled,
	 * but just in case...
	 */
	INIT_LIST_HEAD(&ring->td_list);
}

/*
 * Expand an existing ring.
 * Look for a cached ring or allocate a new ring which has same segment numbers
 * and link the two rings.
 */
int xhci_ring_expansion(struct xhci_hcd *xhci, struct xhci_ring *ring,
				unsigned int num_trbs, gfp_t flags)
{
	struct xhci_segment	*first;
	struct xhci_segment	*last;
	unsigned int		num_segs;
	unsigned int		num_segs_needed;
	int			ret;

	num_segs_needed = (num_trbs + (TRBS_PER_SEGMENT - 1) - 1) /
				(TRBS_PER_SEGMENT - 1);

	/* Allocate number of segments we needed, or double the ring size */
	num_segs = ring->num_segs > num_segs_needed ?
			ring->num_segs : num_segs_needed;

	ret = xhci_alloc_segments_for_ring(xhci, &first, &last,
			num_segs, ring->cycle_state, ring->type, flags);
	if (ret)
		return -ENOMEM;

	if (ring->type == TYPE_STREAM)
		ret = xhci_update_stream_segment_mapping(ring->trb_address_map,
						ring, first, last, flags);
	if (ret) {
		struct xhci_segment *next;
		do {
			next = first->next;
			xhci_segment_free(xhci, first);
			if (first == last)
				break;
			first = next;
		} while (true);
		return ret;
	}

	xhci_link_rings(xhci, ring, first, last, num_segs);
	xhci_dbg_trace(xhci, trace_xhci_dbg_ring_expansion,
			"ring expansion succeed, now has %d segments",
			ring->num_segs);

	return 0;
}

#define CTX_SIZE(_hcc) (HCC_64BYTE_CONTEXT(_hcc) ? 64 : 32)

static struct xhci_container_ctx *xhci_alloc_container_ctx(struct xhci_hcd *xhci,
						    int type, gfp_t flags)
{
	struct xhci_container_ctx *ctx;

	if ((type != XHCI_CTX_TYPE_DEVICE) && (type != XHCI_CTX_TYPE_INPUT))
		return NULL;

	ctx = kzalloc(sizeof(*ctx), flags);
	if (!ctx)
		return NULL;

	ctx->type = type;
	ctx->size = HCC_64BYTE_CONTEXT(xhci->hcc_params) ? 2048 : 1024;
	if (type == XHCI_CTX_TYPE_INPUT)
		ctx->size += CTX_SIZE(xhci->hcc_params);

	ctx->bytes = dma_pool_alloc(xhci->device_pool, flags, &ctx->dma);
	if (!ctx->bytes) {
		kfree(ctx);
		return NULL;
	}
	memset(ctx->bytes, 0, ctx->size);
	return ctx;
}

static void xhci_free_container_ctx(struct xhci_hcd *xhci,
			     struct xhci_container_ctx *ctx)
{
	if (!ctx)
		return;
	dma_pool_free(xhci->device_pool, ctx->bytes, ctx->dma);
	kfree(ctx);
}

struct xhci_input_control_ctx *xhci_get_input_control_ctx(
					      struct xhci_container_ctx *ctx)
{
	if (ctx->type != XHCI_CTX_TYPE_INPUT)
		return NULL;

	return (struct xhci_input_control_ctx *)ctx->bytes;
}

struct xhci_slot_ctx *xhci_get_slot_ctx(struct xhci_hcd *xhci,
					struct xhci_container_ctx *ctx)
{
	if (ctx->type == XHCI_CTX_TYPE_DEVICE)
		return (struct xhci_slot_ctx *)ctx->bytes;

	return (struct xhci_slot_ctx *)
		(ctx->bytes + CTX_SIZE(xhci->hcc_params));
}

struct xhci_ep_ctx *xhci_get_ep_ctx(struct xhci_hcd *xhci,
				    struct xhci_container_ctx *ctx,
				    unsigned int ep_index)
{
	/* increment ep index by offset of start of ep ctx array */
	ep_index++;
	if (ctx->type == XHCI_CTX_TYPE_INPUT)
		ep_index++;

	return (struct xhci_ep_ctx *)
		(ctx->bytes + (ep_index * CTX_SIZE(xhci->hcc_params)));
}


/***************** Streams structures manipulation *************************/

static void xhci_free_stream_ctx(struct xhci_hcd *xhci,
		unsigned int num_stream_ctxs,
		struct xhci_stream_ctx *stream_ctx, dma_addr_t dma)
{
	struct device *dev = xhci_to_hcd(xhci)->self.controller;
	size_t size = sizeof(struct xhci_stream_ctx) * num_stream_ctxs;

	if (size > MEDIUM_STREAM_ARRAY_SIZE)
		dma_free_coherent(dev, size,
				stream_ctx, dma);
	else if (size <= SMALL_STREAM_ARRAY_SIZE)
		return dma_pool_free(xhci->small_streams_pool,
				stream_ctx, dma);
	else
		return dma_pool_free(xhci->medium_streams_pool,
				stream_ctx, dma);
}

/*
 * The stream context array for each endpoint with bulk streams enabled can
 * vary in size, based on:
 *  - how many streams the endpoint supports,
 *  - the maximum primary stream array size the host controller supports,
 *  - and how many streams the device driver asks for.
 *
 * The stream context array must be a power of 2, and can be as small as
 * 64 bytes or as large as 1MB.
 */
static struct xhci_stream_ctx *xhci_alloc_stream_ctx(struct xhci_hcd *xhci,
		unsigned int num_stream_ctxs, dma_addr_t *dma,
		gfp_t mem_flags)
{
	struct device *dev = xhci_to_hcd(xhci)->self.controller;
	size_t size = sizeof(struct xhci_stream_ctx) * num_stream_ctxs;

	if (size > MEDIUM_STREAM_ARRAY_SIZE)
		return dma_alloc_coherent(dev, size,
				dma, mem_flags);
	else if (size <= SMALL_STREAM_ARRAY_SIZE)
		return dma_pool_alloc(xhci->small_streams_pool,
				mem_flags, dma);
	else
		return dma_pool_alloc(xhci->medium_streams_pool,
				mem_flags, dma);
}

struct xhci_ring *xhci_dma_to_transfer_ring(
		struct xhci_virt_ep *ep,
		u64 address)
{
	if (ep->ep_state & EP_HAS_STREAMS)
		return radix_tree_lookup(&ep->stream_info->trb_address_map,
				address >> TRB_SEGMENT_SHIFT);
	return ep->ring;
}

struct xhci_ring *xhci_stream_id_to_ring(
		struct xhci_virt_device *dev,
		unsigned int ep_index,
		unsigned int stream_id)
{
	struct xhci_virt_ep *ep = &dev->eps[ep_index];

	if (stream_id == 0)
		return ep->ring;
	if (!ep->stream_info)
		return NULL;

	if (stream_id > ep->stream_info->num_streams)
		return NULL;
	return ep->stream_info->stream_rings[stream_id];
}

/*
 * Change an endpoint's internal structure so it supports stream IDs.  The
 * number of requested streams includes stream 0, which cannot be used by device
 * drivers.
 *
 * The number of stream contexts in the stream context array may be bigger than
 * the number of streams the driver wants to use.  This is because the number of
 * stream context array entries must be a power of two.
 */
struct xhci_stream_info *xhci_alloc_stream_info(struct xhci_hcd *xhci,
		unsigned int num_stream_ctxs,
		unsigned int num_streams, gfp_t mem_flags)
{
	struct xhci_stream_info *stream_info;
	u32 cur_stream;
	struct xhci_ring *cur_ring;
	u64 addr;
	int ret;

	xhci_dbg(xhci, "Allocating %u streams and %u "
			"stream context array entries.\n",
			num_streams, num_stream_ctxs);
	if (xhci->cmd_ring_reserved_trbs == MAX_RSVD_CMD_TRBS) {
		xhci_dbg(xhci, "Command ring has no reserved TRBs available\n");
		return NULL;
	}
	xhci->cmd_ring_reserved_trbs++;

	stream_info = kzalloc(sizeof(struct xhci_stream_info), mem_flags);
	if (!stream_info)
		goto cleanup_trbs;

	stream_info->num_streams = num_streams;
	stream_info->num_stream_ctxs = num_stream_ctxs;

	/* Initialize the array of virtual pointers to stream rings. */
	stream_info->stream_rings = kzalloc(
			sizeof(struct xhci_ring *)*num_streams,
			mem_flags);
	if (!stream_info->stream_rings)
		goto cleanup_info;

	/* Initialize the array of DMA addresses for stream rings for the HW. */
	stream_info->stream_ctx_array = xhci_alloc_stream_ctx(xhci,
			num_stream_ctxs, &stream_info->ctx_array_dma,
			mem_flags);
	if (!stream_info->stream_ctx_array)
		goto cleanup_ctx;
	memset(stream_info->stream_ctx_array, 0,
			sizeof(struct xhci_stream_ctx)*num_stream_ctxs);

	/* Allocate everything needed to free the stream rings later */
	stream_info->free_streams_command =
		xhci_alloc_command(xhci, true, true, mem_flags);
	if (!stream_info->free_streams_command)
		goto cleanup_ctx;

	INIT_RADIX_TREE(&stream_info->trb_address_map, GFP_ATOMIC);

	/* Allocate rings for all the streams that the driver will use,
	 * and add their segment DMA addresses to the radix tree.
	 * Stream 0 is reserved.
	 */
	for (cur_stream = 1; cur_stream < num_streams; cur_stream++) {
		stream_info->stream_rings[cur_stream] =
			xhci_ring_alloc(xhci, 2, 1, TYPE_STREAM, mem_flags);
		cur_ring = stream_info->stream_rings[cur_stream];
		if (!cur_ring)
			goto cleanup_rings;
		cur_ring->stream_id = cur_stream;
		cur_ring->trb_address_map = &stream_info->trb_address_map;
		/* Set deq ptr, cycle bit, and stream context type */
		addr = cur_ring->first_seg->dma |
			SCT_FOR_CTX(SCT_PRI_TR) |
			cur_ring->cycle_state;
		stream_info->stream_ctx_array[cur_stream].stream_ring =
			cpu_to_le64(addr);
		xhci_dbg(xhci, "Setting stream %d ring ptr to 0x%08llx\n",
				cur_stream, (unsigned long long) addr);

		ret = xhci_update_stream_mapping(cur_ring, mem_flags);
		if (ret) {
			xhci_ring_free(xhci, cur_ring);
			stream_info->stream_rings[cur_stream] = NULL;
			goto cleanup_rings;
		}
	}
	/* Leave the other unused stream ring pointers in the stream context
	 * array initialized to zero.  This will cause the xHC to give us an
	 * error if the device asks for a stream ID we don't have setup (if it
	 * was any other way, the host controller would assume the ring is
	 * "empty" and wait forever for data to be queued to that stream ID).
	 */

	return stream_info;

cleanup_rings:
	for (cur_stream = 1; cur_stream < num_streams; cur_stream++) {
		cur_ring = stream_info->stream_rings[cur_stream];
		if (cur_ring) {
			xhci_ring_free(xhci, cur_ring);
			stream_info->stream_rings[cur_stream] = NULL;
		}
	}
	xhci_free_command(xhci, stream_info->free_streams_command);
cleanup_ctx:
	kfree(stream_info->stream_rings);
cleanup_info:
	kfree(stream_info);
cleanup_trbs:
	xhci->cmd_ring_reserved_trbs--;
	return NULL;
}
/*
 * Sets the MaxPStreams field and the Linear Stream Array field.
 * Sets the dequeue pointer to the stream context array.
 */
void xhci_setup_streams_ep_input_ctx(struct xhci_hcd *xhci,
		struct xhci_ep_ctx *ep_ctx,
		struct xhci_stream_info *stream_info)
{
	u32 max_primary_streams;
	/* MaxPStreams is the number of stream context array entries, not the
	 * number we're actually using.  Must be in 2^(MaxPstreams + 1) format.
	 * fls(0) = 0, fls(0x1) = 1, fls(0x10) = 2, fls(0x100) = 3, etc.
	 */
	max_primary_streams = fls(stream_info->num_stream_ctxs) - 2;
	xhci_dbg_trace(xhci,  trace_xhci_dbg_context_change,
			"Setting number of stream ctx array entries to %u",
			1 << (max_primary_streams + 1));
	ep_ctx->ep_info &= cpu_to_le32(~EP_MAXPSTREAMS_MASK);
	ep_ctx->ep_info |= cpu_to_le32(EP_MAXPSTREAMS(max_primary_streams)
				       | EP_HAS_LSA);
	ep_ctx->deq  = cpu_to_le64(stream_info->ctx_array_dma);
}

/*
 * Sets the MaxPStreams field and the Linear Stream Array field to 0.
 * Reinstalls the "normal" endpoint ring (at its previous dequeue mark,
 * not at the beginning of the ring).
 */
void xhci_setup_no_streams_ep_input_ctx(struct xhci_ep_ctx *ep_ctx,
		struct xhci_virt_ep *ep)
{
	dma_addr_t addr;
	ep_ctx->ep_info &= cpu_to_le32(~(EP_MAXPSTREAMS_MASK | EP_HAS_LSA));
	addr = xhci_trb_virt_to_dma(ep->ring->deq_seg, ep->ring->dequeue);
	ep_ctx->deq  = cpu_to_le64(addr | ep->ring->cycle_state);
}

/* Frees all stream contexts associated with the endpoint,
 *
 * Caller should fix the endpoint context streams fields.
 */
void xhci_free_stream_info(struct xhci_hcd *xhci,
		struct xhci_stream_info *stream_info)
{
	int cur_stream;
	struct xhci_ring *cur_ring;

	if (!stream_info)
		return;

	for (cur_stream = 1; cur_stream < stream_info->num_streams;
			cur_stream++) {
		cur_ring = stream_info->stream_rings[cur_stream];
		if (cur_ring) {
			xhci_ring_free(xhci, cur_ring);
			stream_info->stream_rings[cur_stream] = NULL;
		}
	}
	xhci_free_command(xhci, stream_info->free_streams_command);
	xhci->cmd_ring_reserved_trbs--;
	if (stream_info->stream_ctx_array)
		xhci_free_stream_ctx(xhci,
				stream_info->num_stream_ctxs,
				stream_info->stream_ctx_array,
				stream_info->ctx_array_dma);

	kfree(stream_info->stream_rings);
	kfree(stream_info);
}


/***************** Device context manipulation *************************/

static void xhci_init_endpoint_timer(struct xhci_hcd *xhci,
		struct xhci_virt_ep *ep)
{
	setup_timer(&ep->stop_cmd_timer, xhci_stop_endpoint_command_watchdog,
		    (unsigned long)ep);
	ep->xhci = xhci;
}

static void xhci_free_tt_info(struct xhci_hcd *xhci,
		struct xhci_virt_device *virt_dev,
		int slot_id)
{
	struct list_head *tt_list_head;
	struct xhci_tt_bw_info *tt_info, *next;
	bool slot_found = false;

	/* If the device never made it past the Set Address stage,
	 * it may not have the real_port set correctly.
	 */
	if (virt_dev->real_port == 0 ||
			virt_dev->real_port > HCS_MAX_PORTS(xhci->hcs_params1)) {
		xhci_dbg(xhci, "Bad real port.\n");
		return;
	}

	tt_list_head = &(xhci->rh_bw[virt_dev->real_port - 1].tts);
	list_for_each_entry_safe(tt_info, next, tt_list_head, tt_list) {
		/* Multi-TT hubs will have more than one entry */
		if (tt_info->slot_id == slot_id) {
			slot_found = true;
			list_del(&tt_info->tt_list);
			kfree(tt_info);
		} else if (slot_found) {
			break;
		}
	}
}

int xhci_alloc_tt_info(struct xhci_hcd *xhci,
		struct xhci_virt_device *virt_dev,
		struct usb_device *hdev,
		struct usb_tt *tt, gfp_t mem_flags)
{
	struct xhci_tt_bw_info		*tt_info;
	unsigned int			num_ports;
	int				i, j;

	if (!tt->multi)
		num_ports = 1;
	else
		num_ports = hdev->maxchild;

	for (i = 0; i < num_ports; i++, tt_info++) {
		struct xhci_interval_bw_table *bw_table;

		tt_info = kzalloc(sizeof(*tt_info), mem_flags);
		if (!tt_info)
			goto free_tts;
		INIT_LIST_HEAD(&tt_info->tt_list);
		list_add(&tt_info->tt_list,
				&xhci->rh_bw[virt_dev->real_port - 1].tts);
		tt_info->slot_id = virt_dev->udev->slot_id;
		if (tt->multi)
			tt_info->ttport = i+1;
		bw_table = &tt_info->bw_table;
		for (j = 0; j < XHCI_MAX_INTERVAL; j++)
			INIT_LIST_HEAD(&bw_table->interval_bw[j].endpoints);
	}
	return 0;

free_tts:
	xhci_free_tt_info(xhci, virt_dev, virt_dev->udev->slot_id);
	return -ENOMEM;
}


/* All the xhci_tds in the ring's TD list should be freed at this point.
 * Should be called with xhci->lock held if there is any chance the TT lists
 * will be manipulated by the configure endpoint, allocate device, or update
 * hub functions while this function is removing the TT entries from the list.
 */
void xhci_free_virt_device(struct xhci_hcd *xhci, int slot_id)
{
	struct xhci_virt_device *dev;
	int i;
	int old_active_eps = 0;

	/* Slot ID 0 is reserved */
	if (slot_id == 0 || !xhci->devs[slot_id])
		return;

	dev = xhci->devs[slot_id];
	xhci->dcbaa->dev_context_ptrs[slot_id] = 0;
	if (!dev)
		return;

	if (dev->tt_info)
		old_active_eps = dev->tt_info->active_eps;

	for (i = 0; i < 31; ++i) {
		if (dev->eps[i].ring)
			xhci_ring_free(xhci, dev->eps[i].ring);
		if (dev->eps[i].stream_info)
			xhci_free_stream_info(xhci,
					dev->eps[i].stream_info);
		/* Endpoints on the TT/root port lists should have been removed
		 * when usb_disable_device() was called for the device.
		 * We can't drop them anyway, because the udev might have gone
		 * away by this point, and we can't tell what speed it was.
		 */
		if (!list_empty(&dev->eps[i].bw_endpoint_list))
			xhci_warn(xhci, "Slot %u endpoint %u "
					"not removed from BW list!\n",
					slot_id, i);
	}
	/* If this is a hub, free the TT(s) from the TT list */
	xhci_free_tt_info(xhci, dev, slot_id);
	/* If necessary, update the number of active TTs on this root port */
	xhci_update_tt_active_eps(xhci, dev, old_active_eps);

	if (dev->ring_cache) {
		for (i = 0; i < dev->num_rings_cached; i++)
			xhci_ring_free(xhci, dev->ring_cache[i]);
		kfree(dev->ring_cache);
	}

	if (dev->in_ctx)
		xhci_free_container_ctx(xhci, dev->in_ctx);
	if (dev->out_ctx)
		xhci_free_container_ctx(xhci, dev->out_ctx);

	kfree(xhci->devs[slot_id]);
	xhci->devs[slot_id] = NULL;
}

/*
 * Free a virt_device structure.
 * If the virt_device added a tt_info (a hub) and has children pointing to
 * that tt_info, then free the child first. Recursive.
 * We can't rely on udev at this point to find child-parent relationships.
 */
void xhci_free_virt_devices_depth_first(struct xhci_hcd *xhci, int slot_id)
{
	struct xhci_virt_device *vdev;
	struct list_head *tt_list_head;
	struct xhci_tt_bw_info *tt_info, *next;
	int i;

	vdev = xhci->devs[slot_id];
	if (!vdev)
		return;

	tt_list_head = &(xhci->rh_bw[vdev->real_port - 1].tts);
	list_for_each_entry_safe(tt_info, next, tt_list_head, tt_list) {
		/* is this a hub device that added a tt_info to the tts list */
		if (tt_info->slot_id == slot_id) {
			/* are any devices using this tt_info? */
			for (i = 1; i < HCS_MAX_SLOTS(xhci->hcs_params1); i++) {
				vdev = xhci->devs[i];
				if (vdev && (vdev->tt_info == tt_info))
					xhci_free_virt_devices_depth_first(
						xhci, i);
			}
		}
	}
	/* we are now at a leaf device */
	xhci_free_virt_device(xhci, slot_id);
}

int xhci_alloc_virt_device(struct xhci_hcd *xhci, int slot_id,
		struct usb_device *udev, gfp_t flags)
{
	struct xhci_virt_device *dev;
	int i;

	/* Slot ID 0 is reserved */
	if (slot_id == 0 || xhci->devs[slot_id]) {
		xhci_warn(xhci, "Bad Slot ID %d\n", slot_id);
		return 0;
	}

	xhci->devs[slot_id] = kzalloc(sizeof(*xhci->devs[slot_id]), flags);
	if (!xhci->devs[slot_id])
		return 0;
	dev = xhci->devs[slot_id];

	/* Allocate the (output) device context that will be used in the HC. */
	dev->out_ctx = xhci_alloc_container_ctx(xhci, XHCI_CTX_TYPE_DEVICE, flags);
	if (!dev->out_ctx)
		goto fail;

	xhci_dbg(xhci, "Slot %d output ctx = 0x%llx (dma)\n", slot_id,
			(unsigned long long)dev->out_ctx->dma);

	/* Allocate the (input) device context for address device command */
	dev->in_ctx = xhci_alloc_container_ctx(xhci, XHCI_CTX_TYPE_INPUT, flags);
	if (!dev->in_ctx)
		goto fail;

	xhci_dbg(xhci, "Slot %d input ctx = 0x%llx (dma)\n", slot_id,
			(unsigned long long)dev->in_ctx->dma);

	/* Initialize the cancellation list and watchdog timers for each ep */
	for (i = 0; i < 31; i++) {
		xhci_init_endpoint_timer(xhci, &dev->eps[i]);
		INIT_LIST_HEAD(&dev->eps[i].cancelled_td_list);
		INIT_LIST_HEAD(&dev->eps[i].bw_endpoint_list);
	}

	/* Allocate endpoint 0 ring */
	dev->eps[0].ring = xhci_ring_alloc(xhci, 2, 1, TYPE_CTRL, flags);
	if (!dev->eps[0].ring)
		goto fail;

	/* Allocate pointers to the ring cache */
	dev->ring_cache = kzalloc(
			sizeof(struct xhci_ring *)*XHCI_MAX_RINGS_CACHED,
			flags);
	if (!dev->ring_cache)
		goto fail;
	dev->num_rings_cached = 0;

	init_completion(&dev->cmd_completion);
	dev->udev = udev;

	/* Point to output device context in dcbaa. */
	xhci->dcbaa->dev_context_ptrs[slot_id] = cpu_to_le64(dev->out_ctx->dma);
	xhci_dbg(xhci, "Set slot id %d dcbaa entry %pK to 0x%llx\n",
		 slot_id,
		 &xhci->dcbaa->dev_context_ptrs[slot_id],
		 le64_to_cpu(xhci->dcbaa->dev_context_ptrs[slot_id]));

	return 1;
fail:
	xhci_free_virt_device(xhci, slot_id);
	return 0;
}

void xhci_copy_ep0_dequeue_into_input_ctx(struct xhci_hcd *xhci,
		struct usb_device *udev)
{
	struct xhci_virt_device *virt_dev;
	struct xhci_ep_ctx	*ep0_ctx;
	struct xhci_ring	*ep_ring;

	virt_dev = xhci->devs[udev->slot_id];
	ep0_ctx = xhci_get_ep_ctx(xhci, virt_dev->in_ctx, 0);
	ep_ring = virt_dev->eps[0].ring;
	/*
	 * FIXME we don't keep track of the dequeue pointer very well after a
	 * Set TR dequeue pointer, so we're setting the dequeue pointer of the
	 * host to our enqueue pointer.  This should only be called after a
	 * configured device has reset, so all control transfers should have
	 * been completed or cancelled before the reset.
	 */
	ep0_ctx->deq = cpu_to_le64(xhci_trb_virt_to_dma(ep_ring->enq_seg,
							ep_ring->enqueue)
				   | ep_ring->cycle_state);
}

/*
 * The xHCI roothub may have ports of differing speeds in any order in the port
 * status registers.  xhci->port_array provides an array of the port speed for
 * each offset into the port status registers.
 *
 * The xHCI hardware wants to know the roothub port number that the USB device
 * is attached to (or the roothub port its ancestor hub is attached to).  All we
 * know is the index of that port under either the USB 2.0 or the USB 3.0
 * roothub, but that doesn't give us the real index into the HW port status
 * registers. Call xhci_find_raw_port_number() to get real index.
 */
static u32 xhci_find_real_port_number(struct xhci_hcd *xhci,
		struct usb_device *udev)
{
	struct usb_device *top_dev;
	struct usb_hcd *hcd;

	if (udev->speed >= USB_SPEED_SUPER)
		hcd = xhci->shared_hcd;
	else
		hcd = xhci->main_hcd;

	for (top_dev = udev; top_dev->parent && top_dev->parent->parent;
			top_dev = top_dev->parent)
		/* Found device below root hub */;

	return	xhci_find_raw_port_number(hcd, top_dev->portnum);
}

/* Setup an xHCI virtual device for a Set Address command */
int xhci_setup_addressable_virt_dev(struct xhci_hcd *xhci, struct usb_device *udev)
{
	struct xhci_virt_device *dev;
	struct xhci_ep_ctx	*ep0_ctx;
	struct xhci_slot_ctx    *slot_ctx;
	u32			port_num;
	u32			max_packets;
	struct usb_device *top_dev;

	dev = xhci->devs[udev->slot_id];
	/* Slot ID 0 is reserved */
	if (udev->slot_id == 0 || !dev) {
		xhci_warn(xhci, "Slot ID %d is not assigned to this device\n",
				udev->slot_id);
		return -EINVAL;
	}
	ep0_ctx = xhci_get_ep_ctx(xhci, dev->in_ctx, 0);
	slot_ctx = xhci_get_slot_ctx(xhci, dev->in_ctx);

	/* 3) Only the control endpoint is valid - one endpoint context */
	slot_ctx->dev_info |= cpu_to_le32(LAST_CTX(1) | udev->route);
	switch (udev->speed) {
	case USB_SPEED_SUPER_PLUS:
	case USB_SPEED_SUPER:
		slot_ctx->dev_info |= cpu_to_le32(SLOT_SPEED_SS);
		max_packets = MAX_PACKET(512);
		break;
	case USB_SPEED_HIGH:
		slot_ctx->dev_info |= cpu_to_le32(SLOT_SPEED_HS);
		max_packets = MAX_PACKET(64);
		break;
	/* USB core guesses at a 64-byte max packet first for FS devices */
	case USB_SPEED_FULL:
		slot_ctx->dev_info |= cpu_to_le32(SLOT_SPEED_FS);
		max_packets = MAX_PACKET(64);
		break;
	case USB_SPEED_LOW:
		slot_ctx->dev_info |= cpu_to_le32(SLOT_SPEED_LS);
		max_packets = MAX_PACKET(8);
		break;
	case USB_SPEED_WIRELESS:
		xhci_dbg(xhci, "FIXME xHCI doesn't support wireless speeds\n");
		return -EINVAL;
		break;
	default:
		/* Speed was set earlier, this shouldn't happen. */
		return -EINVAL;
	}
	/* Find the root hub port this device is under */
	port_num = xhci_find_real_port_number(xhci, udev);
	if (!port_num)
		return -EINVAL;
	slot_ctx->dev_info2 |= cpu_to_le32(ROOT_HUB_PORT(port_num));
	/* Set the port number in the virtual_device to the faked port number */
	for (top_dev = udev; top_dev->parent && top_dev->parent->parent;
			top_dev = top_dev->parent)
		/* Found device below root hub */;
	dev->fake_port = top_dev->portnum;
	dev->real_port = port_num;
	xhci_dbg(xhci, "Set root hub portnum to %d\n", port_num);
	xhci_dbg(xhci, "Set fake root hub portnum to %d\n", dev->fake_port);

	/* Find the right bandwidth table that this device will be a part of.
	 * If this is a full speed device attached directly to a root port (or a
	 * decendent of one), it counts as a primary bandwidth domain, not a
	 * secondary bandwidth domain under a TT.  An xhci_tt_info structure
	 * will never be created for the HS root hub.
	 */
	if (!udev->tt || !udev->tt->hub->parent) {
		dev->bw_table = &xhci->rh_bw[port_num - 1].bw_table;
	} else {
		struct xhci_root_port_bw_info *rh_bw;
		struct xhci_tt_bw_info *tt_bw;

		rh_bw = &xhci->rh_bw[port_num - 1];
		/* Find the right TT. */
		list_for_each_entry(tt_bw, &rh_bw->tts, tt_list) {
			if (tt_bw->slot_id != udev->tt->hub->slot_id)
				continue;

			if (!dev->udev->tt->multi ||
					(udev->tt->multi &&
					 tt_bw->ttport == dev->udev->ttport)) {
				dev->bw_table = &tt_bw->bw_table;
				dev->tt_info = tt_bw;
				break;
			}
		}
		if (!dev->tt_info)
			xhci_warn(xhci, "WARN: Didn't find a matching TT\n");
	}

	/* Is this a LS/FS device under an external HS hub? */
	if (udev->tt && udev->tt->hub->parent) {
		slot_ctx->tt_info = cpu_to_le32(udev->tt->hub->slot_id |
						(udev->ttport << 8));
		if (udev->tt->multi)
			slot_ctx->dev_info |= cpu_to_le32(DEV_MTT);
	}
	xhci_dbg(xhci, "udev->tt = %pK\n", udev->tt);
	xhci_dbg(xhci, "udev->ttport = 0x%x\n", udev->ttport);

	/* Step 4 - ring already allocated */
	/* Step 5 */
	ep0_ctx->ep_info2 = cpu_to_le32(EP_TYPE(CTRL_EP));

	/* EP 0 can handle "burst" sizes of 1, so Max Burst Size field is 0 */
	ep0_ctx->ep_info2 |= cpu_to_le32(MAX_BURST(0) | ERROR_COUNT(3) |
					 max_packets);

	ep0_ctx->deq = cpu_to_le64(dev->eps[0].ring->first_seg->dma |
				   dev->eps[0].ring->cycle_state);

	/* Steps 7 and 8 were done in xhci_alloc_virt_device() */

	return 0;
}

/*
 * Convert interval expressed as 2^(bInterval - 1) == interval into
 * straight exponent value 2^n == interval.
 *
 */
static unsigned int xhci_parse_exponent_interval(struct usb_device *udev,
		struct usb_host_endpoint *ep)
{
	unsigned int interval;

	interval = clamp_val(ep->desc.bInterval, 1, 16) - 1;
	if (interval != ep->desc.bInterval - 1)
		dev_warn(&udev->dev,
			 "ep %#x - rounding interval to %d %sframes\n",
			 ep->desc.bEndpointAddress,
			 1 << interval,
			 udev->speed == USB_SPEED_FULL ? "" : "micro");

	if (udev->speed == USB_SPEED_FULL) {
		/*
		 * Full speed isoc endpoints specify interval in frames,
		 * not microframes. We are using microframes everywhere,
		 * so adjust accordingly.
		 */
		interval += 3;	/* 1 frame = 2^3 uframes */
	}

	return interval;
}

/*
 * Convert bInterval expressed in microframes (in 1-255 range) to exponent of
 * microframes, rounded down to nearest power of 2.
 */
static unsigned int xhci_microframes_to_exponent(struct usb_device *udev,
		struct usb_host_endpoint *ep, unsigned int desc_interval,
		unsigned int min_exponent, unsigned int max_exponent)
{
	unsigned int interval;

	interval = fls(desc_interval) - 1;
	interval = clamp_val(interval, min_exponent, max_exponent);
	if ((1 << interval) != desc_interval)
		dev_warn(&udev->dev,
			 "ep %#x - rounding interval to %d microframes, ep desc says %d microframes\n",
			 ep->desc.bEndpointAddress,
			 1 << interval,
			 desc_interval);

	return interval;
}

static unsigned int xhci_parse_microframe_interval(struct usb_device *udev,
		struct usb_host_endpoint *ep)
{
	if (ep->desc.bInterval == 0)
		return 0;
	return xhci_microframes_to_exponent(udev, ep,
			ep->desc.bInterval, 0, 15);
}


static unsigned int xhci_parse_frame_interval(struct usb_device *udev,
		struct usb_host_endpoint *ep)
{
	return xhci_microframes_to_exponent(udev, ep,
			ep->desc.bInterval * 8, 3, 10);
}

/* Return the polling or NAK interval.
 *
 * The polling interval is expressed in "microframes".  If xHCI's Interval field
 * is set to N, it will service the endpoint every 2^(Interval)*125us.
 *
 * The NAK interval is one NAK per 1 to 255 microframes, or no NAKs if interval
 * is set to 0.
 */
static unsigned int xhci_get_endpoint_interval(struct usb_device *udev,
		struct usb_host_endpoint *ep)
{
	unsigned int interval = 0;

	switch (udev->speed) {
	case USB_SPEED_HIGH:
		/* Max NAK rate */
		if (usb_endpoint_xfer_control(&ep->desc) ||
		    usb_endpoint_xfer_bulk(&ep->desc)) {
			interval = xhci_parse_microframe_interval(udev, ep);
			break;
		}
		/* Fall through - SS and HS isoc/int have same decoding */

	case USB_SPEED_SUPER_PLUS:
	case USB_SPEED_SUPER:
		if (usb_endpoint_xfer_int(&ep->desc) ||
		    usb_endpoint_xfer_isoc(&ep->desc)) {
			interval = xhci_parse_exponent_interval(udev, ep);
		}
		break;

	case USB_SPEED_FULL:
		if (usb_endpoint_xfer_isoc(&ep->desc)) {
			interval = xhci_parse_exponent_interval(udev, ep);
			break;
		}
		/*
		 * Fall through for interrupt endpoint interval decoding
		 * since it uses the same rules as low speed interrupt
		 * endpoints.
		 */

	case USB_SPEED_LOW:
		if (usb_endpoint_xfer_int(&ep->desc) ||
		    usb_endpoint_xfer_isoc(&ep->desc)) {

			interval = xhci_parse_frame_interval(udev, ep);
		}
		break;

	default:
		BUG();
	}
	return EP_INTERVAL(interval);
}

/* The "Mult" field in the endpoint context is only set for SuperSpeed isoc eps.
 * High speed endpoint descriptors can define "the number of additional
 * transaction opportunities per microframe", but that goes in the Max Burst
 * endpoint context field.
 */
static u32 xhci_get_endpoint_mult(struct usb_device *udev,
		struct usb_host_endpoint *ep)
{
	if (udev->speed < USB_SPEED_SUPER ||
			!usb_endpoint_xfer_isoc(&ep->desc))
		return 0;
	return ep->ss_ep_comp.bmAttributes;
}

static u32 xhci_get_endpoint_type(struct usb_host_endpoint *ep)
{
	int in;
	u32 type;

	in = usb_endpoint_dir_in(&ep->desc);
	if (usb_endpoint_xfer_control(&ep->desc)) {
		type = EP_TYPE(CTRL_EP);
	} else if (usb_endpoint_xfer_bulk(&ep->desc)) {
		if (in)
			type = EP_TYPE(BULK_IN_EP);
		else
			type = EP_TYPE(BULK_OUT_EP);
	} else if (usb_endpoint_xfer_isoc(&ep->desc)) {
		if (in)
			type = EP_TYPE(ISOC_IN_EP);
		else
			type = EP_TYPE(ISOC_OUT_EP);
	} else if (usb_endpoint_xfer_int(&ep->desc)) {
		if (in)
			type = EP_TYPE(INT_IN_EP);
		else
			type = EP_TYPE(INT_OUT_EP);
	} else {
		type = 0;
	}
	return type;
}

/* Return the maximum endpoint service interval time (ESIT) payload.
 * Basically, this is the maxpacket size, multiplied by the burst size
 * and mult size.
 */
static u32 xhci_get_max_esit_payload(struct usb_device *udev,
		struct usb_host_endpoint *ep)
{
	int max_burst;
	int max_packet;

	/* Only applies for interrupt or isochronous endpoints */
	if (usb_endpoint_xfer_control(&ep->desc) ||
			usb_endpoint_xfer_bulk(&ep->desc))
		return 0;

	if (udev->speed >= USB_SPEED_SUPER)
		return le16_to_cpu(ep->ss_ep_comp.wBytesPerInterval);

	max_packet = GET_MAX_PACKET(usb_endpoint_maxp(&ep->desc));
	max_burst = (usb_endpoint_maxp(&ep->desc) & 0x1800) >> 11;
	/* A 0 in max burst means 1 transfer per ESIT */
	return max_packet * (max_burst + 1);
}

/* Set up an endpoint with one ring segment.  Do not allocate stream rings.
 * Drivers will have to call usb_alloc_streams() to do that.
 */
int xhci_endpoint_init(struct xhci_hcd *xhci,
		struct xhci_virt_device *virt_dev,
		struct usb_device *udev,
		struct usb_host_endpoint *ep,
		gfp_t mem_flags)
{
	unsigned int ep_index;
	struct xhci_ep_ctx *ep_ctx;
	struct xhci_ring *ep_ring;
	unsigned int max_packet;
	unsigned int max_burst;
	enum xhci_ring_type type;
	u32 max_esit_payload;
	u32 endpoint_type;

	ep_index = xhci_get_endpoint_index(&ep->desc);
	ep_ctx = xhci_get_ep_ctx(xhci, virt_dev->in_ctx, ep_index);

	endpoint_type = xhci_get_endpoint_type(ep);
	if (!endpoint_type)
		return -EINVAL;
	ep_ctx->ep_info2 = cpu_to_le32(endpoint_type);

	type = usb_endpoint_type(&ep->desc);
	/* Set up the endpoint ring */
	virt_dev->eps[ep_index].new_ring =
		xhci_ring_alloc(xhci, 2, 1, type, mem_flags);
	if (!virt_dev->eps[ep_index].new_ring) {
		/* Attempt to use the ring cache */
		if (virt_dev->num_rings_cached == 0)
			return -ENOMEM;
		virt_dev->num_rings_cached--;
		virt_dev->eps[ep_index].new_ring =
			virt_dev->ring_cache[virt_dev->num_rings_cached];
		virt_dev->ring_cache[virt_dev->num_rings_cached] = NULL;
		xhci_reinit_cached_ring(xhci, virt_dev->eps[ep_index].new_ring,
					1, type);
	}
	virt_dev->eps[ep_index].skip = false;
	ep_ring = virt_dev->eps[ep_index].new_ring;
	ep_ctx->deq = cpu_to_le64(ep_ring->first_seg->dma | ep_ring->cycle_state);

	ep_ctx->ep_info = cpu_to_le32(xhci_get_endpoint_interval(udev, ep)
				      | EP_MULT(xhci_get_endpoint_mult(udev, ep)));

	/* FIXME dig Mult and streams info out of ep companion desc */

	/* Allow 3 retries for everything but isoc;
	 * CErr shall be set to 0 for Isoch endpoints.
	 */
	if (!usb_endpoint_xfer_isoc(&ep->desc))
		ep_ctx->ep_info2 |= cpu_to_le32(ERROR_COUNT(3));
	else
		ep_ctx->ep_info2 |= cpu_to_le32(ERROR_COUNT(0));

	/* Set the max packet size and max burst */
	max_packet = GET_MAX_PACKET(usb_endpoint_maxp(&ep->desc));
	max_burst = 0;
	switch (udev->speed) {
	case USB_SPEED_SUPER_PLUS:
	case USB_SPEED_SUPER:
		/* dig out max burst from ep companion desc */
		max_burst = ep->ss_ep_comp.bMaxBurst;
		break;
	case USB_SPEED_HIGH:
		/* Some devices get this wrong */
		if (usb_endpoint_xfer_bulk(&ep->desc))
			max_packet = 512;
		/* bits 11:12 specify the number of additional transaction
		 * opportunities per microframe (USB 2.0, section 9.6.6)
		 */
		if (usb_endpoint_xfer_isoc(&ep->desc) ||
				usb_endpoint_xfer_int(&ep->desc)) {
			max_burst = (usb_endpoint_maxp(&ep->desc)
				     & 0x1800) >> 11;
		}
		break;
	case USB_SPEED_FULL:
		if (usb_endpoint_xfer_bulk(&ep->desc) && max_packet < 8)
			max_packet = 8;
	case USB_SPEED_LOW:
		break;
	default:
		BUG();
	}
	ep_ctx->ep_info2 |= cpu_to_le32(MAX_PACKET(max_packet) |
			MAX_BURST(max_burst));
	max_esit_payload = xhci_get_max_esit_payload(udev, ep);
	ep_ctx->tx_info = cpu_to_le32(MAX_ESIT_PAYLOAD_FOR_EP(max_esit_payload));

	/*
	 * XXX no idea how to calculate the average TRB buffer length for bulk
	 * endpoints, as the driver gives us no clue how big each scatter gather
	 * list entry (or buffer) is going to be.
	 *
	 * For isochronous and interrupt endpoints, we set it to the max
	 * available, until we have new API in the USB core to allow drivers to
	 * declare how much bandwidth they actually need.
	 *
	 * Normally, it would be calculated by taking the total of the buffer
	 * lengths in the TD and then dividing by the number of TRBs in a TD,
	 * including link TRBs, No-op TRBs, and Event data TRBs.  Since we don't
	 * use Event Data TRBs, and we don't chain in a link TRB on short
	 * transfers, we're basically dividing by 1.
	 *
	 * xHCI 1.0 and 1.1 specification indicates that the Average TRB Length
	 * should be set to 8 for control endpoints.
	 */
	if (usb_endpoint_xfer_control(&ep->desc) && xhci->hci_version >= 0x100)
		ep_ctx->tx_info |= cpu_to_le32(AVG_TRB_LENGTH_FOR_EP(8));
	else
		ep_ctx->tx_info |=
			 cpu_to_le32(AVG_TRB_LENGTH_FOR_EP(max_esit_payload));

	/* FIXME Debug endpoint context */
	return 0;
}

void xhci_endpoint_zero(struct xhci_hcd *xhci,
		struct xhci_virt_device *virt_dev,
		struct usb_host_endpoint *ep)
{
	unsigned int ep_index;
	struct xhci_ep_ctx *ep_ctx;

	ep_index = xhci_get_endpoint_index(&ep->desc);
	ep_ctx = xhci_get_ep_ctx(xhci, virt_dev->in_ctx, ep_index);

	ep_ctx->ep_info = 0;
	ep_ctx->ep_info2 = 0;
	ep_ctx->deq = 0;
	ep_ctx->tx_info = 0;
	/* Don't free the endpoint ring until the set interface or configuration
	 * request succeeds.
	 */
}

void xhci_clear_endpoint_bw_info(struct xhci_bw_info *bw_info)
{
	bw_info->ep_interval = 0;
	bw_info->mult = 0;
	bw_info->num_packets = 0;
	bw_info->max_packet_size = 0;
	bw_info->type = 0;
	bw_info->max_esit_payload = 0;
}

void xhci_update_bw_info(struct xhci_hcd *xhci,
		struct xhci_container_ctx *in_ctx,
		struct xhci_input_control_ctx *ctrl_ctx,
		struct xhci_virt_device *virt_dev)
{
	struct xhci_bw_info *bw_info;
	struct xhci_ep_ctx *ep_ctx;
	unsigned int ep_type;
	int i;

	for (i = 1; i < 31; ++i) {
		bw_info = &virt_dev->eps[i].bw_info;

		/* We can't tell what endpoint type is being dropped, but
		 * unconditionally clearing the bandwidth info for non-periodic
		 * endpoints should be harmless because the info will never be
		 * set in the first place.
		 */
		if (!EP_IS_ADDED(ctrl_ctx, i) && EP_IS_DROPPED(ctrl_ctx, i)) {
			/* Dropped endpoint */
			xhci_clear_endpoint_bw_info(bw_info);
			continue;
		}

		if (EP_IS_ADDED(ctrl_ctx, i)) {
			ep_ctx = xhci_get_ep_ctx(xhci, in_ctx, i);
			ep_type = CTX_TO_EP_TYPE(le32_to_cpu(ep_ctx->ep_info2));

			/* Ignore non-periodic endpoints */
			if (ep_type != ISOC_OUT_EP && ep_type != INT_OUT_EP &&
					ep_type != ISOC_IN_EP &&
					ep_type != INT_IN_EP)
				continue;

			/* Added or changed endpoint */
			bw_info->ep_interval = CTX_TO_EP_INTERVAL(
					le32_to_cpu(ep_ctx->ep_info));
			/* Number of packets and mult are zero-based in the
			 * input context, but we want one-based for the
			 * interval table.
			 */
			bw_info->mult = CTX_TO_EP_MULT(
					le32_to_cpu(ep_ctx->ep_info)) + 1;
			bw_info->num_packets = CTX_TO_MAX_BURST(
					le32_to_cpu(ep_ctx->ep_info2)) + 1;
			bw_info->max_packet_size = MAX_PACKET_DECODED(
					le32_to_cpu(ep_ctx->ep_info2));
			bw_info->type = ep_type;
			bw_info->max_esit_payload = CTX_TO_MAX_ESIT_PAYLOAD(
					le32_to_cpu(ep_ctx->tx_info));
		}
	}
}

/* Copy output xhci_ep_ctx to the input xhci_ep_ctx copy.
 * Useful when you want to change one particular aspect of the endpoint and then
 * issue a configure endpoint command.
 */
void xhci_endpoint_copy(struct xhci_hcd *xhci,
		struct xhci_container_ctx *in_ctx,
		struct xhci_container_ctx *out_ctx,
		unsigned int ep_index)
{
	struct xhci_ep_ctx *out_ep_ctx;
	struct xhci_ep_ctx *in_ep_ctx;

	out_ep_ctx = xhci_get_ep_ctx(xhci, out_ctx, ep_index);
	in_ep_ctx = xhci_get_ep_ctx(xhci, in_ctx, ep_index);

	in_ep_ctx->ep_info = out_ep_ctx->ep_info;
	in_ep_ctx->ep_info2 = out_ep_ctx->ep_info2;
	in_ep_ctx->deq = out_ep_ctx->deq;
	in_ep_ctx->tx_info = out_ep_ctx->tx_info;
}

/* Copy output xhci_slot_ctx to the input xhci_slot_ctx.
 * Useful when you want to change one particular aspect of the endpoint and then
 * issue a configure endpoint command.  Only the context entries field matters,
 * but we'll copy the whole thing anyway.
 */
void xhci_slot_copy(struct xhci_hcd *xhci,
		struct xhci_container_ctx *in_ctx,
		struct xhci_container_ctx *out_ctx)
{
	struct xhci_slot_ctx *in_slot_ctx;
	struct xhci_slot_ctx *out_slot_ctx;

	in_slot_ctx = xhci_get_slot_ctx(xhci, in_ctx);
	out_slot_ctx = xhci_get_slot_ctx(xhci, out_ctx);

	in_slot_ctx->dev_info = out_slot_ctx->dev_info;
	in_slot_ctx->dev_info2 = out_slot_ctx->dev_info2;
	in_slot_ctx->tt_info = out_slot_ctx->tt_info;
	in_slot_ctx->dev_state = out_slot_ctx->dev_state;
}

/* Set up the scratchpad buffer array and scratchpad buffers, if needed. */
static int scratchpad_alloc(struct xhci_hcd *xhci, gfp_t flags)
{
	int i;
	struct device *dev = xhci_to_hcd(xhci)->self.controller;
	int num_sp = HCS_MAX_SCRATCHPAD(xhci->hcs_params2);

	xhci_dbg_trace(xhci, trace_xhci_dbg_init,
			"Allocating %d scratchpad buffers", num_sp);

	if (!num_sp)
		return 0;

	xhci->scratchpad = kzalloc(sizeof(*xhci->scratchpad), flags);
	if (!xhci->scratchpad)
		goto fail_sp;

	xhci->scratchpad->sp_array = dma_alloc_coherent(dev,
				     num_sp * sizeof(u64),
				     &xhci->scratchpad->sp_dma, flags);
	if (!xhci->scratchpad->sp_array)
		goto fail_sp2;

	xhci->scratchpad->sp_buffers = kzalloc(sizeof(void *) * num_sp, flags);
	if (!xhci->scratchpad->sp_buffers)
		goto fail_sp3;

	xhci->scratchpad->sp_dma_buffers =
		kzalloc(sizeof(dma_addr_t) * num_sp, flags);

	if (!xhci->scratchpad->sp_dma_buffers)
		goto fail_sp4;

	xhci->dcbaa->dev_context_ptrs[0] = cpu_to_le64(xhci->scratchpad->sp_dma);
	for (i = 0; i < num_sp; i++) {
		dma_addr_t dma;
		void *buf = dma_alloc_coherent(dev, xhci->page_size, &dma,
				flags);
		if (!buf)
			goto fail_sp5;

		xhci->scratchpad->sp_array[i] = dma;
		xhci->scratchpad->sp_buffers[i] = buf;
		xhci->scratchpad->sp_dma_buffers[i] = dma;
	}

	return 0;

 fail_sp5:
	for (i = i - 1; i >= 0; i--) {
		dma_free_coherent(dev, xhci->page_size,
				    xhci->scratchpad->sp_buffers[i],
				    xhci->scratchpad->sp_dma_buffers[i]);
	}
	kfree(xhci->scratchpad->sp_dma_buffers);

 fail_sp4:
	kfree(xhci->scratchpad->sp_buffers);

 fail_sp3:
	dma_free_coherent(dev, num_sp * sizeof(u64),
			    xhci->scratchpad->sp_array,
			    xhci->scratchpad->sp_dma);

 fail_sp2:
	kfree(xhci->scratchpad);
	xhci->scratchpad = NULL;

 fail_sp:
	return -ENOMEM;
}

static void scratchpad_free(struct xhci_hcd *xhci)
{
	int num_sp;
	int i;
	struct device *dev = xhci_to_hcd(xhci)->self.controller;

	if (!xhci->scratchpad)
		return;

	num_sp = HCS_MAX_SCRATCHPAD(xhci->hcs_params2);

	for (i = 0; i < num_sp; i++) {
		dma_free_coherent(dev, xhci->page_size,
				    xhci->scratchpad->sp_buffers[i],
				    xhci->scratchpad->sp_dma_buffers[i]);
	}
	kfree(xhci->scratchpad->sp_dma_buffers);
	kfree(xhci->scratchpad->sp_buffers);
	dma_free_coherent(dev, num_sp * sizeof(u64),
			    xhci->scratchpad->sp_array,
			    xhci->scratchpad->sp_dma);
	kfree(xhci->scratchpad);
	xhci->scratchpad = NULL;
}

struct xhci_command *xhci_alloc_command(struct xhci_hcd *xhci,
		bool allocate_in_ctx, bool allocate_completion,
		gfp_t mem_flags)
{
	struct xhci_command *command;

	command = kzalloc(sizeof(*command), mem_flags);
	if (!command)
		return NULL;

	if (allocate_in_ctx) {
		command->in_ctx =
			xhci_alloc_container_ctx(xhci, XHCI_CTX_TYPE_INPUT,
					mem_flags);
		if (!command->in_ctx) {
			kfree(command);
			return NULL;
		}
	}

	if (allocate_completion) {
		command->completion =
			kzalloc(sizeof(struct completion), mem_flags);
		if (!command->completion) {
			xhci_free_container_ctx(xhci, command->in_ctx);
			kfree(command);
			return NULL;
		}
		init_completion(command->completion);
	}

	command->status = 0;
	INIT_LIST_HEAD(&command->cmd_list);
	return command;
}

void xhci_urb_free_priv(struct urb_priv *urb_priv)
{
	if (urb_priv) {
		kfree(urb_priv->td[0]);
		kfree(urb_priv);
	}
}

void xhci_free_command(struct xhci_hcd *xhci,
		struct xhci_command *command)
{
	xhci_free_container_ctx(xhci,
			command->in_ctx);
	kfree(command->completion);
	kfree(command);
}

void xhci_handle_sec_intr_events(struct xhci_hcd *xhci, int intr_num)
{
	union xhci_trb *erdp_trb, *current_trb;
	struct xhci_segment	*seg;
	u64 erdp_reg;
	u32 iman_reg;
	dma_addr_t deq;
	unsigned long segment_offset;

	/* disable irq, ack pending interrupt and ack all pending events */

	iman_reg =
		readl_relaxed(&xhci->sec_ir_set[intr_num]->irq_pending);
	iman_reg &= ~IMAN_IE;
	writel_relaxed(iman_reg,
			&xhci->sec_ir_set[intr_num]->irq_pending);
	iman_reg =
		readl_relaxed(&xhci->sec_ir_set[intr_num]->irq_pending);
	if (iman_reg & IMAN_IP)
		writel_relaxed(iman_reg,
			&xhci->sec_ir_set[intr_num]->irq_pending);

	/* last acked event trb is in erdp reg  */
	erdp_reg =
		xhci_read_64(xhci, &xhci->sec_ir_set[intr_num]->erst_dequeue);
	deq = (dma_addr_t)(erdp_reg & ~ERST_PTR_MASK);
	if (!deq) {
		pr_debug("%s: event ring handling not required\n", __func__);
		return;
	}

	seg = xhci->sec_event_ring[intr_num]->first_seg;
	segment_offset = deq - seg->dma;

	/* find out virtual address of the last acked event trb */
	erdp_trb = current_trb = &seg->trbs[0] +
				(segment_offset/sizeof(*current_trb));

	/* read cycle state of the last acked trb to find out CCS */
	xhci->sec_event_ring[intr_num]->cycle_state =
				(current_trb->event_cmd.flags & TRB_CYCLE);

	 while (1) {
		/* last trb of the event ring: toggle cycle state */
		if (current_trb == &seg->trbs[TRBS_PER_SEGMENT - 1]) {
			xhci->sec_event_ring[intr_num]->cycle_state ^= 1;
			current_trb = &seg->trbs[0];
		} else {
			current_trb++;
		}

		/* cycle state transition */
		if ((le32_to_cpu(current_trb->event_cmd.flags) & TRB_CYCLE) !=
		    xhci->sec_event_ring[intr_num]->cycle_state)
			break;
	}

	if (erdp_trb != current_trb) {
		deq =
		xhci_trb_virt_to_dma(xhci->sec_event_ring[intr_num]->deq_seg,
					current_trb);
		if (deq == 0)
			xhci_warn(xhci,
				"WARN ivalid SW event ring dequeue ptr.\n");
		/* Update HC event ring dequeue pointer */
		erdp_reg &= ERST_PTR_MASK;
		erdp_reg |= ((u64) deq & (u64) ~ERST_PTR_MASK);
	}

	/* Clear the event handler busy flag (RW1C); event ring is empty. */
	erdp_reg |= ERST_EHB;
	xhci_write_64(xhci, erdp_reg,
			&xhci->sec_ir_set[intr_num]->erst_dequeue);
}

int xhci_sec_event_ring_cleanup(struct usb_hcd *hcd, unsigned intr_num)
{
	int size;
	struct xhci_hcd *xhci = hcd_to_xhci(hcd);
	struct device	*dev = xhci_to_hcd(xhci)->self.controller;

	if (intr_num >= xhci->max_interrupters) {
		xhci_err(xhci, "invalid secondary interrupter num %d\n",
			intr_num);
		return -EINVAL;
	}

	size =
	sizeof(struct xhci_erst_entry)*(xhci->sec_erst[intr_num].num_entries);
	if (xhci->sec_erst[intr_num].entries) {
		xhci_handle_sec_intr_events(xhci, intr_num);
		dma_free_coherent(dev, size, xhci->sec_erst[intr_num].entries,
				xhci->sec_erst[intr_num].erst_dma_addr);
		xhci->sec_erst[intr_num].entries = NULL;
	}
	xhci_dbg_trace(xhci, trace_xhci_dbg_init, "Freed SEC ERST#%d",
		intr_num);
	if (xhci->sec_event_ring[intr_num])
		xhci_ring_free(xhci, xhci->sec_event_ring[intr_num]);

	xhci->sec_event_ring[intr_num] = NULL;
	xhci_dbg_trace(xhci, trace_xhci_dbg_init,
		"Freed sec event ring");

	return 0;
}

void xhci_event_ring_cleanup(struct xhci_hcd *xhci)
{
	int size;
	unsigned int i;
	struct device	*dev = xhci_to_hcd(xhci)->self.controller;

<<<<<<< HEAD
	/* sec event ring clean up */
	for (i = 1; i < xhci->max_interrupters; i++)
		xhci_sec_event_ring_cleanup(xhci_to_hcd(xhci), i);
=======
	cancel_delayed_work_sync(&xhci->cmd_timer);
>>>>>>> 8cea0584

	kfree(xhci->sec_ir_set);
	xhci->sec_ir_set = NULL;
	kfree(xhci->sec_erst);
	xhci->sec_erst = NULL;
	kfree(xhci->sec_event_ring);
	xhci->sec_event_ring = NULL;

	/* primary event ring clean up */
	size = sizeof(struct xhci_erst_entry)*(xhci->erst.num_entries);
	if (xhci->erst.entries)
		dma_free_coherent(dev, size,
				xhci->erst.entries, xhci->erst.erst_dma_addr);
	xhci->erst.entries = NULL;
	xhci_dbg_trace(xhci, trace_xhci_dbg_init, "Freed primary ERST");
	if (xhci->event_ring)
		xhci_ring_free(xhci, xhci->event_ring);
	xhci->event_ring = NULL;
	xhci_dbg_trace(xhci, trace_xhci_dbg_init, "Freed priamry event ring");
}

void xhci_mem_cleanup(struct xhci_hcd *xhci)
{
	struct device	*dev = xhci_to_hcd(xhci)->self.controller;
	int i, j, num_ports;

	del_timer_sync(&xhci->cmd_timer);

	xhci_event_ring_cleanup(xhci);

	if (xhci->lpm_command)
		xhci_free_command(xhci, xhci->lpm_command);
	xhci->lpm_command = NULL;
	if (xhci->cmd_ring)
		xhci_ring_free(xhci, xhci->cmd_ring);
	xhci->cmd_ring = NULL;
	xhci_dbg_trace(xhci, trace_xhci_dbg_init, "Freed command ring");
	xhci_cleanup_command_queue(xhci);

	num_ports = HCS_MAX_PORTS(xhci->hcs_params1);
	for (i = 0; i < num_ports && xhci->rh_bw; i++) {
		struct xhci_interval_bw_table *bwt = &xhci->rh_bw[i].bw_table;
		for (j = 0; j < XHCI_MAX_INTERVAL; j++) {
			struct list_head *ep = &bwt->interval_bw[j].endpoints;
			while (!list_empty(ep))
				list_del_init(ep->next);
		}
	}

	for (i = HCS_MAX_SLOTS(xhci->hcs_params1); i > 0; i--)
		xhci_free_virt_devices_depth_first(xhci, i);

	dma_pool_destroy(xhci->segment_pool);
	xhci->segment_pool = NULL;
	xhci_dbg_trace(xhci, trace_xhci_dbg_init, "Freed segment pool");

	dma_pool_destroy(xhci->device_pool);
	xhci->device_pool = NULL;
	xhci_dbg_trace(xhci, trace_xhci_dbg_init, "Freed device context pool");

	dma_pool_destroy(xhci->small_streams_pool);
	xhci->small_streams_pool = NULL;
	xhci_dbg_trace(xhci, trace_xhci_dbg_init,
			"Freed small stream array pool");

	dma_pool_destroy(xhci->medium_streams_pool);
	xhci->medium_streams_pool = NULL;
	xhci_dbg_trace(xhci, trace_xhci_dbg_init,
			"Freed medium stream array pool");

	if (xhci->dcbaa)
		dma_free_coherent(dev, sizeof(*xhci->dcbaa),
				xhci->dcbaa, xhci->dcbaa->dma);
	xhci->dcbaa = NULL;

	scratchpad_free(xhci);

	if (!xhci->rh_bw)
		goto no_bw;

	for (i = 0; i < num_ports; i++) {
		struct xhci_tt_bw_info *tt, *n;
		list_for_each_entry_safe(tt, n, &xhci->rh_bw[i].tts, tt_list) {
			list_del(&tt->tt_list);
			kfree(tt);
		}
	}

no_bw:
	xhci->cmd_ring_reserved_trbs = 0;
	xhci->num_usb2_ports = 0;
	xhci->num_usb3_ports = 0;
	xhci->num_active_eps = 0;
	kfree(xhci->usb2_ports);
	kfree(xhci->usb3_ports);
	kfree(xhci->port_array);
	kfree(xhci->rh_bw);
	kfree(xhci->ext_caps);

	xhci->usb2_ports = NULL;
	xhci->usb3_ports = NULL;
	xhci->port_array = NULL;
	xhci->rh_bw = NULL;
	xhci->ext_caps = NULL;

	xhci->page_size = 0;
	xhci->page_shift = 0;
	xhci->bus_state[0].bus_suspended = 0;
	xhci->bus_state[1].bus_suspended = 0;
}

static int xhci_test_trb_in_td(struct xhci_hcd *xhci,
		struct xhci_segment *input_seg,
		union xhci_trb *start_trb,
		union xhci_trb *end_trb,
		dma_addr_t input_dma,
		struct xhci_segment *result_seg,
		char *test_name, int test_number)
{
	unsigned long long start_dma;
	unsigned long long end_dma;
	struct xhci_segment *seg;

	start_dma = xhci_trb_virt_to_dma(input_seg, start_trb);
	end_dma = xhci_trb_virt_to_dma(input_seg, end_trb);

	seg = trb_in_td(xhci, input_seg, start_trb, end_trb, input_dma, false);
	if (seg != result_seg) {
		xhci_warn(xhci, "WARN: %s TRB math test %d failed!\n",
				test_name, test_number);
		xhci_warn(xhci, "Tested TRB math w/ seg %pK and "
				"input DMA 0x%llx\n",
				input_seg,
				(unsigned long long) input_dma);
		xhci_warn(xhci, "starting TRB %pK (0x%llx DMA), "
				"ending TRB %pK (0x%llx DMA)\n",
				start_trb, start_dma,
				end_trb, end_dma);
		xhci_warn(xhci, "Expected seg %pK, got seg %pK\n",
				result_seg, seg);
		trb_in_td(xhci, input_seg, start_trb, end_trb, input_dma,
			  true);
		return -1;
	}
	return 0;
}

/* TRB math checks for xhci_trb_in_td(), using the command and event rings. */
static int xhci_check_trb_in_td_math(struct xhci_hcd *xhci)
{
	struct {
		dma_addr_t		input_dma;
		struct xhci_segment	*result_seg;
	} simple_test_vector [] = {
		/* A zeroed DMA field should fail */
		{ 0, NULL },
		/* One TRB before the ring start should fail */
		{ xhci->event_ring->first_seg->dma - 16, NULL },
		/* One byte before the ring start should fail */
		{ xhci->event_ring->first_seg->dma - 1, NULL },
		/* Starting TRB should succeed */
		{ xhci->event_ring->first_seg->dma, xhci->event_ring->first_seg },
		/* Ending TRB should succeed */
		{ xhci->event_ring->first_seg->dma + (TRBS_PER_SEGMENT - 1)*16,
			xhci->event_ring->first_seg },
		/* One byte after the ring end should fail */
		{ xhci->event_ring->first_seg->dma + (TRBS_PER_SEGMENT - 1)*16 + 1, NULL },
		/* One TRB after the ring end should fail */
		{ xhci->event_ring->first_seg->dma + (TRBS_PER_SEGMENT)*16, NULL },
		/* An address of all ones should fail */
		{ (dma_addr_t) (~0), NULL },
	};
	struct {
		struct xhci_segment	*input_seg;
		union xhci_trb		*start_trb;
		union xhci_trb		*end_trb;
		dma_addr_t		input_dma;
		struct xhci_segment	*result_seg;
	} complex_test_vector [] = {
		/* Test feeding a valid DMA address from a different ring */
		{	.input_seg = xhci->event_ring->first_seg,
			.start_trb = xhci->event_ring->first_seg->trbs,
			.end_trb = &xhci->event_ring->first_seg->trbs[TRBS_PER_SEGMENT - 1],
			.input_dma = xhci->cmd_ring->first_seg->dma,
			.result_seg = NULL,
		},
		/* Test feeding a valid end TRB from a different ring */
		{	.input_seg = xhci->event_ring->first_seg,
			.start_trb = xhci->event_ring->first_seg->trbs,
			.end_trb = &xhci->cmd_ring->first_seg->trbs[TRBS_PER_SEGMENT - 1],
			.input_dma = xhci->cmd_ring->first_seg->dma,
			.result_seg = NULL,
		},
		/* Test feeding a valid start and end TRB from a different ring */
		{	.input_seg = xhci->event_ring->first_seg,
			.start_trb = xhci->cmd_ring->first_seg->trbs,
			.end_trb = &xhci->cmd_ring->first_seg->trbs[TRBS_PER_SEGMENT - 1],
			.input_dma = xhci->cmd_ring->first_seg->dma,
			.result_seg = NULL,
		},
		/* TRB in this ring, but after this TD */
		{	.input_seg = xhci->event_ring->first_seg,
			.start_trb = &xhci->event_ring->first_seg->trbs[0],
			.end_trb = &xhci->event_ring->first_seg->trbs[3],
			.input_dma = xhci->event_ring->first_seg->dma + 4*16,
			.result_seg = NULL,
		},
		/* TRB in this ring, but before this TD */
		{	.input_seg = xhci->event_ring->first_seg,
			.start_trb = &xhci->event_ring->first_seg->trbs[3],
			.end_trb = &xhci->event_ring->first_seg->trbs[6],
			.input_dma = xhci->event_ring->first_seg->dma + 2*16,
			.result_seg = NULL,
		},
		/* TRB in this ring, but after this wrapped TD */
		{	.input_seg = xhci->event_ring->first_seg,
			.start_trb = &xhci->event_ring->first_seg->trbs[TRBS_PER_SEGMENT - 3],
			.end_trb = &xhci->event_ring->first_seg->trbs[1],
			.input_dma = xhci->event_ring->first_seg->dma + 2*16,
			.result_seg = NULL,
		},
		/* TRB in this ring, but before this wrapped TD */
		{	.input_seg = xhci->event_ring->first_seg,
			.start_trb = &xhci->event_ring->first_seg->trbs[TRBS_PER_SEGMENT - 3],
			.end_trb = &xhci->event_ring->first_seg->trbs[1],
			.input_dma = xhci->event_ring->first_seg->dma + (TRBS_PER_SEGMENT - 4)*16,
			.result_seg = NULL,
		},
		/* TRB not in this ring, and we have a wrapped TD */
		{	.input_seg = xhci->event_ring->first_seg,
			.start_trb = &xhci->event_ring->first_seg->trbs[TRBS_PER_SEGMENT - 3],
			.end_trb = &xhci->event_ring->first_seg->trbs[1],
			.input_dma = xhci->cmd_ring->first_seg->dma + 2*16,
			.result_seg = NULL,
		},
	};

	unsigned int num_tests;
	int i, ret;

	num_tests = ARRAY_SIZE(simple_test_vector);
	for (i = 0; i < num_tests; i++) {
		ret = xhci_test_trb_in_td(xhci,
				xhci->event_ring->first_seg,
				xhci->event_ring->first_seg->trbs,
				&xhci->event_ring->first_seg->trbs[TRBS_PER_SEGMENT - 1],
				simple_test_vector[i].input_dma,
				simple_test_vector[i].result_seg,
				"Simple", i);
		if (ret < 0)
			return ret;
	}

	num_tests = ARRAY_SIZE(complex_test_vector);
	for (i = 0; i < num_tests; i++) {
		ret = xhci_test_trb_in_td(xhci,
				complex_test_vector[i].input_seg,
				complex_test_vector[i].start_trb,
				complex_test_vector[i].end_trb,
				complex_test_vector[i].input_dma,
				complex_test_vector[i].result_seg,
				"Complex", i);
		if (ret < 0)
			return ret;
	}
	xhci_dbg(xhci, "TRB math tests passed.\n");
	return 0;
}

static void xhci_add_in_port(struct xhci_hcd *xhci, unsigned int num_ports,
		__le32 __iomem *addr, u8 major_revision, int max_caps)
{
	u32 temp, port_offset, port_count;
	int i;
	struct xhci_hub *rhub;

	temp = readl(addr);

	if (XHCI_EXT_PORT_MAJOR(temp) == 0x03) {
		rhub = &xhci->usb3_rhub;
	} else if (XHCI_EXT_PORT_MAJOR(temp) <= 0x02) {
		rhub = &xhci->usb2_rhub;
	} else {
		xhci_warn(xhci, "Ignoring unknown port speed, "
				"Ext Cap %pK, revision = 0x%x\n",
				addr, major_revision);
		/* Ignoring port protocol we can't understand. FIXME */
		return;
	}
	rhub->maj_rev = XHCI_EXT_PORT_MAJOR(temp);
	rhub->min_rev = XHCI_EXT_PORT_MINOR(temp);

	/* Port offset and count in the third dword, see section 7.2 */
	temp = readl(addr + 2);
	port_offset = XHCI_EXT_PORT_OFF(temp);
	port_count = XHCI_EXT_PORT_COUNT(temp);
	xhci_dbg_trace(xhci, trace_xhci_dbg_init,
			"Ext Cap %pK, port offset = %u, "
			"count = %u, revision = 0x%x",
			addr, port_offset, port_count, major_revision);
	/* Port count includes the current port offset */
	if (port_offset == 0 || (port_offset + port_count - 1) > num_ports)
		/* WTF? "Valid values are ‘1’ to MaxPorts" */
		return;

	rhub->psi_count = XHCI_EXT_PORT_PSIC(temp);
	if (rhub->psi_count) {
		rhub->psi = kcalloc(rhub->psi_count, sizeof(*rhub->psi),
				    GFP_KERNEL);
		if (!rhub->psi)
			rhub->psi_count = 0;

		rhub->psi_uid_count++;
		for (i = 0; i < rhub->psi_count; i++) {
			rhub->psi[i] = readl(addr + 4 + i);

			/* count unique ID values, two consecutive entries can
			 * have the same ID if link is assymetric
			 */
			if (i && (XHCI_EXT_PORT_PSIV(rhub->psi[i]) !=
				  XHCI_EXT_PORT_PSIV(rhub->psi[i - 1])))
				rhub->psi_uid_count++;

			xhci_dbg(xhci, "PSIV:%d PSIE:%d PLT:%d PFD:%d LP:%d PSIM:%d\n",
				  XHCI_EXT_PORT_PSIV(rhub->psi[i]),
				  XHCI_EXT_PORT_PSIE(rhub->psi[i]),
				  XHCI_EXT_PORT_PLT(rhub->psi[i]),
				  XHCI_EXT_PORT_PFD(rhub->psi[i]),
				  XHCI_EXT_PORT_LP(rhub->psi[i]),
				  XHCI_EXT_PORT_PSIM(rhub->psi[i]));
		}
	}
	/* cache usb2 port capabilities */
	if (major_revision < 0x03 && xhci->num_ext_caps < max_caps)
		xhci->ext_caps[xhci->num_ext_caps++] = temp;

	/* Check the host's USB2 LPM capability */
	if ((xhci->hci_version == 0x96) && (major_revision != 0x03) &&
			(temp & XHCI_L1C)) {
		xhci_dbg_trace(xhci, trace_xhci_dbg_init,
				"xHCI 0.96: support USB2 software lpm");
		xhci->sw_lpm_support = 1;
	}

	if ((xhci->hci_version >= 0x100) && (major_revision != 0x03)) {
		xhci_dbg_trace(xhci, trace_xhci_dbg_init,
				"xHCI 1.0: support USB2 software lpm");
		xhci->sw_lpm_support = 1;
		if (temp & XHCI_HLC) {
			xhci_dbg_trace(xhci, trace_xhci_dbg_init,
					"xHCI 1.0: support USB2 hardware lpm");
			xhci->hw_lpm_support = 1;
		}
	}

	port_offset--;
	for (i = port_offset; i < (port_offset + port_count); i++) {
		/* Duplicate entry.  Ignore the port if the revisions differ. */
		if (xhci->port_array[i] != 0) {
			xhci_warn(xhci, "Duplicate port entry, Ext Cap %pK,"
					" port %u\n", addr, i);
			xhci_warn(xhci, "Port was marked as USB %u, "
					"duplicated as USB %u\n",
					xhci->port_array[i], major_revision);
			/* Only adjust the roothub port counts if we haven't
			 * found a similar duplicate.
			 */
			if (xhci->port_array[i] != major_revision &&
				xhci->port_array[i] != DUPLICATE_ENTRY) {
				if (xhci->port_array[i] == 0x03)
					xhci->num_usb3_ports--;
				else
					xhci->num_usb2_ports--;
				xhci->port_array[i] = DUPLICATE_ENTRY;
			}
			/* FIXME: Should we disable the port? */
			continue;
		}
		xhci->port_array[i] = major_revision;
		if (major_revision == 0x03)
			xhci->num_usb3_ports++;
		else
			xhci->num_usb2_ports++;
	}
	/* FIXME: Should we disable ports not in the Extended Capabilities? */
}

/*
 * Scan the Extended Capabilities for the "Supported Protocol Capabilities" that
 * specify what speeds each port is supposed to be.  We can't count on the port
 * speed bits in the PORTSC register being correct until a device is connected,
 * but we need to set up the two fake roothubs with the correct number of USB
 * 3.0 and USB 2.0 ports at host controller initialization time.
 */
static int xhci_setup_port_arrays(struct xhci_hcd *xhci, gfp_t flags)
{
	__le32 __iomem *addr, *tmp_addr;
	u32 offset, tmp_offset;
	unsigned int num_ports;
	int i, j, port_index;
	int cap_count = 0;

	addr = &xhci->cap_regs->hcc_params;
	offset = XHCI_HCC_EXT_CAPS(readl(addr));
	if (offset == 0) {
		xhci_err(xhci, "No Extended Capability registers, "
				"unable to set up roothub.\n");
		return -ENODEV;
	}

	num_ports = HCS_MAX_PORTS(xhci->hcs_params1);
	xhci->port_array = kzalloc(sizeof(*xhci->port_array)*num_ports, flags);
	if (!xhci->port_array)
		return -ENOMEM;

	xhci->rh_bw = kzalloc(sizeof(*xhci->rh_bw)*num_ports, flags);
	if (!xhci->rh_bw)
		return -ENOMEM;
	for (i = 0; i < num_ports; i++) {
		struct xhci_interval_bw_table *bw_table;

		INIT_LIST_HEAD(&xhci->rh_bw[i].tts);
		bw_table = &xhci->rh_bw[i].bw_table;
		for (j = 0; j < XHCI_MAX_INTERVAL; j++)
			INIT_LIST_HEAD(&bw_table->interval_bw[j].endpoints);
	}

	/*
	 * For whatever reason, the first capability offset is from the
	 * capability register base, not from the HCCPARAMS register.
	 * See section 5.3.6 for offset calculation.
	 */
	addr = &xhci->cap_regs->hc_capbase + offset;

	tmp_addr = addr;
	tmp_offset = offset;

	/* count extended protocol capability entries for later caching */
	do {
		u32 cap_id;
		cap_id = readl(tmp_addr);
		if (XHCI_EXT_CAPS_ID(cap_id) == XHCI_EXT_CAPS_PROTOCOL)
			cap_count++;
		tmp_offset = XHCI_EXT_CAPS_NEXT(cap_id);
		tmp_addr += tmp_offset;
	} while (tmp_offset);

	xhci->ext_caps = kzalloc(sizeof(*xhci->ext_caps) * cap_count, flags);
	if (!xhci->ext_caps)
		return -ENOMEM;

	while (1) {
		u32 cap_id;

		cap_id = readl(addr);
		if (XHCI_EXT_CAPS_ID(cap_id) == XHCI_EXT_CAPS_PROTOCOL)
			xhci_add_in_port(xhci, num_ports, addr,
					(u8) XHCI_EXT_PORT_MAJOR(cap_id),
					cap_count);
		offset = XHCI_EXT_CAPS_NEXT(cap_id);
		if (!offset || (xhci->num_usb2_ports + xhci->num_usb3_ports)
				== num_ports)
			break;
		/*
		 * Once you're into the Extended Capabilities, the offset is
		 * always relative to the register holding the offset.
		 */
		addr += offset;
	}

	if (xhci->num_usb2_ports == 0 && xhci->num_usb3_ports == 0) {
		xhci_warn(xhci, "No ports on the roothubs?\n");
		return -ENODEV;
	}
	xhci_dbg_trace(xhci, trace_xhci_dbg_init,
			"Found %u USB 2.0 ports and %u USB 3.0 ports.",
			xhci->num_usb2_ports, xhci->num_usb3_ports);

	/* Place limits on the number of roothub ports so that the hub
	 * descriptors aren't longer than the USB core will allocate.
	 */
	if (xhci->num_usb3_ports > 15) {
		xhci_dbg_trace(xhci, trace_xhci_dbg_init,
				"Limiting USB 3.0 roothub ports to 15.");
		xhci->num_usb3_ports = 15;
	}
	if (xhci->num_usb2_ports > USB_MAXCHILDREN) {
		xhci_dbg_trace(xhci, trace_xhci_dbg_init,
				"Limiting USB 2.0 roothub ports to %u.",
				USB_MAXCHILDREN);
		xhci->num_usb2_ports = USB_MAXCHILDREN;
	}

	/*
	 * Note we could have all USB 3.0 ports, or all USB 2.0 ports.
	 * Not sure how the USB core will handle a hub with no ports...
	 */
	if (xhci->num_usb2_ports) {
		xhci->usb2_ports = kmalloc(sizeof(*xhci->usb2_ports)*
				xhci->num_usb2_ports, flags);
		if (!xhci->usb2_ports)
			return -ENOMEM;

		port_index = 0;
		for (i = 0; i < num_ports; i++) {
			if (xhci->port_array[i] == 0x03 ||
					xhci->port_array[i] == 0 ||
					xhci->port_array[i] == DUPLICATE_ENTRY)
				continue;

			xhci->usb2_ports[port_index] =
				&xhci->op_regs->port_status_base +
				NUM_PORT_REGS*i;
			xhci_dbg_trace(xhci, trace_xhci_dbg_init,
					"USB 2.0 port at index %u, "
					"addr = %pK", i,
					xhci->usb2_ports[port_index]);
			port_index++;
			if (port_index == xhci->num_usb2_ports)
				break;
		}
	}
	if (xhci->num_usb3_ports) {
		xhci->usb3_ports = kmalloc(sizeof(*xhci->usb3_ports)*
				xhci->num_usb3_ports, flags);
		if (!xhci->usb3_ports)
			return -ENOMEM;

		port_index = 0;
		for (i = 0; i < num_ports; i++)
			if (xhci->port_array[i] == 0x03) {
				xhci->usb3_ports[port_index] =
					&xhci->op_regs->port_status_base +
					NUM_PORT_REGS*i;
				xhci_dbg_trace(xhci, trace_xhci_dbg_init,
						"USB 3.0 port at index %u, "
						"addr = %pK", i,
						xhci->usb3_ports[port_index]);
				port_index++;
				if (port_index == xhci->num_usb3_ports)
					break;
			}
	}
	return 0;
}

int xhci_event_ring_setup(struct xhci_hcd *xhci, struct xhci_ring **er,
	struct xhci_intr_reg __iomem *ir_set, struct xhci_erst *erst,
	unsigned int intr_num, gfp_t flags)
{
	dma_addr_t dma, deq;
	u64 val_64;
	unsigned int val;
	struct xhci_segment *seg;
	struct device *dev = xhci_to_hcd(xhci)->self.controller;

	*er = xhci_ring_alloc(xhci, ERST_NUM_SEGS, 1,
				TYPE_EVENT, flags);
		if (!*er)
			return -ENOMEM;

	erst->entries = dma_alloc_coherent(dev,
			sizeof(struct xhci_erst_entry) * ERST_NUM_SEGS, &dma,
			flags);
	if (!erst->entries) {
		xhci_ring_free(xhci, *er);
		return -ENOMEM;
	}

	xhci_dbg_trace(xhci, trace_xhci_dbg_init,
		"intr# %d: Allocated event ring segment table at 0x%llx",
		intr_num, (unsigned long long)dma);

	memset(erst->entries, 0, sizeof(struct xhci_erst_entry)*ERST_NUM_SEGS);
	erst->num_entries = ERST_NUM_SEGS;
	erst->erst_dma_addr = dma;
	xhci_dbg_trace(xhci, trace_xhci_dbg_init,
		"intr# %d: num segs = %i, virt addr = %pK, dma addr = 0x%llx",
			intr_num,
			erst->num_entries,
			erst->entries,
			(unsigned long long)erst->erst_dma_addr);

	/* set ring base address and size for each segment table entry */
	for (val = 0, seg = (*er)->first_seg; val < ERST_NUM_SEGS; val++) {
		struct xhci_erst_entry *entry = &erst->entries[val];

		entry->seg_addr = cpu_to_le64(seg->dma);
		entry->seg_size = cpu_to_le32(TRBS_PER_SEGMENT);
		entry->rsvd = 0;
		seg = seg->next;
	}

	/* set ERST count with the number of entries in the segment table */
	val = readl_relaxed(&ir_set->erst_size);
	val &= ERST_SIZE_MASK;
	val |= ERST_NUM_SEGS;
	xhci_dbg_trace(xhci, trace_xhci_dbg_init,
		"Write ERST size = %i to ir_set %d (some bits preserved)", val,
		intr_num);
	writel_relaxed(val, &ir_set->erst_size);

	xhci_dbg_trace(xhci, trace_xhci_dbg_init,
			"intr# %d: Set ERST entries to point to event ring.",
			intr_num);
	/* set the segment table base address */
	xhci_dbg_trace(xhci, trace_xhci_dbg_init,
			"Set ERST base address for ir_set %d = 0x%llx",
			intr_num,
			(unsigned long long)erst->erst_dma_addr);
	val_64 = xhci_read_64(xhci, &ir_set->erst_base);
	val_64 &= ERST_PTR_MASK;
	val_64 |= (erst->erst_dma_addr & (u64) ~ERST_PTR_MASK);
	xhci_write_64(xhci, val_64, &ir_set->erst_base);

	/* Set the event ring dequeue address */
	deq = xhci_trb_virt_to_dma((*er)->deq_seg, (*er)->dequeue);
	if (deq == 0 && !in_interrupt())
		xhci_warn(xhci,
		"intr# %d:WARN something wrong with SW event ring deq ptr.\n",
		intr_num);
	/* Update HC event ring dequeue pointer */
	val_64 = xhci_read_64(xhci, &ir_set->erst_dequeue);
	val_64 &= ERST_PTR_MASK;
	/* Don't clear the EHB bit (which is RW1C) because
	 * there might be more events to service.
	 */
	val_64 &= ~ERST_EHB;
	xhci_dbg_trace(xhci, trace_xhci_dbg_init,
		"intr# %d:Write event ring dequeue pointer, preserving EHB bit",
		intr_num);
	xhci_write_64(xhci, ((u64) deq & (u64) ~ERST_PTR_MASK) | val_64,
			&ir_set->erst_dequeue);
	xhci_dbg_trace(xhci, trace_xhci_dbg_init,
			"Wrote ERST address to ir_set %d.", intr_num);
	xhci_print_ir_set(xhci, intr_num);

	return 0;
}

int xhci_sec_event_ring_setup(struct usb_hcd *hcd, unsigned intr_num)
{
	int ret;
	struct xhci_hcd *xhci = hcd_to_xhci(hcd);

	if ((xhci->xhc_state & XHCI_STATE_HALTED) || !xhci->sec_ir_set
		|| !xhci->sec_event_ring || !xhci->sec_erst ||
		intr_num >= xhci->max_interrupters) {
		xhci_err(xhci,
		"%s:state %x ir_set %pK evt_ring %pK erst %pK intr# %d\n",
		__func__, xhci->xhc_state, xhci->sec_ir_set,
		xhci->sec_event_ring, xhci->sec_erst, intr_num);
		return -EINVAL;
	}

	if (xhci->sec_event_ring && xhci->sec_event_ring[intr_num]
		&& xhci->sec_event_ring[intr_num]->first_seg)
		goto done;

	xhci->sec_ir_set[intr_num] = &xhci->run_regs->ir_set[intr_num];
	ret = xhci_event_ring_setup(xhci,
				&xhci->sec_event_ring[intr_num],
				xhci->sec_ir_set[intr_num],
				&xhci->sec_erst[intr_num],
				intr_num, GFP_KERNEL);
	if (ret) {
		xhci_err(xhci, "sec event ring setup failed inter#%d\n",
			intr_num);
		return ret;
	}
done:
	return 0;
}

int xhci_event_ring_init(struct xhci_hcd *xhci, gfp_t flags)
{
	int ret = 0;

	/* primary + secondary */
	xhci->max_interrupters = HCS_MAX_INTRS(xhci->hcs_params1);

	xhci_dbg_trace(xhci, trace_xhci_dbg_init,
		"// Allocating primary event ring");

	/* Set ir_set to interrupt register set 0 */
	xhci->ir_set = &xhci->run_regs->ir_set[0];
	ret = xhci_event_ring_setup(xhci, &xhci->event_ring, xhci->ir_set,
		&xhci->erst, 0, flags);
	if (ret) {
		xhci_err(xhci, "failed to setup primary event ring\n");
		goto fail;
	}

	xhci_dbg_trace(xhci, trace_xhci_dbg_init,
		"// Allocating sec event ring related pointers");

	xhci->sec_ir_set = kcalloc(xhci->max_interrupters,
				sizeof(*xhci->sec_ir_set), flags);
	if (!xhci->sec_ir_set) {
		ret = -ENOMEM;
		goto fail;
	}

	xhci->sec_event_ring = kcalloc(xhci->max_interrupters,
				sizeof(*xhci->sec_event_ring), flags);
	if (!xhci->sec_event_ring) {
		ret = -ENOMEM;
		goto fail;
	}

	xhci->sec_erst = kcalloc(xhci->max_interrupters,
				sizeof(*xhci->sec_erst), flags);
	if (!xhci->sec_erst)
		ret = -ENOMEM;
fail:
	return ret;
}

int xhci_mem_init(struct xhci_hcd *xhci, gfp_t flags)
{
	dma_addr_t	dma;
	struct device	*dev = xhci_to_hcd(xhci)->self.controller;
	unsigned int	val, val2;
	u64		val_64;
	u32 page_size, temp;
	int i;

	INIT_LIST_HEAD(&xhci->cmd_list);

	/* init command timeout work */
	INIT_DELAYED_WORK(&xhci->cmd_timer, xhci_handle_command_timeout);
	init_completion(&xhci->cmd_ring_stop_completion);

	page_size = readl(&xhci->op_regs->page_size);
	xhci_dbg_trace(xhci, trace_xhci_dbg_init,
			"Supported page size register = 0x%x", page_size);
	for (i = 0; i < 16; i++) {
		if ((0x1 & page_size) != 0)
			break;
		page_size = page_size >> 1;
	}
	if (i < 16)
		xhci_dbg_trace(xhci, trace_xhci_dbg_init,
			"Supported page size of %iK", (1 << (i+12)) / 1024);
	else
		xhci_warn(xhci, "WARN: no supported page size\n");
	/* Use 4K pages, since that's common and the minimum the HC supports */
	xhci->page_shift = 12;
	xhci->page_size = 1 << xhci->page_shift;
	xhci_dbg_trace(xhci, trace_xhci_dbg_init,
			"HCD page size set to %iK", xhci->page_size / 1024);

	/*
	 * Program the Number of Device Slots Enabled field in the CONFIG
	 * register with the max value of slots the HC can handle.
	 */
	val = HCS_MAX_SLOTS(readl(&xhci->cap_regs->hcs_params1));
	xhci_dbg_trace(xhci, trace_xhci_dbg_init,
			"// xHC can handle at most %d device slots.", val);
	val2 = readl(&xhci->op_regs->config_reg);
	val |= (val2 & ~HCS_SLOTS_MASK);
	xhci_dbg_trace(xhci, trace_xhci_dbg_init,
			"// Setting Max device slots reg = 0x%x.", val);
	writel(val, &xhci->op_regs->config_reg);

	/*
	 * Section 5.4.8 - doorbell array must be
	 * "physically contiguous and 64-byte (cache line) aligned".
	 */
	xhci->dcbaa = dma_alloc_coherent(dev, sizeof(*xhci->dcbaa), &dma,
			flags);
	if (!xhci->dcbaa)
		goto fail;
	memset(xhci->dcbaa, 0, sizeof *(xhci->dcbaa));
	xhci->dcbaa->dma = dma;
	xhci_dbg_trace(xhci, trace_xhci_dbg_init,
			"// Device context base array address = 0x%llx (DMA), %pK (virt)",
			(unsigned long long)xhci->dcbaa->dma, xhci->dcbaa);
	xhci_write_64(xhci, dma, &xhci->op_regs->dcbaa_ptr);

	/*
	 * Initialize the ring segment pool.  The ring must be a contiguous
	 * structure comprised of TRBs.  The TRBs must be 16 byte aligned,
	 * however, the command ring segment needs 64-byte aligned segments
	 * and our use of dma addresses in the trb_address_map radix tree needs
	 * TRB_SEGMENT_SIZE alignment, so we pick the greater alignment need.
	 */
	xhci->segment_pool = dma_pool_create("xHCI ring segments", dev,
			TRB_SEGMENT_SIZE, TRB_SEGMENT_SIZE, xhci->page_size);

	/* See Table 46 and Note on Figure 55 */
	xhci->device_pool = dma_pool_create("xHCI input/output contexts", dev,
			2112, 64, xhci->page_size);
	if (!xhci->segment_pool || !xhci->device_pool)
		goto fail;

	/* Linear stream context arrays don't have any boundary restrictions,
	 * and only need to be 16-byte aligned.
	 */
	xhci->small_streams_pool =
		dma_pool_create("xHCI 256 byte stream ctx arrays",
			dev, SMALL_STREAM_ARRAY_SIZE, 16, 0);
	xhci->medium_streams_pool =
		dma_pool_create("xHCI 1KB stream ctx arrays",
			dev, MEDIUM_STREAM_ARRAY_SIZE, 16, 0);
	/* Any stream context array bigger than MEDIUM_STREAM_ARRAY_SIZE
	 * will be allocated with dma_alloc_coherent()
	 */

	if (!xhci->small_streams_pool || !xhci->medium_streams_pool)
		goto fail;

	/* Set up the command ring to have one segments for now. */
	xhci->cmd_ring = xhci_ring_alloc(xhci, 1, 1, TYPE_COMMAND, flags);
	if (!xhci->cmd_ring)
		goto fail;
	xhci_dbg_trace(xhci, trace_xhci_dbg_init,
			"Allocated command ring at %pK", xhci->cmd_ring);
	xhci_dbg_trace(xhci, trace_xhci_dbg_init, "First segment DMA is 0x%llx",
			(unsigned long long)xhci->cmd_ring->first_seg->dma);

	/* Set the address in the Command Ring Control register */
	val_64 = xhci_read_64(xhci, &xhci->op_regs->cmd_ring);
	val_64 = (val_64 & (u64) CMD_RING_RSVD_BITS) |
		(xhci->cmd_ring->first_seg->dma & (u64) ~CMD_RING_RSVD_BITS) |
		xhci->cmd_ring->cycle_state;
	xhci_dbg_trace(xhci, trace_xhci_dbg_init,
			"// Setting command ring address to 0x%x", val);
	xhci_write_64(xhci, val_64, &xhci->op_regs->cmd_ring);
	xhci_dbg_cmd_ptrs(xhci);

	xhci->lpm_command = xhci_alloc_command(xhci, true, true, flags);
	if (!xhci->lpm_command)
		goto fail;

	/* Reserve one command ring TRB for disabling LPM.
	 * Since the USB core grabs the shared usb_bus bandwidth mutex before
	 * disabling LPM, we only need to reserve one TRB for all devices.
	 */
	xhci->cmd_ring_reserved_trbs++;

	val = readl(&xhci->cap_regs->db_off);
	val &= DBOFF_MASK;
	xhci_dbg_trace(xhci, trace_xhci_dbg_init,
			"// Doorbell array is located at offset 0x%x"
			" from cap regs base addr", val);
	xhci->dba = (void __iomem *) xhci->cap_regs + val;
	xhci_dbg_regs(xhci);
	xhci_print_run_regs(xhci);

	/*
	 * Event ring setup: Allocate a normal ring, but also setup
	 * the event ring segment table (ERST).  Section 4.9.3.
	 */
	if (xhci_event_ring_init(xhci, GFP_KERNEL))
		goto fail;

<<<<<<< HEAD
	if (xhci_check_trb_in_td_math(xhci) < 0)
=======
	xhci->erst.entries = dma_alloc_coherent(dev,
			sizeof(struct xhci_erst_entry) * ERST_NUM_SEGS, &dma,
			flags);
	if (!xhci->erst.entries)
>>>>>>> 8cea0584
		goto fail;

	/*
	 * XXX: Might need to set the Interrupter Moderation Register to
	 * something other than the default (~1ms minimum between interrupts).
	 * See section 5.5.1.2.
	 */
	init_completion(&xhci->addr_dev);
	for (i = 0; i < MAX_HC_SLOTS; ++i)
		xhci->devs[i] = NULL;
	for (i = 0; i < USB_MAXCHILDREN; ++i) {
		xhci->bus_state[0].resume_done[i] = 0;
		xhci->bus_state[1].resume_done[i] = 0;
		/* Only the USB 2.0 completions will ever be used. */
		init_completion(&xhci->bus_state[1].rexit_done[i]);
	}

	if (scratchpad_alloc(xhci, flags))
		goto fail;
	if (xhci_setup_port_arrays(xhci, flags))
		goto fail;

	/* Enable USB 3.0 device notifications for function remote wake, which
	 * is necessary for allowing USB 3.0 devices to do remote wakeup from
	 * U3 (device suspend).
	 */
	temp = readl(&xhci->op_regs->dev_notification);
	temp &= ~DEV_NOTE_MASK;
	temp |= DEV_NOTE_FWAKE;
	writel(temp, &xhci->op_regs->dev_notification);

	return 0;

fail:
	xhci_warn(xhci, "Couldn't initialize memory\n");
	xhci_halt(xhci);
	xhci_reset(xhci);
	xhci_mem_cleanup(xhci);
	return -ENOMEM;
}<|MERGE_RESOLUTION|>--- conflicted
+++ resolved
@@ -1938,13 +1938,9 @@
 	unsigned int i;
 	struct device	*dev = xhci_to_hcd(xhci)->self.controller;
 
-<<<<<<< HEAD
 	/* sec event ring clean up */
 	for (i = 1; i < xhci->max_interrupters; i++)
 		xhci_sec_event_ring_cleanup(xhci_to_hcd(xhci), i);
-=======
-	cancel_delayed_work_sync(&xhci->cmd_timer);
->>>>>>> 8cea0584
 
 	kfree(xhci->sec_ir_set);
 	xhci->sec_ir_set = NULL;
@@ -1971,7 +1967,7 @@
 	struct device	*dev = xhci_to_hcd(xhci)->self.controller;
 	int i, j, num_ports;
 
-	del_timer_sync(&xhci->cmd_timer);
+	cancel_delayed_work_sync(&xhci->cmd_timer);
 
 	xhci_event_ring_cleanup(xhci);
 
@@ -2802,14 +2798,7 @@
 	if (xhci_event_ring_init(xhci, GFP_KERNEL))
 		goto fail;
 
-<<<<<<< HEAD
 	if (xhci_check_trb_in_td_math(xhci) < 0)
-=======
-	xhci->erst.entries = dma_alloc_coherent(dev,
-			sizeof(struct xhci_erst_entry) * ERST_NUM_SEGS, &dma,
-			flags);
-	if (!xhci->erst.entries)
->>>>>>> 8cea0584
 		goto fail;
 
 	/*
