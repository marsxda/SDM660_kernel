/* Copyright (c) 2012-2019, The Linux Foundation. All rights reserved.
 *
 * This program is free software; you can redistribute it and/or modify
 * it under the terms of the GNU General Public License version 2 and
 * only version 2 as published by the Free Software Foundation.
 *
 * This program is distributed in the hope that it will be useful,
 * but WITHOUT ANY WARRANTY; without even the implied warranty of
 * MERCHANTABILITY or FITNESS FOR A PARTICULAR PURPOSE.  See the
 * GNU General Public License for more details.
 *
 */

#include <asm/dma-iommu.h>
#include <asm/memory.h>
#include <linux/clk/msm-clk.h>
#include <linux/coresight-stm.h>
#include <linux/delay.h>
#include <linux/devfreq.h>
#include <linux/hash.h>
#include <linux/interrupt.h>
#include <linux/io.h>
#include <linux/iommu.h>
#include <linux/iopoll.h>
#include <linux/of.h>
#include <linux/pm_qos.h>
#include <linux/regulator/consumer.h>
#include <linux/slab.h>
#include <linux/workqueue.h>
#include <soc/qcom/cx_ipeak.h>
#include <soc/qcom/scm.h>
#include <soc/qcom/smem.h>
#include <soc/qcom/subsystem_restart.h>
#include "hfi_packetization.h"
#include "msm_vidc_debug.h"
#include "venus_hfi.h"
#include "vidc_hfi_io.h"

#define FIRMWARE_SIZE			0X00A00000
#define REG_ADDR_OFFSET_BITMASK	0x000FFFFF
#define QDSS_IOVA_START 0x80001000

static struct hal_device_data hal_ctxt;

#define TZBSP_MEM_PROTECT_VIDEO_VAR 0x8
struct tzbsp_memprot {
	u32 cp_start;
	u32 cp_size;
	u32 cp_nonpixel_start;
	u32 cp_nonpixel_size;
};

struct tzbsp_resp {
	int ret;
};

#define TZBSP_VIDEO_SET_STATE 0xa

/* Poll interval in uS */
#define POLL_INTERVAL_US 50

enum tzbsp_video_state {
	TZBSP_VIDEO_STATE_SUSPEND = 0,
	TZBSP_VIDEO_STATE_RESUME = 1,
	TZBSP_VIDEO_STATE_RESTORE_THRESHOLD = 2,
};

struct tzbsp_video_set_state_req {
	u32 state; /* should be tzbsp_video_state enum value */
	u32 spare; /* reserved for future, should be zero */
};

const struct msm_vidc_gov_data DEFAULT_BUS_VOTE = {
	.data = NULL,
	.data_count = 0,
	.imem_size = 0,
};

const int max_packets = 1000;

static void venus_hfi_pm_handler(struct work_struct *work);
static DECLARE_DELAYED_WORK(venus_hfi_pm_work, venus_hfi_pm_handler);
static inline int __resume(struct venus_hfi_device *device);
static inline int __suspend(struct venus_hfi_device *device);
static int __disable_regulators(struct venus_hfi_device *device);
static int __enable_regulators(struct venus_hfi_device *device);
static inline int __prepare_enable_clks(struct venus_hfi_device *device);
static inline void __disable_unprepare_clks(struct venus_hfi_device *device);
static int __scale_clocks_load(struct venus_hfi_device *device, int load,
		struct vidc_clk_scale_data *data,
		unsigned long instant_bitrate);
static void __flush_debug_queue(struct venus_hfi_device *device, u8 *packet);
static int __initialize_packetization(struct venus_hfi_device *device);
static struct hal_session *__get_session(struct venus_hfi_device *device,
		u32 session_id);
static int __iface_cmdq_write(struct venus_hfi_device *device,
					void *pkt);
static int __load_fw(struct venus_hfi_device *device);
static void __unload_fw(struct venus_hfi_device *device);
static int __tzbsp_set_video_state(enum tzbsp_video_state state);


/**
 * Utility function to enforce some of our assumptions.  Spam calls to this
 * in hotspots in code to double check some of the assumptions that we hold.
 */
static inline void __strict_check(struct venus_hfi_device *device)
{
	if (!mutex_is_locked(&device->lock)) {
		dprintk(VIDC_WARN,
			"device->lock mutex is not locked\n");
		WARN_ON(VIDC_DBG_WARN_ENABLE);
	}
}

static inline void __set_state(struct venus_hfi_device *device,
		enum venus_hfi_state state)
{
	device->state = state;
}

static inline bool __core_in_valid_state(struct venus_hfi_device *device)
{
	return device->state != VENUS_STATE_DEINIT;
}

static void __dump_packet(u8 *packet, enum vidc_msg_prio log_level)
{
	u32 c = 0, packet_size = *(u32 *)packet;
	const int row_size = 32;
	/* row must contain enough for 0xdeadbaad * 8 to be converted into
	 * "de ad ba ab " * 8 + '\0' */
	char row[3 * row_size];

	for (c = 0; c * row_size < packet_size; ++c) {
		int bytes_to_read = ((c + 1) * row_size > packet_size) ?
			packet_size % row_size : row_size;
		hex_dump_to_buffer(packet + c * row_size, bytes_to_read,
				row_size, 4, row, sizeof(row), false);
		dprintk(log_level, "%s\n", row);
	}
}

static void __sim_modify_cmd_packet(u8 *packet, struct venus_hfi_device *device)
{
	struct hfi_cmd_sys_session_init_packet *sys_init;
	struct hal_session *session = NULL;
	u8 i;
	phys_addr_t fw_bias = 0;

	if (!device || !packet) {
		dprintk(VIDC_ERR, "Invalid Param\n");
		return;
	} else if (!device->hal_data->firmware_base
			|| is_iommu_present(device->res)) {
		return;
	}

	fw_bias = device->hal_data->firmware_base;
	sys_init = (struct hfi_cmd_sys_session_init_packet *)packet;

	session = __get_session(device, sys_init->session_id);
	if (!session) {
		dprintk(VIDC_DBG, "%s :Invalid session id: %x\n",
				__func__, sys_init->session_id);
		return;
	}

	switch (sys_init->packet_type) {
	case HFI_CMD_SESSION_EMPTY_BUFFER:
		if (session->is_decoder) {
			struct hfi_cmd_session_empty_buffer_compressed_packet
			*pkt = (struct
			hfi_cmd_session_empty_buffer_compressed_packet
			*) packet;
			pkt->packet_buffer -= fw_bias;
		} else {
			struct
			hfi_cmd_session_empty_buffer_uncompressed_plane0_packet
			*pkt = (struct
			hfi_cmd_session_empty_buffer_uncompressed_plane0_packet
			*) packet;
			pkt->packet_buffer -= fw_bias;
		}
		break;
	case HFI_CMD_SESSION_FILL_BUFFER:
	{
		struct hfi_cmd_session_fill_buffer_packet *pkt =
			(struct hfi_cmd_session_fill_buffer_packet *)packet;
		pkt->packet_buffer -= fw_bias;
		break;
	}
	case HFI_CMD_SESSION_SET_BUFFERS:
	{
		struct hfi_cmd_session_set_buffers_packet *pkt =
			(struct hfi_cmd_session_set_buffers_packet *)packet;
		if (pkt->buffer_type == HFI_BUFFER_OUTPUT ||
			pkt->buffer_type == HFI_BUFFER_OUTPUT2) {
			struct hfi_buffer_info *buff;
			buff = (struct hfi_buffer_info *) pkt->rg_buffer_info;
			buff->buffer_addr -= fw_bias;
			if (buff->extra_data_addr >= fw_bias)
				buff->extra_data_addr -= fw_bias;
		} else {
			for (i = 0; i < pkt->num_buffers; i++)
				pkt->rg_buffer_info[i] -= fw_bias;
		}
		break;
	}
	case HFI_CMD_SESSION_RELEASE_BUFFERS:
	{
		struct hfi_cmd_session_release_buffer_packet *pkt =
			(struct hfi_cmd_session_release_buffer_packet *)packet;
		if (pkt->buffer_type == HFI_BUFFER_OUTPUT ||
			pkt->buffer_type == HFI_BUFFER_OUTPUT2) {
			struct hfi_buffer_info *buff;
			buff = (struct hfi_buffer_info *) pkt->rg_buffer_info;
			buff->buffer_addr -= fw_bias;
			buff->extra_data_addr -= fw_bias;
		} else {
			for (i = 0; i < pkt->num_buffers; i++)
				pkt->rg_buffer_info[i] -= fw_bias;
		}
		break;
	}
	case HFI_CMD_SESSION_PARSE_SEQUENCE_HEADER:
	{
		struct hfi_cmd_session_parse_sequence_header_packet *pkt =
			(struct hfi_cmd_session_parse_sequence_header_packet *)
		packet;
		pkt->packet_buffer -= fw_bias;
		break;
	}
	case HFI_CMD_SESSION_GET_SEQUENCE_HEADER:
	{
		struct hfi_cmd_session_get_sequence_header_packet *pkt =
			(struct hfi_cmd_session_get_sequence_header_packet *)
		packet;
		pkt->packet_buffer -= fw_bias;
		break;
	}
	default:
		break;
	}
}

static int __acquire_regulator(struct regulator_info *rinfo)
{
	int rc = 0;

	if (rinfo->has_hw_power_collapse) {
		rc = regulator_set_mode(rinfo->regulator,
				REGULATOR_MODE_NORMAL);
		if (rc) {
			/*
			* This is somewhat fatal, but nothing we can do
			* about it. We can't disable the regulator w/o
			* getting it back under s/w control
			*/
			dprintk(VIDC_WARN,
				"Failed to acquire regulator control: %s\n",
					rinfo->name);
		} else {

			dprintk(VIDC_DBG,
					"Acquire regulator control from HW: %s\n",
					rinfo->name);

		}
	}

	if (!regulator_is_enabled(rinfo->regulator)) {
		dprintk(VIDC_WARN, "Regulator is not enabled %s\n",
			rinfo->name);
		WARN_ON(VIDC_DBG_WARN_ENABLE);
	}

	return rc;
}

static int __hand_off_regulator(struct regulator_info *rinfo)
{
	int rc = 0;

	if (rinfo->has_hw_power_collapse) {
		rc = regulator_set_mode(rinfo->regulator,
				REGULATOR_MODE_FAST);
		if (rc) {
			dprintk(VIDC_WARN,
				"Failed to hand off regulator control: %s\n",
					rinfo->name);
		} else {
			dprintk(VIDC_DBG,
					"Hand off regulator control to HW: %s\n",
					rinfo->name);
		}
	}

	return rc;
}

static int __hand_off_regulators(struct venus_hfi_device *device)
{
	struct regulator_info *rinfo;
	int rc = 0, c = 0;

	venus_hfi_for_each_regulator(device, rinfo) {
		rc = __hand_off_regulator(rinfo);
		/*
		* If one regulator hand off failed, driver should take
		* the control for other regulators back.
		*/
		if (rc)
			goto err_reg_handoff_failed;
		c++;
	}

	return rc;
err_reg_handoff_failed:
	venus_hfi_for_each_regulator_reverse_continue(device, rinfo, c)
		__acquire_regulator(rinfo);

	return rc;
}

static int __write_queue(struct vidc_iface_q_info *qinfo, u8 *packet,
		bool *rx_req_is_set)
{
	struct hfi_queue_header *queue;
	u32 packet_size_in_words, new_write_idx;
	u32 empty_space, read_idx, write_idx;
	u32 *write_ptr;

	if (!qinfo || !packet) {
		dprintk(VIDC_ERR, "Invalid Params\n");
		return -EINVAL;
	} else if (!qinfo->q_array.align_virtual_addr) {
		dprintk(VIDC_WARN, "Queues have already been freed\n");
		return -EINVAL;
	}

	queue = (struct hfi_queue_header *) qinfo->q_hdr;
	if (!queue) {
		dprintk(VIDC_ERR, "queue not present\n");
		return -ENOENT;
	}

	if (msm_vidc_debug & VIDC_PKT) {
		dprintk(VIDC_PKT, "%s: %pK\n", __func__, qinfo);
		__dump_packet(packet, VIDC_PKT);
	}

	packet_size_in_words = (*(u32 *)packet) >> 2;
	if (!packet_size_in_words || packet_size_in_words >
		qinfo->q_array.mem_size>>2) {
		dprintk(VIDC_ERR, "Invalid packet size\n");
		return -ENODATA;
	}

	read_idx = queue->qhdr_read_idx;
	write_idx = queue->qhdr_write_idx;

	empty_space = (write_idx >=  read_idx) ?
		((qinfo->q_array.mem_size>>2) - (write_idx -  read_idx)) :
		(read_idx - write_idx);
	if (empty_space <= packet_size_in_words) {
		queue->qhdr_tx_req =  1;
		dprintk(VIDC_ERR, "Insufficient size (%d) to write (%d)\n",
					  empty_space, packet_size_in_words);
		return -ENOTEMPTY;
	}

	queue->qhdr_tx_req =  0;

	new_write_idx = write_idx + packet_size_in_words;
	write_ptr = (u32 *)((qinfo->q_array.align_virtual_addr) +
			(write_idx << 2));
	if (write_ptr < (u32 *)qinfo->q_array.align_virtual_addr ||
	    write_ptr > (u32 *)(qinfo->q_array.align_virtual_addr +
	    qinfo->q_array.mem_size)) {
		dprintk(VIDC_ERR, "Invalid write index");
		return -ENODATA;
	}

	if (new_write_idx < (qinfo->q_array.mem_size >> 2)) {
		memcpy(write_ptr, packet, packet_size_in_words << 2);
	} else {
		new_write_idx -= qinfo->q_array.mem_size >> 2;
		memcpy(write_ptr, packet, (packet_size_in_words -
			new_write_idx) << 2);
		memcpy((void *)qinfo->q_array.align_virtual_addr,
			packet + ((packet_size_in_words - new_write_idx) << 2),
			new_write_idx  << 2);
	}

	/* Memory barrier to make sure packet is written before updating the
	 * write index */
	mb();
	queue->qhdr_write_idx = new_write_idx;
	if (rx_req_is_set)
		*rx_req_is_set = queue->qhdr_rx_req == 1;
	/* Memory barrier to make sure write index is updated before an
	 * interrupt is raised on venus. */
	mb();
	return 0;
}

static void __hal_sim_modify_msg_packet(u8 *packet,
					struct venus_hfi_device *device)
{
	struct hfi_msg_sys_session_init_done_packet *sys_idle;
	struct hal_session *session = NULL;
	phys_addr_t fw_bias = 0;

	if (!device || !packet) {
		dprintk(VIDC_ERR, "Invalid Param\n");
		return;
	} else if (!device->hal_data->firmware_base
			|| is_iommu_present(device->res)) {
		return;
	}

	fw_bias = device->hal_data->firmware_base;
	sys_idle = (struct hfi_msg_sys_session_init_done_packet *)packet;
	session = __get_session(device, sys_idle->session_id);

	if (!session) {
		dprintk(VIDC_DBG, "%s: Invalid session id: %x\n",
				__func__, sys_idle->session_id);
		return;
	}

	switch (sys_idle->packet_type) {
	case HFI_MSG_SESSION_FILL_BUFFER_DONE:
		if (session->is_decoder) {
			struct
			hfi_msg_session_fbd_uncompressed_plane0_packet
			*pkt_uc = (struct
			hfi_msg_session_fbd_uncompressed_plane0_packet
			*) packet;
			pkt_uc->packet_buffer += fw_bias;
		} else {
			struct
			hfi_msg_session_fill_buffer_done_compressed_packet
			*pkt = (struct
			hfi_msg_session_fill_buffer_done_compressed_packet
			*) packet;
			pkt->packet_buffer += fw_bias;
		}
		break;
	case HFI_MSG_SESSION_EMPTY_BUFFER_DONE:
	{
		struct hfi_msg_session_empty_buffer_done_packet *pkt =
		(struct hfi_msg_session_empty_buffer_done_packet *)packet;
		pkt->packet_buffer += fw_bias;
		break;
	}
	case HFI_MSG_SESSION_GET_SEQUENCE_HEADER_DONE:
	{
		struct
		hfi_msg_session_get_sequence_header_done_packet
		*pkt =
		(struct hfi_msg_session_get_sequence_header_done_packet *)
		packet;
		pkt->sequence_header += fw_bias;
		break;
	}
	default:
		break;
	}
}

static int __read_queue(struct vidc_iface_q_info *qinfo, u8 *packet,
		u32 *pb_tx_req_is_set)
{
	struct hfi_queue_header *queue;
	u32 packet_size_in_words, new_read_idx;
	u32 *read_ptr;
	u32 receive_request = 0;
	u32 read_idx, write_idx;
	int rc = 0;

	if (!qinfo || !packet || !pb_tx_req_is_set) {
		dprintk(VIDC_ERR, "Invalid Params\n");
		return -EINVAL;
	} else if (!qinfo->q_array.align_virtual_addr) {
		dprintk(VIDC_WARN, "Queues have already been freed\n");
		return -EINVAL;
	}

	/*Memory barrier to make sure data is valid before
	 *reading it*/
	mb();
	queue = (struct hfi_queue_header *) qinfo->q_hdr;

	if (!queue) {
		dprintk(VIDC_ERR, "Queue memory is not allocated\n");
		return -ENOMEM;
	}

	/*
	 * Do not set receive request for debug queue, if set,
	 * Venus generates interrupt for debug messages even
	 * when there is no response message available.
	 * In general debug queue will not become full as it
	 * is being emptied out for every interrupt from Venus.
	 * Venus will anyway generates interrupt if it is full.
	 */
	if (queue->qhdr_type & HFI_Q_ID_CTRL_TO_HOST_MSG_Q)
		receive_request = 1;

	read_idx = queue->qhdr_read_idx;
	write_idx = queue->qhdr_write_idx;

	if (read_idx == write_idx) {
		queue->qhdr_rx_req = receive_request;
		/*
		* mb() to ensure qhdr is updated in main memory
		* so that venus reads the updated header values
		*/
		mb();
		*pb_tx_req_is_set = 0;
		dprintk(VIDC_DBG,
			"%s queue is empty, rx_req = %u, tx_req = %u, read_idx = %u\n",
			receive_request ? "message" : "debug",
			queue->qhdr_rx_req, queue->qhdr_tx_req,
			queue->qhdr_read_idx);
		return -ENODATA;
	}

	read_ptr = (u32 *)((qinfo->q_array.align_virtual_addr) +
				(read_idx << 2));
	if (read_ptr < (u32 *)qinfo->q_array.align_virtual_addr ||
	    read_ptr > (u32 *)(qinfo->q_array.align_virtual_addr +
	    qinfo->q_array.mem_size - sizeof(*read_ptr))) {
		dprintk(VIDC_ERR, "Invalid read index\n");
		return -ENODATA;
	}

	packet_size_in_words = (*read_ptr) >> 2;
	if (!packet_size_in_words) {
		dprintk(VIDC_ERR, "Zero packet size\n");
		return -ENODATA;
	}

	new_read_idx = read_idx + packet_size_in_words;
	if (((packet_size_in_words << 2) <= VIDC_IFACEQ_VAR_HUGE_PKT_SIZE) &&
		read_idx <= (qinfo->q_array.mem_size >> 2)) {
		if (new_read_idx < (qinfo->q_array.mem_size >> 2)) {
			memcpy(packet, read_ptr,
					packet_size_in_words << 2);
		} else {
			new_read_idx -= (qinfo->q_array.mem_size >> 2);
			memcpy(packet, read_ptr,
			(packet_size_in_words - new_read_idx) << 2);
			memcpy(packet + ((packet_size_in_words -
					new_read_idx) << 2),
					(u8 *)qinfo->q_array.align_virtual_addr,
					new_read_idx << 2);
		}
	} else {
		dprintk(VIDC_WARN,
			"BAD packet received, read_idx: %#x, pkt_size: %d\n",
			read_idx, packet_size_in_words << 2);
		dprintk(VIDC_WARN, "Dropping this packet\n");
		new_read_idx = write_idx;
		rc = -ENODATA;
	}

	if (new_read_idx != write_idx)
		queue->qhdr_rx_req = 0;
	else
		queue->qhdr_rx_req = receive_request;
	/*
	* mb() to ensure qhdr is updated in main memory
	* so that venus reads the updated header values
	*/
	mb();

	queue->qhdr_read_idx = new_read_idx;

	*pb_tx_req_is_set = (1 == queue->qhdr_tx_req) ? 1 : 0;

	if (msm_vidc_debug & VIDC_PKT) {
		dprintk(VIDC_PKT, "%s: %pK\n", __func__, qinfo);
		__dump_packet(packet, VIDC_PKT);
	}

	return rc;
}

static int __smem_alloc(struct venus_hfi_device *dev,
			struct vidc_mem_addr *mem, u32 size, u32 align,
			u32 flags, u32 usage)
{
	struct msm_smem *alloc = NULL;
	int rc = 0;

	if (!dev || !dev->hal_client || !mem || !size) {
		dprintk(VIDC_ERR, "Invalid Params\n");
		return -EINVAL;
	}

	dprintk(VIDC_INFO, "start to alloc size: %d, flags: %d\n", size, flags);
	alloc = msm_smem_alloc(dev->hal_client, size, align, flags, usage, 1);
	if (!alloc) {
		dprintk(VIDC_ERR, "Alloc failed\n");
		rc = -ENOMEM;
		goto fail_smem_alloc;
	}

	dprintk(VIDC_DBG, "__smem_alloc: ptr = %pK, size = %d\n",
			alloc->kvaddr, size);
	rc = msm_smem_cache_operations(dev->hal_client, alloc,
		SMEM_CACHE_CLEAN, -1);
	if (rc) {
		dprintk(VIDC_WARN, "Failed to clean cache\n");
		dprintk(VIDC_WARN, "This may result in undefined behavior\n");
	}

	mem->mem_size = alloc->size;
	mem->mem_data = alloc;
	mem->align_virtual_addr = alloc->kvaddr;
	mem->align_device_addr = alloc->device_addr;
	return rc;
fail_smem_alloc:
	return rc;
}

static void __smem_free(struct venus_hfi_device *dev, struct msm_smem *mem)
{
	if (!dev || !mem) {
		dprintk(VIDC_ERR, "invalid param %pK %pK\n", dev, mem);
		return;
	}

	msm_smem_free(dev->hal_client, mem);
}

static void __write_register(struct venus_hfi_device *device,
		u32 reg, u32 value)
{
	u32 hwiosymaddr = reg;
	u8 *base_addr;
	if (!device) {
		dprintk(VIDC_ERR, "Invalid params: %pK\n", device);
		return;
	}

	__strict_check(device);

	if (!device->power_enabled) {
		dprintk(VIDC_WARN,
			"HFI Write register failed : Power is OFF\n");
		WARN_ON(VIDC_DBG_WARN_ENABLE);
		return;
	}

	base_addr = device->hal_data->register_base;
	dprintk(VIDC_DBG, "Base addr: %pK, written to: %#x, Value: %#x...\n",
		base_addr, hwiosymaddr, value);
	base_addr += hwiosymaddr;
	writel_relaxed(value, base_addr);
	wmb();
}

static int __read_register(struct venus_hfi_device *device, u32 reg)
{
	int rc = 0;
	u8 *base_addr;
	if (!device) {
		dprintk(VIDC_ERR, "Invalid params: %pK\n", device);
		return -EINVAL;
	}

	__strict_check(device);

	if (!device->power_enabled) {
		dprintk(VIDC_WARN,
			"HFI Read register failed : Power is OFF\n");
		WARN_ON(VIDC_DBG_WARN_ENABLE);
		return -EINVAL;
	}

	base_addr = device->hal_data->register_base;

	rc = readl_relaxed(base_addr + reg);
	rmb();
	dprintk(VIDC_DBG, "Base addr: %pK, read from: %#x, value: %#x...\n",
		base_addr, reg, rc);

	return rc;
}

static void __set_registers(struct venus_hfi_device *device)
{
	struct reg_set *reg_set;
	int i;

	if (!device->res) {
		dprintk(VIDC_ERR,
			"device resources null, cannot set registers\n");
		return;
	}

	reg_set = &device->res->reg_set;
	for (i = 0; i < reg_set->count; i++) {
		__write_register(device, reg_set->reg_tbl[i].reg,
				reg_set->reg_tbl[i].value);
	}
}

/*
 * The existence of this function is a hack for 8996 (or certain Venus versions)
 * to overcome a hardware bug.  Whenever the GDSCs momentarily power collapse
 * (after calling __hand_off_regulators()), the values of the threshold
 * registers (typically programmed by TZ) are incorrectly reset.  As a result
 * reprogram these registers at certain agreed upon points.
 */
static void __set_threshold_registers(struct venus_hfi_device *device)
{
	u32 version = __read_register(device, VIDC_WRAPPER_HW_VERSION);

	version &= ~GENMASK(15, 0);
	if (version != (0x3 << 28 | 0x43 << 16))
		return;

	if (__tzbsp_set_video_state(TZBSP_VIDEO_STATE_RESTORE_THRESHOLD))
		dprintk(VIDC_ERR, "Failed to restore threshold values\n");
}

static void __iommu_detach(struct venus_hfi_device *device)
{
	struct context_bank_info *cb;

	if (!device || !device->res) {
		dprintk(VIDC_ERR, "Invalid parameter: %pK\n", device);
		return;
	}

	list_for_each_entry(cb, &device->res->context_banks, list) {
		if (cb->dev)
			arm_iommu_detach_device(cb->dev);
		if (cb->mapping)
			arm_iommu_release_mapping(cb->mapping);
	}
}

static bool __is_session_supported(unsigned long sessions_supported,
		enum vidc_vote_data_session session_type)
{
	bool same_codec, same_session_type;
	int codec_bit, session_type_bit;
	unsigned long session = session_type;

	if (!sessions_supported || !session)
		return false;

	/* ffs returns a 1 indexed, test_bit takes a 0 indexed...index */
	codec_bit = ffs(session) - 1;
	session_type_bit = codec_bit + 1;

	same_codec = test_bit(codec_bit, &sessions_supported) ==
		test_bit(codec_bit, &session);
	same_session_type = test_bit(session_type_bit, &sessions_supported) ==
		test_bit(session_type_bit, &session);

	return same_codec && same_session_type;
}

bool venus_hfi_is_session_supported(unsigned long sessions_supported,
		enum vidc_vote_data_session session_type)
{
	return __is_session_supported(sessions_supported, session_type);
}
EXPORT_SYMBOL(venus_hfi_is_session_supported);

static int __devfreq_target(struct device *devfreq_dev,
		unsigned long *freq, u32 flags)
{
	int rc = 0;
	uint64_t ab = 0;
	struct bus_info *bus = NULL, *temp = NULL;
	struct venus_hfi_device *device = dev_get_drvdata(devfreq_dev);

	venus_hfi_for_each_bus(device, temp) {
		if (temp->dev == devfreq_dev) {
			bus = temp;
			break;
		}
	}

	if (!bus) {
		rc = -EBADHANDLE;
		goto err_unknown_device;
	}

	/*
	 * Clamp for all non zero frequencies. This clamp is necessary to stop
	 * devfreq driver from spamming - Couldn't update frequency - logs, if
	 * the scaled ab value is not part of the frequency table.
	 */
	if (*freq)
		*freq = clamp_t(typeof(*freq), *freq, bus->range[0],
				bus->range[1]);

	/* we expect governors to provide values in kBps form, convert to Bps */
	ab = *freq * 1000;
	rc = msm_bus_scale_update_bw(bus->client, ab, 0);
	if (rc) {
		dprintk(VIDC_ERR, "Failed voting bus %s to ab %llu\n: %d",
				bus->name, ab, rc);
		goto err_unknown_device;
	}

	dprintk(VIDC_PROF, "Voting bus %s to ab %llu\n", bus->name, ab);

	return 0;
err_unknown_device:
	return rc;
}

static int __devfreq_get_status(struct device *devfreq_dev,
		struct devfreq_dev_status *stat)
{
	int rc = 0;
	struct bus_info *bus = NULL, *temp = NULL;
	struct venus_hfi_device *device = dev_get_drvdata(devfreq_dev);

	venus_hfi_for_each_bus(device, temp) {
		if (temp->dev == devfreq_dev) {
			bus = temp;
			break;
		}
	}

	if (!bus) {
		rc = -EBADHANDLE;
		goto err_unknown_device;
	}

	*stat = (struct devfreq_dev_status) {
		.private_data = &device->bus_vote,
		/*
		 * Put in dummy place holder values for upstream govs, our
		 * custom gov only needs .private_data.  We should fill this in
		 * properly if we can actually measure busy_time accurately
		 * (which we can't at the moment)
		 */
		.total_time = 1,
		.busy_time = 1,
		.current_frequency = 0,
	};

err_unknown_device:
	return rc;
}

static int __unvote_buses(struct venus_hfi_device *device)
{
	int rc = 0;
	struct bus_info *bus = NULL;

	venus_hfi_for_each_bus(device, bus) {
		int local_rc = 0;
		unsigned long zero = 0;

		rc = devfreq_suspend_device(bus->devfreq);
		if (rc)
			goto err_unknown_device;

		local_rc = __devfreq_target(bus->dev, &zero, 0);
		rc = rc ?: local_rc;
	}

	if (rc)
		dprintk(VIDC_WARN, "Failed to unvote some buses\n");

err_unknown_device:
	return rc;
}

static int __vote_buses(struct venus_hfi_device *device,
		struct vidc_bus_vote_data *data, int num_data)
{
	int rc = 0;
	struct bus_info *bus = NULL;
	struct vidc_bus_vote_data *new_data = NULL;

	if (!num_data) {
		dprintk(VIDC_DBG, "No vote data available\n");
		goto no_data_count;
	} else if (!data) {
		dprintk(VIDC_ERR, "Invalid voting data\n");
		return -EINVAL;
	}

	new_data = kmemdup(data, num_data * sizeof(*new_data), GFP_KERNEL);
	if (!new_data) {
		dprintk(VIDC_ERR, "Can't alloc memory to cache bus votes\n");
		rc = -ENOMEM;
		goto err_no_mem;
	}

no_data_count:
	kfree(device->bus_vote.data);
	device->bus_vote.data = new_data;
	device->bus_vote.data_count = num_data;
	device->bus_vote.imem_size = device->res->imem_size;

	venus_hfi_for_each_bus(device, bus) {
		if (bus && bus->devfreq) {
			/* NOP if already resume */
			rc = devfreq_resume_device(bus->devfreq);
			if (rc)
				goto err_no_mem;

			/* Kick devfreq awake incase _resume() didn't do it */
			bus->devfreq->nb.notifier_call(
				&bus->devfreq->nb, 0, NULL);
		}
	}

err_no_mem:
	return rc;
}

static int venus_hfi_vote_buses(void *dev, struct vidc_bus_vote_data *d, int n)
{
	int rc = 0;
	struct venus_hfi_device *device = dev;

	if (!device)
		return -EINVAL;

	mutex_lock(&device->lock);
	rc = __vote_buses(device, d, n);
	mutex_unlock(&device->lock);

	return rc;

}
static int __core_set_resource(struct venus_hfi_device *device,
		struct vidc_resource_hdr *resource_hdr, void *resource_value)
{
	struct hfi_cmd_sys_set_resource_packet *pkt;
	u8 packet[VIDC_IFACEQ_VAR_SMALL_PKT_SIZE];
	int rc = 0;

	if (!device || !resource_hdr || !resource_value) {
		dprintk(VIDC_ERR, "set_res: Invalid Params\n");
		return -EINVAL;
	}

	pkt = (struct hfi_cmd_sys_set_resource_packet *) packet;

	rc = call_hfi_pkt_op(device, sys_set_resource,
			pkt, resource_hdr, resource_value);
	if (rc) {
		dprintk(VIDC_ERR, "set_res: failed to create packet\n");
		goto err_create_pkt;
	}

	rc = __iface_cmdq_write(device, pkt);
	if (rc)
		rc = -ENOTEMPTY;

err_create_pkt:
	return rc;
}

static int __alloc_imem(struct venus_hfi_device *device, unsigned long size)
{
	struct imem *imem = NULL;
	int rc = 0;

	if (!device)
		return -EINVAL;

	imem = &device->resources.imem;
	if (imem->type) {
		dprintk(VIDC_ERR, "IMEM of type %d already allocated\n",
				imem->type);
		return -ENOMEM;
	}

	switch (device->res->imem_type) {
	case IMEM_VMEM:
	{
		phys_addr_t vmem_buffer = 0;

		rc = vmem_allocate(size, &vmem_buffer);
		if (rc) {
			if (rc == -ENOTSUPP) {
				dprintk(VIDC_DBG,
					"Target does not support vmem\n");
				rc = 0;
			}
			goto imem_alloc_failed;
		} else if (!vmem_buffer) {
			rc = -ENOMEM;
			goto imem_alloc_failed;
		}

		imem->vmem = vmem_buffer;
		break;
	}
	case IMEM_NONE:
		rc = 0;
		break;

	default:
		rc = -ENOTSUPP;
		goto imem_alloc_failed;
	}

	imem->type = device->res->imem_type;
	dprintk(VIDC_DBG, "Allocated %ld bytes of IMEM of type %d\n", size,
			imem->type);
	return 0;
imem_alloc_failed:
	imem->type = IMEM_NONE;
	return rc;
}

static int __free_imem(struct venus_hfi_device *device)
{
	struct imem *imem = NULL;
	int rc = 0;

	if (!device)
		return -EINVAL;

	imem = &device->resources.imem;
	switch (imem->type) {
	case IMEM_NONE:
		/* Follow the semantics of free(NULL), which is a no-op. */
		break;
	case IMEM_VMEM:
		vmem_free(imem->vmem);
		break;
	default:
		rc = -ENOTSUPP;
		goto imem_free_failed;
	}

	imem->type = IMEM_NONE;
	return 0;

imem_free_failed:
	return rc;
}

static int __set_imem(struct venus_hfi_device *device, struct imem *imem)
{
	struct vidc_resource_hdr rhdr;
	phys_addr_t addr = 0;
	int rc = 0;

	if (!device || !device->res || !imem) {
		dprintk(VIDC_ERR, "Invalid params, core: %pK, imem: %pK\n",
			device, imem);
		return -EINVAL;
	}

	rhdr.resource_handle = imem; /* cookie */
	rhdr.size = device->res->imem_size;
	rhdr.resource_id = VIDC_RESOURCE_NONE;

	switch (imem->type) {
	case IMEM_VMEM:
		rhdr.resource_id = VIDC_RESOURCE_VMEM;
		addr = imem->vmem;
		break;
	case IMEM_NONE:
		dprintk(VIDC_DBG, "%s Target does not support IMEM", __func__);
		rc = 0;
		goto imem_set_failed;
	default:
		dprintk(VIDC_ERR, "IMEM of type %d unsupported\n", imem->type);
		rc = -ENOTSUPP;
		goto imem_set_failed;
	}

	BUG_ON(!addr);

	rc = __core_set_resource(device, &rhdr, (void *)addr);
	if (rc) {
		dprintk(VIDC_ERR, "Failed to set IMEM on driver\n");
		goto imem_set_failed;
	}

	dprintk(VIDC_DBG,
			"Managed to set IMEM buffer of type %d sized %d bytes at %pa\n",
			rhdr.resource_id, rhdr.size, &addr);

	rc = __vote_buses(device, device->bus_vote.data,
			device->bus_vote.data_count);
	if (rc) {
		dprintk(VIDC_ERR,
				"Failed to vote for buses after setting imem: %d\n",
				rc);
	}

imem_set_failed:
	return rc;
}

static int __tzbsp_set_video_state(enum tzbsp_video_state state)
{
	struct tzbsp_video_set_state_req cmd = {0};
	int tzbsp_rsp = 0;
	int rc = 0;
	struct scm_desc desc = {0};

	desc.args[0] = cmd.state = state;
	desc.args[1] = cmd.spare = 0;
	desc.arginfo = SCM_ARGS(2);

	if (!is_scm_armv8()) {
		rc = scm_call(SCM_SVC_BOOT, TZBSP_VIDEO_SET_STATE, &cmd,
				sizeof(cmd), &tzbsp_rsp, sizeof(tzbsp_rsp));
	} else {
		rc = scm_call2(SCM_SIP_FNID(SCM_SVC_BOOT,
				TZBSP_VIDEO_SET_STATE), &desc);
		tzbsp_rsp = desc.ret[0];
	}

	if (rc) {
		dprintk(VIDC_ERR, "Failed scm_call %d\n", rc);
		return rc;
	}

	dprintk(VIDC_DBG, "Set state %d, resp %d\n", state, tzbsp_rsp);
	if (tzbsp_rsp) {
		dprintk(VIDC_ERR,
				"Failed to set video core state to suspend: %d\n",
				tzbsp_rsp);
		return -EINVAL;
	}

	return 0;
}

static inline int __boot_firmware(struct venus_hfi_device *device)
{
	int rc = 0;
	u32 ctrl_status = 0, count = 0, max_tries = 100;

	__write_register(device, VIDC_CTRL_INIT, 0x1);
	while (!ctrl_status && count < max_tries) {
		ctrl_status = __read_register(device, VIDC_CPU_CS_SCIACMDARG0);
		if ((ctrl_status & 0xFE) == 0x4) {
			dprintk(VIDC_ERR, "invalid setting for UC_REGION\n");
			break;
		}

		usleep_range(500, 1000);
		count++;
	}

	if (count >= max_tries) {
		dprintk(VIDC_ERR, "Error booting up vidc firmware\n");
		rc = -ETIME;
	}
	return rc;
}

static struct clock_info *__get_clock(struct venus_hfi_device *device,
		char *name)
{
	struct clock_info *vc;

	venus_hfi_for_each_clock(device, vc) {
		if (!strcmp(vc->name, name))
			return vc;
	}

	dprintk(VIDC_WARN, "%s Clock %s not found\n", __func__, name);

	return NULL;
}

static unsigned long __get_clock_rate(struct clock_info *clock,
	int num_mbs_per_sec, struct vidc_clk_scale_data *data)
{
	int num_rows = clock->count;
	struct load_freq_table *table = clock->load_freq_tbl;
	unsigned long freq = table[0].freq, max_freq = 0;
	int i = 0, j = 0;
	unsigned long instance_freq[VIDC_MAX_SESSIONS] = {0};

	if (!data && !num_rows) {
		freq = 0;
		goto print_clk;
	}

	if ((!num_mbs_per_sec || !data) && num_rows) {
		freq = table[num_rows - 1].freq;
		goto print_clk;
	}

	for (i = 0; i < num_rows; i++) {
		if (num_mbs_per_sec > table[i].load)
			break;
		for (j = 0; j < data->num_sessions; j++) {
			bool matches = __is_session_supported(
				table[i].supported_codecs, data->session[j]);

			if (!matches)
				continue;
			instance_freq[j] = table[i].freq;
		}
	}
	for (i = 0; i < data->num_sessions; i++)
		max_freq = max(instance_freq[i], max_freq);

	freq = max_freq ? : freq;
print_clk:
	dprintk(VIDC_PROF, "Required clock rate = %lu num_mbs_per_sec %d\n",
					freq, num_mbs_per_sec);
	return freq;
}

static unsigned long __get_clock_rate_with_bitrate(struct clock_info *clock,
		int num_mbs_per_sec, struct vidc_clk_scale_data *data,
		unsigned long instant_bitrate)
{
	int num_rows = clock->count;
	struct load_freq_table *table = clock->load_freq_tbl;
	unsigned long freq = table[0].freq, max_freq = 0;
	unsigned long base_freq, supported_clk[VIDC_MAX_SESSIONS] = {0};
	int i, j;

	if (!data && !num_rows) {
		freq = 0;
		goto print_clk;
	}
	if ((!num_mbs_per_sec || !data) && num_rows) {
		freq = table[num_rows - 1].freq;
		goto print_clk;
	}

	/* Get clock rate based on current load only */
	base_freq = __get_clock_rate(clock, num_mbs_per_sec, data);

	/*
	 * Supported bitrate = 40% of clock frequency
	 * Check if the instant bitrate is supported by the base frequency.
	 * If not, move on to the next frequency which supports the bitrate.
	 */

	for (j = 0; j < data->num_sessions; j++) {
		unsigned long supported_bitrate = 0;

		for (i = num_rows - 1; i >= 0; i--) {
			bool matches = __is_session_supported(
				table[i].supported_codecs, data->session[j]);

			if (!matches)
				continue;
			freq = table[i].freq;

			supported_bitrate = freq * 40/100;
			/*
			 * Store this frequency for each instance, we need
			 * to select the maximum freq among all the instances.
			 */
			if (freq >= base_freq &&
				supported_bitrate >= instant_bitrate) {
				supported_clk[j] = freq;
				break;
			}
		}

		/*
		 * Current bitrate is higher than max supported load.
		 * Select max frequency to handle this load.
		 */
		if (i < 0)
			supported_clk[j] = table[0].freq;
	}

	for (i = 0; i < data->num_sessions; i++)
		max_freq = max(supported_clk[i], max_freq);

	freq = max_freq ? : base_freq;

	if (base_freq == freq)
		dprintk(VIDC_DBG, "Stay at base freq: %lu bitrate = %lu\n",
			freq, instant_bitrate);
	else
		dprintk(VIDC_DBG, "Move up clock freq: %lu bitrate = %lu\n",
			freq, instant_bitrate);
print_clk:
	dprintk(VIDC_PROF, "Required clock rate = %lu num_mbs_per_sec %d\n",
					freq, num_mbs_per_sec);
	return freq;
}

static unsigned long venus_hfi_get_core_clock_rate(void *dev, bool actual_rate)
{
	struct venus_hfi_device *device = (struct venus_hfi_device *) dev;
	struct clock_info *vc;

	if (!device) {
		dprintk(VIDC_ERR, "%s Invalid args: %pK\n", __func__, device);
		return -EINVAL;
	}

	if (actual_rate) {
		vc = __get_clock(device, "core_clk");
		if (vc)
			return clk_get_rate(vc->clk);
		else
			return 0;
	} else {
		return device->scaled_rate;
	}
}

static int venus_hfi_suspend(void *dev)
{
	int rc = 0;
	struct venus_hfi_device *device = (struct venus_hfi_device *) dev;

	if (!device) {
		dprintk(VIDC_ERR, "%s invalid device\n", __func__);
		return -EINVAL;
	} else if (!device->res->sw_power_collapsible) {
		return -ENOTSUPP;
	}

	dprintk(VIDC_DBG, "Suspending Venus\n");
	flush_delayed_work(&venus_hfi_pm_work);

	mutex_lock(&device->lock);
	if (device->power_enabled)
		rc = -EBUSY;
	mutex_unlock(&device->lock);
	return rc;
}

static int venus_hfi_flush_debug_queue(void *dev)
{
	int rc = 0;
	struct venus_hfi_device *device = (struct venus_hfi_device *) dev;

	if (!device) {
		dprintk(VIDC_ERR, "%s invalid device\n", __func__);
		return -EINVAL;
	}

	mutex_lock(&device->lock);

	if (device->power_enabled) {
		dprintk(VIDC_DBG, "Venus is busy\n");
		rc = -EBUSY;
		goto exit;
	}
	__flush_debug_queue(device, NULL);
exit:
	mutex_unlock(&device->lock);
	return rc;
}

static enum hal_default_properties venus_hfi_get_default_properties(void *dev)
{
	enum hal_default_properties prop = 0;
	struct venus_hfi_device *device = (struct venus_hfi_device *) dev;

	if (!device) {
		dprintk(VIDC_ERR, "%s invalid device\n", __func__);
		return -EINVAL;
	}

	mutex_lock(&device->lock);

	if (device->packetization_type == HFI_PACKETIZATION_3XX)
		prop = HAL_VIDEO_DYNAMIC_BUF_MODE;

	mutex_unlock(&device->lock);
	return prop;
}

static int __halt_axi(struct venus_hfi_device *device)
{
	u32 reg;
	int rc = 0;
	if (!device) {
		dprintk(VIDC_ERR, "Invalid input: %pK\n", device);
		return -EINVAL;
	}

	/*
	 * Driver needs to make sure that clocks are enabled to read Venus AXI
	 * registers. If not skip AXI HALT.
	 */
	if (!device->power_enabled) {
		dprintk(VIDC_WARN,
			"Clocks are OFF, skipping AXI HALT\n");
		WARN_ON(VIDC_DBG_WARN_ENABLE);
		return -EINVAL;
	}

	/* Halt AXI and AXI IMEM VBIF Access */
	reg = __read_register(device, VENUS_VBIF_AXI_HALT_CTRL0);
	reg |= VENUS_VBIF_AXI_HALT_CTRL0_HALT_REQ;
	__write_register(device, VENUS_VBIF_AXI_HALT_CTRL0, reg);

	/* Request for AXI bus port halt */
	rc = readl_poll_timeout(device->hal_data->register_base
			+ VENUS_VBIF_AXI_HALT_CTRL1,
			reg, reg & VENUS_VBIF_AXI_HALT_CTRL1_HALT_ACK,
			POLL_INTERVAL_US,
			VENUS_VBIF_AXI_HALT_ACK_TIMEOUT_US);
	if (rc)
		dprintk(VIDC_WARN, "AXI bus port halt timeout\n");

	return rc;
}

static int __set_clk_rate(struct venus_hfi_device *device,
		struct clock_info *cl, u64 rate) {
	int rc = 0, rc1 = 0;
	u64 toggle_freq = device->res->clk_freq_threshold;
	struct cx_ipeak_client *ipeak = device->res->cx_ipeak_context;
	struct clk *clk = cl->clk;

	if (device->clk_freq < toggle_freq && rate >= toggle_freq) {
		rc1 = cx_ipeak_update(ipeak, true);
		dprintk(VIDC_PROF, "Voting up: %d\n", rc);
	}

	rc = clk_set_rate(clk, rate);
	if (rc)
		dprintk(VIDC_ERR,
			"%s: Failed to set clock rate %llu %s: %d\n",
			__func__, rate, cl->name, rc);

	if (device->clk_freq >= toggle_freq && rate < toggle_freq) {
		rc1 = cx_ipeak_update(ipeak, false);
		dprintk(VIDC_PROF, "Voting down: %d\n", rc);
	}

	if (rc1)
		dprintk(VIDC_ERR,
			"cx_ipeak_update failed! ipeak %pK\n", ipeak);

	if (!rc)
		device->clk_freq = rate;

	return rc;
}

static int __scale_clocks_cycles_per_mb(struct venus_hfi_device *device,
		struct vidc_clk_scale_data *data, unsigned long instant_bitrate)
{
	int rc = 0, i = 0, j = 0;
	struct clock_info *cl;
	struct clock_freq_table *clk_freq_tbl = NULL;
	struct allowed_clock_rates_table *allowed_clks_tbl = NULL;
	struct clock_profile_entry *entry = NULL;
	u64 total_freq = 0, rate = 0;

	clk_freq_tbl = &device->res->clock_freq_tbl;
	allowed_clks_tbl = device->res->allowed_clks_tbl;

	if (!data) {
		dprintk(VIDC_DBG, "%s: NULL scale data\n", __func__);
		total_freq = device->clk_freq;
		goto get_clock_freq;
	}

	device->clk_bitrate = instant_bitrate;

	for (i = 0; i < data->num_sessions; i++) {
		/*
		 * for each active session iterate through all possible
		 * sessions and get matching session's cycles per mb
		 * from dtsi and multiply with the session's load to
		 * get the frequency required for the session.
		 * accumulate all session's frequencies to get the
		 * total clock frequency.
		 */
		for (j = 0; j < clk_freq_tbl->count; j++) {
			bool matched = false;
			u64 freq = 0;

			entry = &clk_freq_tbl->clk_prof_entries[j];

			matched = __is_session_supported(entry->codec_mask,
					data->session[i]);
			if (!matched)
				continue;

			freq = entry->cycles * data->load[i];

			if (data->power_mode[i] == VIDC_POWER_LOW &&
					entry->low_power_factor) {
				/* low_power_factor is in Q16 format */
				freq = (freq * entry->low_power_factor) >> 16;
			}

			total_freq += freq;

			dprintk(VIDC_DBG,
				"session[%d] %#x: cycles (%d), load (%d), freq (%llu), factor (%d)\n",
				i, data->session[i], entry->cycles,
				data->load[i], freq,
				entry->low_power_factor);
		}
	}

get_clock_freq:
	/*
	 * get required clock rate from allowed clock rates table
	 */
	for (i = device->res->allowed_clks_tbl_size - 1; i >= 0; i--) {
		rate = allowed_clks_tbl[i].clock_rate;
		if (rate >= total_freq)
			break;
	}

	venus_hfi_for_each_clock(device, cl) {
		if (!cl->has_scaling)
			continue;

		rc = __set_clk_rate(device, cl, rate);
		if (rc)
			return rc;

		if (!strcmp(cl->name, "core_clk"))
			device->scaled_rate = rate;

		dprintk(VIDC_DBG,
			"scaling clock %s to %llu (required freq %llu)\n",
			cl->name, rate, total_freq);
	}

	return rc;
}

static int __scale_clocks_load(struct venus_hfi_device *device, int load,
		struct vidc_clk_scale_data *data, unsigned long instant_bitrate)
{
	struct clock_info *cl;

	device->clk_bitrate = instant_bitrate;

	venus_hfi_for_each_clock(device, cl) {
		if (cl->has_scaling) {

			unsigned long rate = 0;
			int rc;
			/*
			 * load_fw and power_on needs to be addressed.
			 * differently. Below check enforces the same.
			 */
			if (!device->clk_bitrate && !data && !load &&
				device->clk_freq)
				rate = device->clk_freq;

			if (!rate) {
				if (!device->clk_bitrate)
					rate = __get_clock_rate(cl, load,
							data);
				else
					rate = __get_clock_rate_with_bitrate(cl,
							load, data,
							instant_bitrate);
			}

			rc = __set_clk_rate(device, cl, rate);
			if (rc)
				return rc;


			if (!strcmp(cl->name, "core_clk"))
				device->scaled_rate = rate;

			dprintk(VIDC_PROF, "Scaling clock %s to %lu\n",
					cl->name, rate);
		}
	}

	return 0;
}

static int __scale_clocks(struct venus_hfi_device *device,
		int load, struct vidc_clk_scale_data *data,
		unsigned long instant_bitrate)
{
	int rc = 0;

	if (device->res->clock_freq_tbl.clk_prof_entries &&
			device->res->allowed_clks_tbl)
		rc = __scale_clocks_cycles_per_mb(device,
				data, instant_bitrate);
	else if (device->res->load_freq_tbl)
		rc = __scale_clocks_load(device, load, data, instant_bitrate);
	else
		dprintk(VIDC_DBG, "Clock scaling is not supported\n");

	return rc;
}

static int venus_hfi_scale_clocks(void *dev, int load,
					struct vidc_clk_scale_data *data,
					unsigned long instant_bitrate)
{
	int rc = 0;
	struct venus_hfi_device *device = dev;

	if (!device) {
		dprintk(VIDC_ERR, "Invalid args: %pK\n", device);
		return -EINVAL;
	}

	mutex_lock(&device->lock);

	if (__resume(device)) {
		dprintk(VIDC_ERR, "Resume from power collapse failed\n");
		rc = -ENODEV;
		goto exit;
	}

	rc = __scale_clocks(device, load, data, instant_bitrate);
exit:
	mutex_unlock(&device->lock);
	return rc;
}

static void __save_clock_rate(struct venus_hfi_device *device, bool reset)
{
	struct clock_info *cl;

	venus_hfi_for_each_clock(device, cl) {
		if (cl->has_scaling) {
			cl->rate_on_enable =
				reset ? 0 : clk_get_rate(cl->clk);
			dprintk(VIDC_PROF, "Saved clock %s rate %lu\n",
					cl->name, cl->rate_on_enable);
		}
	}
}

static void __restore_clock_rate(struct venus_hfi_device *device)
{
	struct clock_info *cl;

	venus_hfi_for_each_clock(device, cl) {
		if (cl->has_scaling && cl->rate_on_enable) {
			int rc;

			rc = __set_clk_rate(device, cl, cl->rate_on_enable);
			if (rc)
				dprintk(VIDC_ERR,
				"Failed to restore clock %s rate %lu\n",
					cl->name, cl->rate_on_enable);
			else
				dprintk(VIDC_DBG,
					"Restored clock %s rate %lu\n",
					cl->name, cl->rate_on_enable);
		}
	}
}

/* Writes into cmdq without raising an interrupt */
static int __iface_cmdq_write_relaxed(struct venus_hfi_device *device,
		void *pkt, bool *requires_interrupt)
{
	struct vidc_iface_q_info *q_info;
	struct vidc_hal_cmd_pkt_hdr *cmd_packet;
	int result = -E2BIG;

	if (!device || !pkt) {
		dprintk(VIDC_ERR, "Invalid Params\n");
		return -EINVAL;
	}

	__strict_check(device);

	if (!__core_in_valid_state(device)) {
		dprintk(VIDC_ERR, "%s - fw not in init state\n", __func__);
		result = -EINVAL;
		goto err_q_null;
	}

	cmd_packet = (struct vidc_hal_cmd_pkt_hdr *)pkt;
	device->last_packet_type = cmd_packet->packet_type;

	q_info = &device->iface_queues[VIDC_IFACEQ_CMDQ_IDX];
	if (!q_info) {
		dprintk(VIDC_ERR, "cannot write to shared Q's\n");
		goto err_q_null;
	}

	if (!q_info->q_array.align_virtual_addr) {
		dprintk(VIDC_ERR, "cannot write to shared CMD Q's\n");
		result = -ENODATA;
		goto err_q_null;
	}

	__sim_modify_cmd_packet((u8 *)pkt, device);
	if (__resume(device)) {
		dprintk(VIDC_ERR, "%s: Power on failed\n", __func__);
		goto err_q_write;
	}

	if (!__write_queue(q_info, (u8 *)pkt, requires_interrupt)) {
		if (device->res->sw_power_collapsible) {
			cancel_delayed_work(&venus_hfi_pm_work);
			if (!queue_delayed_work(device->venus_pm_workq,
				&venus_hfi_pm_work,
				msecs_to_jiffies(
				msm_vidc_pwr_collapse_delay))) {
				dprintk(VIDC_DBG,
				"PM work already scheduled\n");
			}
		}

		result = 0;
	} else {
		dprintk(VIDC_ERR, "__iface_cmdq_write: queue full\n");
	}

err_q_write:
err_q_null:
	return result;
}

static int __iface_cmdq_write(struct venus_hfi_device *device, void *pkt)
{
	bool needs_interrupt = false;
	int rc = __iface_cmdq_write_relaxed(device, pkt, &needs_interrupt);

	if (!rc && needs_interrupt) {
		/* Consumer of cmdq prefers that we raise an interrupt */
		rc = 0;
		__write_register(device, VIDC_CPU_IC_SOFTINT,
				1 << VIDC_CPU_IC_SOFTINT_H2A_SHFT);
	}

	return rc;
}

static int __iface_msgq_read(struct venus_hfi_device *device, void *pkt)
{
	u32 tx_req_is_set = 0;
	int rc = 0;
	struct vidc_iface_q_info *q_info;

	if (!pkt) {
		dprintk(VIDC_ERR, "Invalid Params\n");
		return -EINVAL;
	}

	__strict_check(device);

	if (!__core_in_valid_state(device)) {
		dprintk(VIDC_DBG, "%s - fw not in init state\n", __func__);
		rc = -EINVAL;
		goto read_error_null;
	}

	if (device->iface_queues[VIDC_IFACEQ_MSGQ_IDX].
		q_array.align_virtual_addr == 0) {
		dprintk(VIDC_ERR, "cannot read from shared MSG Q's\n");
		rc = -ENODATA;
		goto read_error_null;
	}

	q_info = &device->iface_queues[VIDC_IFACEQ_MSGQ_IDX];
	if (!__read_queue(q_info, (u8 *)pkt, &tx_req_is_set)) {
		__hal_sim_modify_msg_packet((u8 *)pkt, device);
		if (tx_req_is_set)
			__write_register(device, VIDC_CPU_IC_SOFTINT,
				1 << VIDC_CPU_IC_SOFTINT_H2A_SHFT);
		rc = 0;
	} else
		rc = -ENODATA;

read_error_null:
	return rc;
}

static int __iface_dbgq_read(struct venus_hfi_device *device, void *pkt)
{
	u32 tx_req_is_set = 0;
	int rc = 0;
	struct vidc_iface_q_info *q_info;

	if (!pkt) {
		dprintk(VIDC_ERR, "Invalid Params\n");
		return -EINVAL;
	}

	__strict_check(device);

	if (!__core_in_valid_state(device)) {
		dprintk(VIDC_DBG, "%s - fw not in init state\n", __func__);
		rc = -EINVAL;
		goto dbg_error_null;
	}

	if (device->iface_queues[VIDC_IFACEQ_DBGQ_IDX].
		q_array.align_virtual_addr == 0) {
		dprintk(VIDC_ERR, "cannot read from shared DBG Q's\n");
		rc = -ENODATA;
		goto dbg_error_null;
	}

	q_info = &device->iface_queues[VIDC_IFACEQ_DBGQ_IDX];
	if (!__read_queue(q_info, (u8 *)pkt, &tx_req_is_set)) {
		if (tx_req_is_set)
			__write_register(device, VIDC_CPU_IC_SOFTINT,
				1 << VIDC_CPU_IC_SOFTINT_H2A_SHFT);
		rc = 0;
	} else
		rc = -ENODATA;

dbg_error_null:
	return rc;
}

static void __set_queue_hdr_defaults(struct hfi_queue_header *q_hdr)
{
	q_hdr->qhdr_status = 0x1;
	q_hdr->qhdr_type = VIDC_IFACEQ_DFLT_QHDR;
	q_hdr->qhdr_q_size = VIDC_IFACEQ_QUEUE_SIZE / 4;
	q_hdr->qhdr_pkt_size = 0;
	q_hdr->qhdr_rx_wm = 0x1;
	q_hdr->qhdr_tx_wm = 0x1;
	q_hdr->qhdr_rx_req = 0x1;
	q_hdr->qhdr_tx_req = 0x0;
	q_hdr->qhdr_rx_irq_status = 0x0;
	q_hdr->qhdr_tx_irq_status = 0x0;
	q_hdr->qhdr_read_idx = 0x0;
	q_hdr->qhdr_write_idx = 0x0;
}

static void __interface_queues_release(struct venus_hfi_device *device)
{
	int i;
	struct hfi_mem_map_table *qdss;
	struct hfi_mem_map *mem_map;
	int num_entries = device->res->qdss_addr_set.count;
	unsigned long mem_map_table_base_addr;
	struct context_bank_info *cb;

	if (device->qdss.mem_data) {
		qdss = (struct hfi_mem_map_table *)
			device->qdss.align_virtual_addr;
		qdss->mem_map_num_entries = num_entries;
		mem_map_table_base_addr =
			device->qdss.align_device_addr +
			sizeof(struct hfi_mem_map_table);
		qdss->mem_map_table_base_addr =
			(u32)mem_map_table_base_addr;
		if ((unsigned long)qdss->mem_map_table_base_addr !=
			mem_map_table_base_addr) {
			dprintk(VIDC_ERR,
				"Invalid mem_map_table_base_addr %#lx",
				mem_map_table_base_addr);
		}

		mem_map = (struct hfi_mem_map *)(qdss + 1);
		cb = msm_smem_get_context_bank(device->hal_client,
					false, HAL_BUFFER_INTERNAL_CMD_QUEUE);

		for (i = 0; cb && i < num_entries; i++) {
			iommu_unmap(cb->mapping->domain,
						mem_map[i].virtual_addr,
						mem_map[i].size);
		}

		__smem_free(device, device->qdss.mem_data);
	}

	__smem_free(device, device->iface_q_table.mem_data);
	__smem_free(device, device->sfr.mem_data);

	for (i = 0; i < VIDC_IFACEQ_NUMQ; i++) {
		device->iface_queues[i].q_hdr = NULL;
		device->iface_queues[i].q_array.mem_data = NULL;
		device->iface_queues[i].q_array.align_virtual_addr = NULL;
		device->iface_queues[i].q_array.align_device_addr = 0;
	}

	device->iface_q_table.mem_data = NULL;
	device->iface_q_table.align_virtual_addr = NULL;
	device->iface_q_table.align_device_addr = 0;

	device->qdss.mem_data = NULL;
	device->qdss.align_virtual_addr = NULL;
	device->qdss.align_device_addr = 0;

	device->sfr.mem_data = NULL;
	device->sfr.align_virtual_addr = NULL;
	device->sfr.align_device_addr = 0;

	device->mem_addr.mem_data = NULL;
	device->mem_addr.align_virtual_addr = NULL;
	device->mem_addr.align_device_addr = 0;

	msm_smem_delete_client(device->hal_client);
	device->hal_client = NULL;
}

static int __get_qdss_iommu_virtual_addr(struct venus_hfi_device *dev,
		struct hfi_mem_map *mem_map, struct dma_iommu_mapping *mapping)
{
	int i;
	int rc = 0;
	dma_addr_t iova = QDSS_IOVA_START;
	int num_entries = dev->res->qdss_addr_set.count;
	struct addr_range *qdss_addr_tbl = dev->res->qdss_addr_set.addr_tbl;

	if (!num_entries)
		return -ENODATA;

	for (i = 0; i < num_entries; i++) {
		if (mapping) {
			rc = iommu_map(mapping->domain, iova,
					qdss_addr_tbl[i].start,
					qdss_addr_tbl[i].size,
					IOMMU_READ | IOMMU_WRITE);

			if (rc) {
				dprintk(VIDC_ERR,
						"IOMMU QDSS mapping failed for addr %#x\n",
						qdss_addr_tbl[i].start);
				rc = -ENOMEM;
				break;
			}
		} else {
			iova =  qdss_addr_tbl[i].start;
		}

		mem_map[i].virtual_addr = (u32)iova;
		mem_map[i].physical_addr = qdss_addr_tbl[i].start;
		mem_map[i].size = qdss_addr_tbl[i].size;
		mem_map[i].attr = 0x0;

		iova += mem_map[i].size;
	}

	if (i < num_entries) {
		dprintk(VIDC_ERR,
			"QDSS mapping failed, Freeing other entries %d\n", i);

		for (--i; mapping && i >= 0; i--) {
			iommu_unmap(mapping->domain,
				mem_map[i].virtual_addr,
				mem_map[i].size);
		}
	}

	return rc;
}

static void __setup_ucregion_memory_map(struct venus_hfi_device *device)
{
	__write_register(device, VIDC_UC_REGION_ADDR,
			(u32)device->iface_q_table.align_device_addr);
	__write_register(device, VIDC_UC_REGION_SIZE, SHARED_QSIZE);
	__write_register(device, VIDC_CPU_CS_SCIACMDARG2,
			(u32)device->iface_q_table.align_device_addr);
	__write_register(device, VIDC_CPU_CS_SCIACMDARG1, 0x01);
	if (device->sfr.align_device_addr)
		__write_register(device, VIDC_SFR_ADDR,
				(u32)device->sfr.align_device_addr);
	if (device->qdss.align_device_addr)
		__write_register(device, VIDC_MMAP_ADDR,
				(u32)device->qdss.align_device_addr);
}

static int __interface_queues_init(struct venus_hfi_device *dev)
{
	struct hfi_queue_table_header *q_tbl_hdr;
	struct hfi_queue_header *q_hdr;
	u32 i;
	int rc = 0;
	struct hfi_mem_map_table *qdss;
	struct hfi_mem_map *mem_map;
	struct vidc_iface_q_info *iface_q;
	struct hfi_sfr_struct *vsfr;
	struct vidc_mem_addr *mem_addr;
	int offset = 0;
	int num_entries = dev->res->qdss_addr_set.count;
	u32 value = 0;
	phys_addr_t fw_bias = 0;
	size_t q_size;
	unsigned long mem_map_table_base_addr;
	struct context_bank_info *cb;

	q_size = SHARED_QSIZE - ALIGNED_SFR_SIZE - ALIGNED_QDSS_SIZE;
	mem_addr = &dev->mem_addr;
	if (!is_iommu_present(dev->res))
		fw_bias = dev->hal_data->firmware_base;
	rc = __smem_alloc(dev, mem_addr, q_size, 1, 0,
			HAL_BUFFER_INTERNAL_CMD_QUEUE);
	if (rc) {
		dprintk(VIDC_ERR, "iface_q_table_alloc_fail\n");
		goto fail_alloc_queue;
	}

	dev->iface_q_table.align_virtual_addr = mem_addr->align_virtual_addr;
	dev->iface_q_table.align_device_addr = mem_addr->align_device_addr -
					fw_bias;
	dev->iface_q_table.mem_size = VIDC_IFACEQ_TABLE_SIZE;
	dev->iface_q_table.mem_data = mem_addr->mem_data;
	offset += dev->iface_q_table.mem_size;

	for (i = 0; i < VIDC_IFACEQ_NUMQ; i++) {
		iface_q = &dev->iface_queues[i];
		iface_q->q_array.align_device_addr = mem_addr->align_device_addr
			+ offset - fw_bias;
		iface_q->q_array.align_virtual_addr =
			mem_addr->align_virtual_addr + offset;
		iface_q->q_array.mem_size = VIDC_IFACEQ_QUEUE_SIZE;
		iface_q->q_array.mem_data = NULL;
		offset += iface_q->q_array.mem_size;
		iface_q->q_hdr = VIDC_IFACEQ_GET_QHDR_START_ADDR(
				dev->iface_q_table.align_virtual_addr, i);
		__set_queue_hdr_defaults(iface_q->q_hdr);
	}

	if ((msm_vidc_fw_debug_mode & HFI_DEBUG_MODE_QDSS) && num_entries) {
		rc = __smem_alloc(dev, mem_addr,
				ALIGNED_QDSS_SIZE, 1, 0,
				HAL_BUFFER_INTERNAL_CMD_QUEUE);
		if (rc) {
			dprintk(VIDC_WARN,
				"qdss_alloc_fail: QDSS messages logging will not work\n");
			dev->qdss.align_device_addr = 0;
		} else {
			dev->qdss.align_device_addr =
				mem_addr->align_device_addr - fw_bias;
			dev->qdss.align_virtual_addr =
				mem_addr->align_virtual_addr;
			dev->qdss.mem_size = ALIGNED_QDSS_SIZE;
			dev->qdss.mem_data = mem_addr->mem_data;
		}
	}

	rc = __smem_alloc(dev, mem_addr,
			ALIGNED_SFR_SIZE, 1, 0,
			HAL_BUFFER_INTERNAL_CMD_QUEUE);
	if (rc) {
		dprintk(VIDC_WARN, "sfr_alloc_fail: SFR not will work\n");
		dev->sfr.align_device_addr = 0;
	} else {
		dev->sfr.align_device_addr = mem_addr->align_device_addr -
					fw_bias;
		dev->sfr.align_virtual_addr = mem_addr->align_virtual_addr;
		dev->sfr.mem_size = ALIGNED_SFR_SIZE;
		dev->sfr.mem_data = mem_addr->mem_data;
	}

	q_tbl_hdr = (struct hfi_queue_table_header *)
			dev->iface_q_table.align_virtual_addr;
	q_tbl_hdr->qtbl_version = 0;
	q_tbl_hdr->device_addr = (void *)dev;
	strlcpy(q_tbl_hdr->name, "msm_v4l2_vidc", sizeof(q_tbl_hdr->name));
	q_tbl_hdr->qtbl_size = VIDC_IFACEQ_TABLE_SIZE;
	q_tbl_hdr->qtbl_qhdr0_offset = sizeof(struct hfi_queue_table_header);
	q_tbl_hdr->qtbl_qhdr_size = sizeof(struct hfi_queue_header);
	q_tbl_hdr->qtbl_num_q = VIDC_IFACEQ_NUMQ;
	q_tbl_hdr->qtbl_num_active_q = VIDC_IFACEQ_NUMQ;

	iface_q = &dev->iface_queues[VIDC_IFACEQ_CMDQ_IDX];
	q_hdr = iface_q->q_hdr;
	q_hdr->qhdr_start_addr = (u32)iface_q->q_array.align_device_addr;
	q_hdr->qhdr_type |= HFI_Q_ID_HOST_TO_CTRL_CMD_Q;
	if ((ion_phys_addr_t)q_hdr->qhdr_start_addr !=
		iface_q->q_array.align_device_addr) {
		dprintk(VIDC_ERR, "Invalid CMDQ device address (%pa)",
			&iface_q->q_array.align_device_addr);
	}

	iface_q = &dev->iface_queues[VIDC_IFACEQ_MSGQ_IDX];
	q_hdr = iface_q->q_hdr;
	q_hdr->qhdr_start_addr = (u32)iface_q->q_array.align_device_addr;
	q_hdr->qhdr_type |= HFI_Q_ID_CTRL_TO_HOST_MSG_Q;
	if ((ion_phys_addr_t)q_hdr->qhdr_start_addr !=
		iface_q->q_array.align_device_addr) {
		dprintk(VIDC_ERR, "Invalid MSGQ device address (%pa)",
			&iface_q->q_array.align_device_addr);
	}

	iface_q = &dev->iface_queues[VIDC_IFACEQ_DBGQ_IDX];
	q_hdr = iface_q->q_hdr;
	q_hdr->qhdr_start_addr = (u32)iface_q->q_array.align_device_addr;
	q_hdr->qhdr_type |= HFI_Q_ID_CTRL_TO_HOST_DEBUG_Q;
	/*
	 * Set receive request to zero on debug queue as there is no
	 * need of interrupt from video hardware for debug messages
	 */
	q_hdr->qhdr_rx_req = 0;
	if ((ion_phys_addr_t)q_hdr->qhdr_start_addr !=
		iface_q->q_array.align_device_addr) {
		dprintk(VIDC_ERR, "Invalid DBGQ device address (%pa)",
			&iface_q->q_array.align_device_addr);
	}

	value = (u32)dev->iface_q_table.align_device_addr;
	if ((ion_phys_addr_t)value !=
		dev->iface_q_table.align_device_addr) {
		dprintk(VIDC_ERR,
			"Invalid iface_q_table device address (%pa)",
			&dev->iface_q_table.align_device_addr);
	}

	if (dev->qdss.mem_data) {
		qdss = (struct hfi_mem_map_table *)dev->qdss.align_virtual_addr;
		qdss->mem_map_num_entries = num_entries;
		mem_map_table_base_addr = dev->qdss.align_device_addr +
			sizeof(struct hfi_mem_map_table);
		qdss->mem_map_table_base_addr =
			(u32)mem_map_table_base_addr;
		if ((ion_phys_addr_t)qdss->mem_map_table_base_addr !=
				mem_map_table_base_addr) {
			dprintk(VIDC_ERR,
					"Invalid mem_map_table_base_addr (%#lx)",
					mem_map_table_base_addr);
		}

		mem_map = (struct hfi_mem_map *)(qdss + 1);
		cb = msm_smem_get_context_bank(dev->hal_client, false,
				HAL_BUFFER_INTERNAL_CMD_QUEUE);

		if (!cb) {
			dprintk(VIDC_ERR,
				"%s: failed to get context bank\n", __func__);
			return -EINVAL;
		}

		rc = __get_qdss_iommu_virtual_addr(dev, mem_map, cb->mapping);
		if (rc) {
			dprintk(VIDC_ERR,
				"IOMMU mapping failed, Freeing qdss memdata\n");
			__smem_free(dev, dev->qdss.mem_data);
			dev->qdss.mem_data = NULL;
			dev->qdss.align_virtual_addr = NULL;
			dev->qdss.align_device_addr = 0;
		}

		value = (u32)dev->qdss.align_device_addr;
		if ((ion_phys_addr_t)value !=
				dev->qdss.align_device_addr) {
			dprintk(VIDC_ERR, "Invalid qdss device address (%pa)",
					&dev->qdss.align_device_addr);
		}
	}

	vsfr = (struct hfi_sfr_struct *) dev->sfr.align_virtual_addr;
	vsfr->bufSize = ALIGNED_SFR_SIZE;
	value = (u32)dev->sfr.align_device_addr;
	if ((ion_phys_addr_t)value !=
		dev->sfr.align_device_addr) {
		dprintk(VIDC_ERR, "Invalid sfr device address (%pa)",
			&dev->sfr.align_device_addr);
	}

	__setup_ucregion_memory_map(dev);
	return 0;
fail_alloc_queue:
	return -ENOMEM;
}

static int __sys_set_debug(struct venus_hfi_device *device, u32 debug)
{
	u8 packet[VIDC_IFACEQ_VAR_SMALL_PKT_SIZE];
	int rc = 0;
	struct hfi_cmd_sys_set_property_packet *pkt =
		(struct hfi_cmd_sys_set_property_packet *) &packet;

	rc = call_hfi_pkt_op(device, sys_debug_config, pkt, debug);
	if (rc) {
		dprintk(VIDC_WARN,
			"Debug mode setting to FW failed\n");
		return -ENOTEMPTY;
	}

	if (__iface_cmdq_write(device, pkt))
		return -ENOTEMPTY;
	return 0;
}

static int __sys_set_coverage(struct venus_hfi_device *device, u32 mode)
{
	u8 packet[VIDC_IFACEQ_VAR_SMALL_PKT_SIZE];
	int rc = 0;
	struct hfi_cmd_sys_set_property_packet *pkt =
		(struct hfi_cmd_sys_set_property_packet *) &packet;

	rc = call_hfi_pkt_op(device, sys_coverage_config,
			pkt, mode);
	if (rc) {
		dprintk(VIDC_WARN,
			"Coverage mode setting to FW failed\n");
		return -ENOTEMPTY;
	}

	if (__iface_cmdq_write(device, pkt)) {
		dprintk(VIDC_WARN, "Failed to send coverage pkt to f/w\n");
		return -ENOTEMPTY;
	}

	return 0;
}

static int __sys_set_idle_message(struct venus_hfi_device *device,
	bool enable)
{
	u8 packet[VIDC_IFACEQ_VAR_SMALL_PKT_SIZE];
	struct hfi_cmd_sys_set_property_packet *pkt =
		(struct hfi_cmd_sys_set_property_packet *) &packet;
	if (!enable) {
		dprintk(VIDC_DBG, "sys_idle_indicator is not enabled\n");
		return 0;
	}

	call_hfi_pkt_op(device, sys_idle_indicator, pkt, enable);
	if (__iface_cmdq_write(device, pkt))
		return -ENOTEMPTY;
	return 0;
}

static int __sys_set_power_control(struct venus_hfi_device *device,
	bool enable)
{
	struct regulator_info *rinfo;
	bool supported = false;
	u8 packet[VIDC_IFACEQ_VAR_SMALL_PKT_SIZE];
	struct hfi_cmd_sys_set_property_packet *pkt =
		(struct hfi_cmd_sys_set_property_packet *) &packet;

	venus_hfi_for_each_regulator(device, rinfo) {
		if (rinfo->has_hw_power_collapse) {
			supported = true;
			break;
		}
	}

	if (!supported)
		return 0;

	call_hfi_pkt_op(device, sys_power_control, pkt, enable);
	if (__iface_cmdq_write(device, pkt))
		return -ENOTEMPTY;
	return 0;
}

static int venus_hfi_core_init(void *device)
{
	struct hfi_cmd_sys_init_packet pkt;
	struct hfi_cmd_sys_get_property_packet version_pkt;
	int rc = 0;
	struct list_head *ptr, *next;
	struct hal_session *session = NULL;
	struct venus_hfi_device *dev;

	if (!device) {
		dprintk(VIDC_ERR, "Invalid device\n");
		return -ENODEV;
	}

	dev = device;
	mutex_lock(&dev->lock);

	rc = __load_fw(dev);
	if (rc) {
		dprintk(VIDC_ERR, "Failed to load Venus FW\n");
		goto err_load_fw;
	}

	__set_state(dev, VENUS_STATE_INIT);

	list_for_each_safe(ptr, next, &dev->sess_head) {
		/* This means that session list is not empty. Kick stale
		 * sessions out of our valid instance list, but keep the
		 * list_head inited so that list_del (in the future, called
		 * by session_clean()) will be valid. When client doesn't close
		 * them, then it is a genuine leak which driver can't fix. */
		session = list_entry(ptr, struct hal_session, list);
		list_del_init(&session->list);
	}

	INIT_LIST_HEAD(&dev->sess_head);

	if (!dev->hal_client) {
		dev->hal_client = msm_smem_new_client(
				SMEM_ION, dev->res, MSM_VIDC_UNKNOWN);
		if (dev->hal_client == NULL) {
			dprintk(VIDC_ERR, "Failed to alloc ION_Client\n");
			rc = -ENODEV;
			goto err_core_init;
		}

		dprintk(VIDC_DBG, "Dev_Virt: %pa, Reg_Virt: %pK\n",
			&dev->hal_data->firmware_base,
			dev->hal_data->register_base);

		rc = __interface_queues_init(dev);
		if (rc) {
			dprintk(VIDC_ERR, "failed to init queues\n");
			rc = -ENOMEM;
			goto err_core_init;
		}
	} else {
		dprintk(VIDC_ERR, "hal_client exists\n");
		rc = -EEXIST;
		goto err_core_init;
	}

	rc = __boot_firmware(dev);
	if (rc) {
		dprintk(VIDC_ERR, "Failed to start core\n");
		rc = -ENODEV;
		goto err_core_init;
	}

	rc =  call_hfi_pkt_op(dev, sys_init, &pkt, HFI_VIDEO_ARCH_OX);
	if (rc) {
		dprintk(VIDC_ERR, "Failed to create sys init pkt\n");
		goto err_core_init;
	}

	if (__iface_cmdq_write(dev, &pkt)) {
		rc = -ENOTEMPTY;
		goto err_core_init;
	}

	rc = call_hfi_pkt_op(dev, sys_image_version, &version_pkt);
	if (rc || __iface_cmdq_write(dev, &version_pkt))
		dprintk(VIDC_WARN, "Failed to send image version pkt to f/w\n");

	if (dev->res->pm_qos_latency_us) {
#ifdef CONFIG_SMP
		dev->qos.type = PM_QOS_REQ_AFFINE_IRQ;
		dev->qos.irq = dev->hal_data->irq;
#endif
		pm_qos_add_request(&dev->qos, PM_QOS_CPU_DMA_LATENCY,
				dev->res->pm_qos_latency_us);
	}

	mutex_unlock(&dev->lock);
	return rc;
err_core_init:
	__set_state(dev, VENUS_STATE_DEINIT);
	__unload_fw(dev);
err_load_fw:
	mutex_unlock(&dev->lock);
	return rc;
}

static int venus_hfi_core_release(void *dev)
{
	struct venus_hfi_device *device = dev;
	int rc = 0;

	if (!device) {
		dprintk(VIDC_ERR, "invalid device\n");
		return -ENODEV;
	}

	mutex_lock(&device->lock);

	if (device->res->pm_qos_latency_us &&
		pm_qos_request_active(&device->qos))
		pm_qos_remove_request(&device->qos);
	__set_state(device, VENUS_STATE_DEINIT);
	__unload_fw(device);

	mutex_unlock(&device->lock);

	return rc;
}

static int __get_q_size(struct venus_hfi_device *dev, unsigned int q_index)
{
	struct hfi_queue_header *queue;
	struct vidc_iface_q_info *q_info;
	u32 write_ptr, read_ptr;

	if (q_index >= VIDC_IFACEQ_NUMQ) {
		dprintk(VIDC_ERR, "Invalid q index: %d\n", q_index);
		return -ENOENT;
	}

	q_info = &dev->iface_queues[q_index];
	if (!q_info) {
		dprintk(VIDC_ERR, "cannot read shared Q's\n");
		return -ENOENT;
	}

	queue = (struct hfi_queue_header *)q_info->q_hdr;
	if (!queue) {
		dprintk(VIDC_ERR, "queue not present\n");
		return -ENOENT;
	}

	write_ptr = (u32)queue->qhdr_write_idx;
	read_ptr = (u32)queue->qhdr_read_idx;
	return read_ptr - write_ptr;
}

static void __core_clear_interrupt(struct venus_hfi_device *device)
{
	u32 intr_status = 0;

	if (!device) {
		dprintk(VIDC_ERR, "%s: NULL device\n", __func__);
		return;
	}

	intr_status = __read_register(device, VIDC_WRAPPER_INTR_STATUS);

	if (intr_status & VIDC_WRAPPER_INTR_STATUS_A2H_BMSK ||
		intr_status & VIDC_WRAPPER_INTR_STATUS_A2HWD_BMSK ||
		intr_status &
			VIDC_CPU_CS_SCIACMDARG0_HFI_CTRL_INIT_IDLE_MSG_BMSK) {
		device->intr_status |= intr_status;
		device->reg_count++;
		dprintk(VIDC_DBG,
			"INTERRUPT for device: %pK: times: %d interrupt_status: %d\n",
			device, device->reg_count, intr_status);
	} else {
		device->spur_count++;
		dprintk(VIDC_INFO,
			"SPURIOUS_INTR for device: %pK: times: %d interrupt_status: %d\n",
			device, device->spur_count, intr_status);
	}

	__write_register(device, VIDC_CPU_CS_A2HSOFTINTCLR, 1);
	__write_register(device, VIDC_WRAPPER_INTR_CLEAR, intr_status);
	dprintk(VIDC_DBG, "Cleared WRAPPER/A2H interrupt\n");
}

static int venus_hfi_core_ping(void *device)
{
	struct hfi_cmd_sys_ping_packet pkt;
	int rc = 0;
	struct venus_hfi_device *dev;

	if (!device) {
		dprintk(VIDC_ERR, "invalid device\n");
		return -ENODEV;
	}

	dev = device;
	mutex_lock(&dev->lock);

	rc = call_hfi_pkt_op(dev, sys_ping, &pkt);
	if (rc) {
		dprintk(VIDC_ERR, "core_ping: failed to create packet\n");
		goto err_create_pkt;
	}

	if (__iface_cmdq_write(dev, &pkt))
		rc = -ENOTEMPTY;

err_create_pkt:
	mutex_unlock(&dev->lock);
	return rc;
}

static int venus_hfi_core_trigger_ssr(void *device,
		enum hal_ssr_trigger_type type)
{
	struct hfi_cmd_sys_test_ssr_packet pkt;
	int rc = 0;
	struct venus_hfi_device *dev;

	if (!device) {
		dprintk(VIDC_ERR, "invalid device\n");
		return -ENODEV;
	}

	dev = device;
	mutex_lock(&dev->lock);

	rc = call_hfi_pkt_op(dev, ssr_cmd, type, &pkt);
	if (rc) {
		dprintk(VIDC_ERR, "core_ping: failed to create packet\n");
		goto err_create_pkt;
	}

	if (__iface_cmdq_write(dev, &pkt))
		rc = -ENOTEMPTY;

err_create_pkt:
	mutex_unlock(&dev->lock);
	return rc;
}

static int venus_hfi_session_set_property(void *sess,
					enum hal_property ptype, void *pdata)
{
	u8 packet[VIDC_IFACEQ_VAR_LARGE_PKT_SIZE];
	struct hfi_cmd_session_set_property_packet *pkt =
		(struct hfi_cmd_session_set_property_packet *) &packet;
	struct hal_session *session = sess;
	struct venus_hfi_device *device;
	int rc = 0;

	if (!session || !session->device || !pdata) {
		dprintk(VIDC_ERR, "Invalid Params\n");
		return -EINVAL;
	}

	device = session->device;
	mutex_lock(&device->lock);

	dprintk(VIDC_INFO, "in set_prop,with prop id: %#x\n", ptype);

	rc = call_hfi_pkt_op(device, session_set_property,
			pkt, session, ptype, pdata);

	if (rc == -ENOTSUPP) {
		dprintk(VIDC_DBG,
			"set property: unsupported prop id: %#x\n", ptype);
		rc = 0;
		goto err_set_prop;
	} else if (rc) {
		dprintk(VIDC_ERR, "set property: failed to create packet\n");
		rc = -EINVAL;
		goto err_set_prop;
	}

	if (__iface_cmdq_write(session->device, pkt)) {
		rc = -ENOTEMPTY;
		goto err_set_prop;
	}

err_set_prop:
	mutex_unlock(&device->lock);
	return rc;
}

static int venus_hfi_session_get_property(void *sess,
					enum hal_property ptype)
{
	struct hfi_cmd_session_get_property_packet pkt = {0};
	struct hal_session *session = sess;
	int rc = 0;
	struct venus_hfi_device *device;

	if (!session || !session->device) {
		dprintk(VIDC_ERR, "Invalid Params\n");
		return -EINVAL;
	}

	device = session->device;
	mutex_lock(&device->lock);

	dprintk(VIDC_INFO, "%s: property id: %d\n", __func__, ptype);

	rc = call_hfi_pkt_op(device, session_get_property,
				&pkt, session, ptype);
	if (rc) {
		dprintk(VIDC_ERR, "get property profile: pkt failed\n");
		goto err_create_pkt;
	}

	if (__iface_cmdq_write(session->device, &pkt)) {
		rc = -ENOTEMPTY;
		dprintk(VIDC_ERR, "%s cmdq_write error\n", __func__);
	}

err_create_pkt:
	mutex_unlock(&device->lock);
	return rc;
}

static void __set_default_sys_properties(struct venus_hfi_device *device)
{
	if (__sys_set_debug(device, msm_vidc_fw_debug))
		dprintk(VIDC_WARN, "Setting fw_debug msg ON failed\n");
	if (__sys_set_idle_message(device,
		device->res->sys_idle_indicator || msm_vidc_sys_idle_indicator))
		dprintk(VIDC_WARN, "Setting idle response ON failed\n");
	if (__sys_set_power_control(device, msm_vidc_fw_low_power_mode))
		dprintk(VIDC_WARN, "Setting h/w power collapse ON failed\n");
}

static void __session_clean(struct hal_session *session)
{
	dprintk(VIDC_DBG, "deleted the session: %pK\n", session);
	list_del(&session->list);
	/* Poison the session handle with zeros */
	*session = (struct hal_session){ {0} };
	kfree(session);
}

static int venus_hfi_session_clean(void *session)
{
	struct hal_session *sess_close;
	struct venus_hfi_device *device;
	if (!session) {
		dprintk(VIDC_ERR, "Invalid Params %s\n", __func__);
		return -EINVAL;
	}

	sess_close = session;
	device = sess_close->device;

	if (!device) {
		dprintk(VIDC_ERR, "Invalid device handle %s\n", __func__);
		return -EINVAL;
	}

	mutex_lock(&device->lock);

	__session_clean(sess_close);

	mutex_unlock(&device->lock);
	return 0;
}

static int venus_hfi_session_init(void *device, void *session_id,
		enum hal_domain session_type, enum hal_video_codec codec_type,
		void **new_session)
{
	struct hfi_cmd_sys_session_init_packet pkt;
	struct venus_hfi_device *dev;
	struct hal_session *s;

	if (!device || !new_session) {
		dprintk(VIDC_ERR, "%s - invalid input\n", __func__);
		return -EINVAL;
	}

	dev = device;
	mutex_lock(&dev->lock);

	s = kzalloc(sizeof(struct hal_session), GFP_KERNEL);
	if (!s) {
		dprintk(VIDC_ERR, "new session fail: Out of memory\n");
		goto err_session_init_fail;
	}

	s->session_id = session_id;
	s->is_decoder = (session_type == HAL_VIDEO_DOMAIN_DECODER);
	s->device = dev;
	s->codec = codec_type;
	s->domain = session_type;
	dprintk(VIDC_DBG,
		"%s: inst %pK, session %pK, codec 0x%x, domain 0x%x\n",
		__func__, session_id, s, s->codec, s->domain);

	list_add_tail(&s->list, &dev->sess_head);

	__set_default_sys_properties(device);

	if (call_hfi_pkt_op(dev, session_init, &pkt,
			s, session_type, codec_type)) {
		dprintk(VIDC_ERR, "session_init: failed to create packet\n");
		goto err_session_init_fail;
	}

	*new_session = s;
	if (__iface_cmdq_write(dev, &pkt))
		goto err_session_init_fail;

	mutex_unlock(&dev->lock);
	return 0;

err_session_init_fail:
	if (s)
		__session_clean(s);
	*new_session = NULL;
	mutex_unlock(&dev->lock);
	return -EINVAL;
}

static int __send_session_cmd(struct hal_session *session, int pkt_type)
{
	struct vidc_hal_session_cmd_pkt pkt;
	int rc = 0;
	struct venus_hfi_device *device = session->device;

	rc = call_hfi_pkt_op(device, session_cmd,
			&pkt, pkt_type, session);
	if (rc == -EPERM)
		return 0;

	if (rc) {
		dprintk(VIDC_ERR, "send session cmd: create pkt failed\n");
		goto err_create_pkt;
	}

	if (__iface_cmdq_write(session->device, &pkt))
		rc = -ENOTEMPTY;

err_create_pkt:
	return rc;
}

static int venus_hfi_session_end(void *session)
{
	struct hal_session *sess;
	struct venus_hfi_device *device;
	int rc = 0;

	if (!session) {
		dprintk(VIDC_ERR, "Invalid Params %s\n", __func__);
		return -EINVAL;
	}

	sess = session;
	device = sess->device;

	mutex_lock(&device->lock);

	if (msm_vidc_fw_coverage) {
		if (__sys_set_coverage(sess->device, msm_vidc_fw_coverage))
			dprintk(VIDC_WARN, "Fw_coverage msg ON failed\n");
	}

	rc = __send_session_cmd(session, HFI_CMD_SYS_SESSION_END);

	mutex_unlock(&device->lock);

	return rc;
}

static int venus_hfi_session_abort(void *sess)
{
	struct hal_session *session;
	struct venus_hfi_device *device;
	int rc = 0;
	session = sess;

	if (!session || !session->device) {
		dprintk(VIDC_ERR, "Invalid Params %s\n", __func__);
		return -EINVAL;
	}

	device = session->device;

	mutex_lock(&device->lock);

	__flush_debug_queue(device, NULL);
	rc = __send_session_cmd(session, HFI_CMD_SYS_SESSION_ABORT);

	mutex_unlock(&device->lock);

	return rc;
}

static int venus_hfi_session_set_buffers(void *sess,
				struct vidc_buffer_addr_info *buffer_info)
{
	struct hfi_cmd_session_set_buffers_packet *pkt;
	u8 packet[VIDC_IFACEQ_VAR_LARGE_PKT_SIZE];
	int rc = 0;
	struct hal_session *session = sess;
	struct venus_hfi_device *device;

	if (!session || !session->device || !buffer_info) {
		dprintk(VIDC_ERR, "Invalid Params\n");
		return -EINVAL;
	}

	device = session->device;
	mutex_lock(&device->lock);

	if (buffer_info->buffer_type == HAL_BUFFER_INPUT) {
		/*
		 * Hardware doesn't care about input buffers being
		 * published beforehand
		 */
		rc = 0;
		goto err_create_pkt;
	}

	pkt = (struct hfi_cmd_session_set_buffers_packet *)packet;

	rc = call_hfi_pkt_op(device, session_set_buffers,
			pkt, session, buffer_info);
	if (rc) {
		dprintk(VIDC_ERR, "set buffers: failed to create packet\n");
		goto err_create_pkt;
	}

	dprintk(VIDC_INFO, "set buffers: %#x\n", buffer_info->buffer_type);
	if (__iface_cmdq_write(session->device, pkt))
		rc = -ENOTEMPTY;

err_create_pkt:
	mutex_unlock(&device->lock);
	return rc;
}

static int venus_hfi_session_release_buffers(void *sess,
				struct vidc_buffer_addr_info *buffer_info)
{
	struct hfi_cmd_session_release_buffer_packet *pkt;
	u8 packet[VIDC_IFACEQ_VAR_LARGE_PKT_SIZE];
	int rc = 0;
	struct hal_session *session = sess;
	struct venus_hfi_device *device;

	if (!session || !session->device || !buffer_info) {
		dprintk(VIDC_ERR, "Invalid Params\n");
		return -EINVAL;
	}

	device = session->device;
	mutex_lock(&device->lock);

	if (buffer_info->buffer_type == HAL_BUFFER_INPUT) {
		rc = 0;
		goto err_create_pkt;
	}

	pkt = (struct hfi_cmd_session_release_buffer_packet *) packet;

	rc = call_hfi_pkt_op(device, session_release_buffers,
			pkt, session, buffer_info);
	if (rc) {
		dprintk(VIDC_ERR, "release buffers: failed to create packet\n");
		goto err_create_pkt;
	}

	dprintk(VIDC_INFO, "Release buffers: %#x\n", buffer_info->buffer_type);
	if (__iface_cmdq_write(session->device, pkt))
		rc = -ENOTEMPTY;

err_create_pkt:
	mutex_unlock(&device->lock);
	return rc;
}

static int venus_hfi_session_load_res(void *session)
{
	struct hal_session *sess;
	struct venus_hfi_device *device;
	int rc = 0;

	if (!session) {
		dprintk(VIDC_ERR, "Invalid Params %s\n", __func__);
		return -EINVAL;
	}

	sess = session;
	device = sess->device;

	mutex_lock(&device->lock);
	rc = __send_session_cmd(sess, HFI_CMD_SESSION_LOAD_RESOURCES);
	mutex_unlock(&device->lock);

	return rc;
}

static int venus_hfi_session_release_res(void *session)
{
	struct hal_session *sess;
	struct venus_hfi_device *device;
	int rc = 0;

	if (!session) {
		dprintk(VIDC_ERR, "Invalid Params %s\n", __func__);
		return -EINVAL;
	}

	sess = session;
	device = sess->device;

	mutex_lock(&device->lock);
	rc = __send_session_cmd(sess, HFI_CMD_SESSION_RELEASE_RESOURCES);
	mutex_unlock(&device->lock);

	return rc;
}

static int venus_hfi_session_start(void *session)
{
	struct hal_session *sess;
	struct venus_hfi_device *device;
	int rc = 0;

	if (!session) {
		dprintk(VIDC_ERR, "Invalid Params %s\n", __func__);
		return -EINVAL;
	}

	sess = session;
	device = sess->device;

	mutex_lock(&device->lock);
	rc = __send_session_cmd(sess, HFI_CMD_SESSION_START);
	mutex_unlock(&device->lock);

	return rc;
}

static int venus_hfi_session_continue(void *session)
{
	struct hal_session *sess;
	struct venus_hfi_device *device;
	int rc = 0;

	if (!session) {
		dprintk(VIDC_ERR, "Invalid Params %s\n", __func__);
		return -EINVAL;
	}

	sess = session;
	device = sess->device;

	mutex_lock(&device->lock);
	rc = __send_session_cmd(sess, HFI_CMD_SESSION_CONTINUE);
	mutex_unlock(&device->lock);

	return rc;
}

static int venus_hfi_session_stop(void *session)
{
	struct hal_session *sess;
	struct venus_hfi_device *device;
	int rc = 0;

	if (!session) {
		dprintk(VIDC_ERR, "Invalid Params %s\n", __func__);
		return -EINVAL;
	}

	sess = session;
	device = sess->device;

	mutex_lock(&device->lock);
	rc = __send_session_cmd(sess, HFI_CMD_SESSION_STOP);
	mutex_unlock(&device->lock);

	return rc;
}

static int __session_etb(struct hal_session *session,
		struct vidc_frame_data *input_frame, bool relaxed)
{
	int rc = 0;
	struct venus_hfi_device *device = session->device;

	if (session->is_decoder) {
		struct hfi_cmd_session_empty_buffer_compressed_packet pkt;

		rc = call_hfi_pkt_op(device, session_etb_decoder,
				&pkt, session, input_frame);
		if (rc) {
			dprintk(VIDC_ERR,
					"Session etb decoder: failed to create pkt\n");
			goto err_create_pkt;
		}

		if (!relaxed)
			rc = __iface_cmdq_write(session->device, &pkt);
		else
			rc = __iface_cmdq_write_relaxed(session->device,
					&pkt, NULL);
		if (rc)
			goto err_create_pkt;
	} else {
		struct hfi_cmd_session_empty_buffer_uncompressed_plane0_packet
			pkt;

		rc = call_hfi_pkt_op(device, session_etb_encoder,
					 &pkt, session, input_frame);
		if (rc) {
			dprintk(VIDC_ERR,
					"Session etb encoder: failed to create pkt\n");
			goto err_create_pkt;
		}

		if (!relaxed)
			rc = __iface_cmdq_write(session->device, &pkt);
		else
			rc = __iface_cmdq_write_relaxed(session->device,
					&pkt, NULL);
		if (rc)
			goto err_create_pkt;
	}

err_create_pkt:
	return rc;
}

static int venus_hfi_session_etb(void *sess,
				struct vidc_frame_data *input_frame)
{
	int rc = 0;
	struct hal_session *session = sess;
	struct venus_hfi_device *device;

	if (!session || !session->device || !input_frame) {
		dprintk(VIDC_ERR, "Invalid Params\n");
		return -EINVAL;
	}

	device = session->device;
	mutex_lock(&device->lock);
	rc = __session_etb(session, input_frame, false);
	mutex_unlock(&device->lock);
	return rc;
}

static int __session_ftb(struct hal_session *session,
		struct vidc_frame_data *output_frame, bool relaxed)
{
	int rc = 0;
	struct venus_hfi_device *device = session->device;
	struct hfi_cmd_session_fill_buffer_packet pkt;

	rc = call_hfi_pkt_op(device, session_ftb,
			&pkt, session, output_frame);
	if (rc) {
		dprintk(VIDC_ERR, "Session ftb: failed to create pkt\n");
		goto err_create_pkt;
	}

	if (!relaxed)
		rc = __iface_cmdq_write(session->device, &pkt);
	else
		rc = __iface_cmdq_write_relaxed(session->device,
				&pkt, NULL);

err_create_pkt:
	return rc;
}

static int venus_hfi_session_ftb(void *sess,
				struct vidc_frame_data *output_frame)
{
	int rc = 0;
	struct hal_session *session = sess;
	struct venus_hfi_device *device;

	if (!session || !session->device || !output_frame) {
		dprintk(VIDC_ERR, "Invalid Params\n");
		return -EINVAL;
	}

	device = session->device;
	mutex_lock(&device->lock);
	rc = __session_ftb(session, output_frame, false);
	mutex_unlock(&device->lock);
	return rc;
}

static int venus_hfi_session_process_batch(void *sess,
		int num_etbs, struct vidc_frame_data etbs[],
		int num_ftbs, struct vidc_frame_data ftbs[])
{
	int rc = 0, c = 0;
	struct hal_session *session = sess;
	struct venus_hfi_device *device;
	struct hfi_cmd_session_sync_process_packet pkt;

	if (!session || !session->device) {
		dprintk(VIDC_ERR, "%s: Invalid Params\n", __func__);
		return -EINVAL;
	}

	device = session->device;

	mutex_lock(&device->lock);
	for (c = 0; c < num_ftbs; ++c) {
		rc = __session_ftb(session, &ftbs[c], true);
		if (rc) {
			dprintk(VIDC_ERR, "Failed to queue batched ftb: %d\n",
					rc);
			goto err_etbs_and_ftbs;
		}
	}

	for (c = 0; c < num_etbs; ++c) {
		rc = __session_etb(session, &etbs[c], true);
		if (rc) {
			dprintk(VIDC_ERR, "Failed to queue batched etb: %d\n",
					rc);
			goto err_etbs_and_ftbs;
		}
	}

	rc = call_hfi_pkt_op(device, session_sync_process, &pkt, session);
	if (rc) {
		dprintk(VIDC_ERR, "Failed to create sync packet\n");
		goto err_etbs_and_ftbs;
	}

	if (__iface_cmdq_write(session->device, &pkt))
		rc = -ENOTEMPTY;

err_etbs_and_ftbs:
	mutex_unlock(&device->lock);
	return rc;
}

static int venus_hfi_session_parse_seq_hdr(void *sess,
					struct vidc_seq_hdr *seq_hdr)
{
	struct hfi_cmd_session_parse_sequence_header_packet *pkt;
	int rc = 0;
	u8 packet[VIDC_IFACEQ_VAR_SMALL_PKT_SIZE];
	struct hal_session *session = sess;
	struct venus_hfi_device *device;

	if (!session || !session->device || !seq_hdr) {
		dprintk(VIDC_ERR, "Invalid Params\n");
		return -EINVAL;
	}

	device = session->device;
	mutex_lock(&device->lock);

	pkt = (struct hfi_cmd_session_parse_sequence_header_packet *)packet;
	rc = call_hfi_pkt_op(device, session_parse_seq_header,
			pkt, session, seq_hdr);
	if (rc) {
		dprintk(VIDC_ERR,
		"Session parse seq hdr: failed to create pkt\n");
		goto err_create_pkt;
	}

	if (__iface_cmdq_write(session->device, pkt))
		rc = -ENOTEMPTY;
err_create_pkt:
	mutex_unlock(&device->lock);
	return rc;
}

static int venus_hfi_session_get_seq_hdr(void *sess,
				struct vidc_seq_hdr *seq_hdr)
{
	struct hfi_cmd_session_get_sequence_header_packet *pkt;
	int rc = 0;
	u8 packet[VIDC_IFACEQ_VAR_SMALL_PKT_SIZE];
	struct hal_session *session = sess;
	struct venus_hfi_device *device;

	if (!session || !session->device || !seq_hdr) {
		dprintk(VIDC_ERR, "Invalid Params\n");
		return -EINVAL;
	}

	device = session->device;
	mutex_lock(&device->lock);

	pkt = (struct hfi_cmd_session_get_sequence_header_packet *)packet;
	rc = call_hfi_pkt_op(device, session_get_seq_hdr,
			pkt, session, seq_hdr);
	if (rc) {
		dprintk(VIDC_ERR,
				"Session get seq hdr: failed to create pkt\n");
		goto err_create_pkt;
	}

	if (__iface_cmdq_write(session->device, pkt))
		rc = -ENOTEMPTY;
err_create_pkt:
	mutex_unlock(&device->lock);
	return rc;
}

static int venus_hfi_session_get_buf_req(void *sess)
{
	struct hfi_cmd_session_get_property_packet pkt;
	int rc = 0;
	struct hal_session *session = sess;
	struct venus_hfi_device *device;

	if (!session || !session->device) {
		dprintk(VIDC_ERR, "invalid session");
		return -ENODEV;
	}

	device = session->device;
	mutex_lock(&device->lock);

	rc = call_hfi_pkt_op(device, session_get_buf_req,
			&pkt, session);
	if (rc) {
		dprintk(VIDC_ERR,
				"Session get buf req: failed to create pkt\n");
		goto err_create_pkt;
	}

	if (__iface_cmdq_write(session->device, &pkt))
		rc = -ENOTEMPTY;
err_create_pkt:
	mutex_unlock(&device->lock);
	return rc;
}

static int venus_hfi_session_flush(void *sess, enum hal_flush flush_mode)
{
	struct hfi_cmd_session_flush_packet pkt;
	int rc = 0;
	struct hal_session *session = sess;
	struct venus_hfi_device *device;

	if (!session || !session->device) {
		dprintk(VIDC_ERR, "invalid session");
		return -ENODEV;
	}

	device = session->device;
	mutex_lock(&device->lock);

	rc = call_hfi_pkt_op(device, session_flush,
			&pkt, session, flush_mode);
	if (rc) {
		dprintk(VIDC_ERR, "Session flush: failed to create pkt\n");
		goto err_create_pkt;
	}

	if (__iface_cmdq_write(session->device, &pkt))
		rc = -ENOTEMPTY;
err_create_pkt:
	mutex_unlock(&device->lock);
	return rc;
}

static int __check_core_registered(struct hal_device_data core,
		phys_addr_t fw_addr, u8 *reg_addr, u32 reg_size,
		phys_addr_t irq)
{
	struct venus_hfi_device *device;
	struct list_head *curr, *next;

	if (core.dev_count) {
		list_for_each_safe(curr, next, &core.dev_head) {
			device = list_entry(curr,
				struct venus_hfi_device, list);
			if (device && device->hal_data->irq == irq &&
				(CONTAINS(device->hal_data->
						firmware_base,
						FIRMWARE_SIZE, fw_addr) ||
				CONTAINS(fw_addr, FIRMWARE_SIZE,
						device->hal_data->
						firmware_base) ||
				CONTAINS(device->hal_data->
						register_base,
						reg_size, reg_addr) ||
				CONTAINS(reg_addr, reg_size,
						device->hal_data->
						register_base) ||
				OVERLAPS(device->hal_data->
						register_base,
						reg_size, reg_addr, reg_size) ||
				OVERLAPS(reg_addr, reg_size,
						device->hal_data->
						register_base, reg_size) ||
				OVERLAPS(device->hal_data->
						firmware_base,
						FIRMWARE_SIZE, fw_addr,
						FIRMWARE_SIZE) ||
				OVERLAPS(fw_addr, FIRMWARE_SIZE,
						device->hal_data->
						firmware_base,
						FIRMWARE_SIZE))) {
				return 0;
			} else {
				dprintk(VIDC_INFO, "Device not registered\n");
				return -EINVAL;
			}
		}
	} else {
		dprintk(VIDC_INFO, "no device Registered\n");
	}

	return -EINVAL;
}

static void __process_fatal_error(
		struct venus_hfi_device *device)
{
	struct msm_vidc_cb_cmd_done cmd_done = {0};

	cmd_done.device_id = device->device_id;
	device->callback(HAL_SYS_ERROR, &cmd_done);
}

static int __prepare_pc(struct venus_hfi_device *device)
{
	int rc = 0;
	struct hfi_cmd_sys_pc_prep_packet pkt;

	rc = call_hfi_pkt_op(device, sys_pc_prep, &pkt);
	if (rc) {
		dprintk(VIDC_ERR, "Failed to create sys pc prep pkt\n");
		goto err_pc_prep;
	}

	if (__iface_cmdq_write(device, &pkt))
		rc = -ENOTEMPTY;
	if (rc)
		dprintk(VIDC_ERR, "Failed to prepare venus for power off");
err_pc_prep:
	return rc;
}

static void venus_hfi_pm_handler(struct work_struct *work)
{
	int rc = 0;
	u32 wfi_status = 0, idle_status = 0, pc_ready = 0;
	int count = 0;
	const int max_tries = 5;
	struct venus_hfi_device *device = list_first_entry(
			&hal_ctxt.dev_head, struct venus_hfi_device, list);
	if (!device) {
		dprintk(VIDC_ERR, "%s: NULL device\n", __func__);
		return;
	}

	/*
	 * It is ok to check this variable outside the lock since
	 * it is being updated in this context only
	 */
	if (device->skip_pc_count >= VIDC_MAX_PC_SKIP_COUNT) {
		dprintk(VIDC_WARN, "Failed to PC for %d times\n",
				device->skip_pc_count);
		device->skip_pc_count = 0;
		__process_fatal_error(device);
		return;
	}
	mutex_lock(&device->lock);
	if (!device->power_enabled) {
		dprintk(VIDC_DBG, "%s: Power already disabled\n",
				__func__);
		goto exit;
	}

	rc = __core_in_valid_state(device);
	if (!rc) {
		dprintk(VIDC_WARN,
				"Core is in bad state, Skipping power collapse\n");
		goto skip_power_off;
	}
	pc_ready = __read_register(device, VIDC_CPU_CS_SCIACMDARG0) &
		VIDC_CPU_CS_SCIACMDARG0_HFI_CTRL_PC_READY;
	if (!pc_ready) {
		wfi_status = __read_register(device,
				VIDC_WRAPPER_CPU_STATUS);
		idle_status = __read_register(device,
				VIDC_CPU_CS_SCIACMDARG0);
		if (!(wfi_status & BIT(0)) ||
				!(idle_status & BIT(30))) {
			dprintk(VIDC_WARN, "Skipping PC\n");
			goto skip_power_off;
		}

		rc = __prepare_pc(device);
		if (rc) {
			dprintk(VIDC_WARN, "Failed PC %d\n", rc);
			goto skip_power_off;
		}

		while (count < max_tries) {
			wfi_status = __read_register(device,
					VIDC_WRAPPER_CPU_STATUS);
			pc_ready = __read_register(device,
					VIDC_CPU_CS_SCIACMDARG0);
			if ((wfi_status & BIT(0)) && (pc_ready &
				VIDC_CPU_CS_SCIACMDARG0_HFI_CTRL_PC_READY))
				break;
			usleep_range(1000, 1500);
			count++;
		}

		if (count == max_tries) {
			dprintk(VIDC_ERR,
					"Skip PC. Core is not in right state (%#x, %#x)\n",
					wfi_status, pc_ready);
			goto skip_power_off;
		}
	}

	rc = __suspend(device);
	if (rc)
		dprintk(VIDC_ERR, "Failed venus power off\n");

	/* Cancel pending delayed works if any */
	cancel_delayed_work(&venus_hfi_pm_work);
	device->skip_pc_count = 0;

	mutex_unlock(&device->lock);
	return;

skip_power_off:
	device->skip_pc_count++;
	dprintk(VIDC_WARN, "Skip PC(%d, %#x, %#x, %#x)\n",
		device->skip_pc_count, wfi_status, idle_status, pc_ready);
	queue_delayed_work(device->venus_pm_workq,
			&venus_hfi_pm_work,
			msecs_to_jiffies(msm_vidc_pwr_collapse_delay));
exit:
	mutex_unlock(&device->lock);
	return;
}

static void __process_sys_error(struct venus_hfi_device *device)
{
	struct hfi_sfr_struct *vsfr = NULL;

	/* Once SYS_ERROR received from HW, it is safe to halt the AXI.
	 * With SYS_ERROR, Venus FW may have crashed and HW might be
	 * active and causing unnecessary transactions. Hence it is
	 * safe to stop all AXI transactions from venus sub-system. */
	if (__halt_axi(device))
		dprintk(VIDC_WARN, "Failed to halt AXI after SYS_ERROR\n");

	vsfr = (struct hfi_sfr_struct *)device->sfr.align_virtual_addr;
	if (vsfr) {
		void *p = memchr(vsfr->rg_data, '\0', vsfr->bufSize);
		/* SFR isn't guaranteed to be NULL terminated
		   since SYS_ERROR indicates that Venus is in the
		   process of crashing.*/
		if (p == NULL)
			vsfr->rg_data[vsfr->bufSize - 1] = '\0';

		dprintk(VIDC_ERR, "SFR Message from FW: %s\n",
				vsfr->rg_data);
	}
}

static void __flush_debug_queue(struct venus_hfi_device *device, u8 *packet)
{
	bool local_packet = false;
	enum vidc_msg_prio log_level = VIDC_FW;

	if (!device) {
		dprintk(VIDC_ERR, "%s: Invalid params\n", __func__);
		return;
	}

	if (!packet) {
		packet = kzalloc(VIDC_IFACEQ_VAR_HUGE_PKT_SIZE, GFP_TEMPORARY);
		if (!packet) {
			dprintk(VIDC_ERR, "In %s() Fail to allocate mem\n",
				__func__);
			return;
		}

		local_packet = true;

		/*
		 * Local packek is used when something FATAL occurred.
		 * It is good to print these logs by default.
		 */

		log_level = VIDC_ERR;
	}

	while (!__iface_dbgq_read(device, packet)) {
		struct hfi_msg_sys_coverage_packet *pkt =
			(struct hfi_msg_sys_coverage_packet *) packet;
		if (pkt->packet_type == HFI_MSG_SYS_COV) {
			int stm_size = 0;
			stm_size = stm_log_inv_ts(0, 0,
				pkt->rg_msg_data, pkt->msg_size);
			if (stm_size == 0)
				dprintk(VIDC_ERR,
					"In %s, stm_log returned size of 0\n",
					__func__);
		} else {
			struct hfi_msg_sys_debug_packet *pkt =
				(struct hfi_msg_sys_debug_packet *) packet;
			dprintk(log_level, "%s", pkt->rg_msg_data);
		}
	}

	if (local_packet)
		kfree(packet);
}

static struct hal_session *__get_session(struct venus_hfi_device *device,
		u32 session_id)
{
	struct hal_session *temp = NULL;

	list_for_each_entry(temp, &device->sess_head, list) {
		if (session_id == hash32_ptr(temp))
			return temp;
	}

	return NULL;
}

static int __response_handler(struct venus_hfi_device *device)
{
	struct msm_vidc_cb_info *packets;
	int packet_count = 0;
	u8 *raw_packet = NULL;
	bool requeue_pm_work = true;

	if (!device || device->state != VENUS_STATE_INIT)
		return 0;

	packets = device->response_pkt;

	raw_packet = device->raw_packet;

	if (!raw_packet || !packets) {
		dprintk(VIDC_ERR,
			"%s: Invalid args : Res packet = %p, Raw packet = %p\n",
			__func__, packets, raw_packet);
		return 0;
	}

	if (device->intr_status & VIDC_WRAPPER_INTR_CLEAR_A2HWD_BMSK) {
		struct hfi_sfr_struct *vsfr = (struct hfi_sfr_struct *)
			device->sfr.align_virtual_addr;
		struct msm_vidc_cb_info info = {
			.response_type = HAL_SYS_WATCHDOG_TIMEOUT,
			.response.cmd = {
				.device_id = device->device_id,
			}
		};

		if (vsfr)
			dprintk(VIDC_ERR, "SFR Message from FW: %s\n",
					vsfr->rg_data);

		dprintk(VIDC_ERR, "Received watchdog timeout\n");
		packets[packet_count++] = info;
		goto exit;
	}

	/* Bleed the msg queue dry of packets */
	while (!__iface_msgq_read(device, raw_packet)) {
		void **session_id = NULL;
		struct msm_vidc_cb_info *info = &packets[packet_count++];
		struct vidc_hal_sys_init_done sys_init_done = {0};
		int rc = 0;

		rc = hfi_process_msg_packet(device->device_id,
			(struct vidc_hal_msg_pkt_hdr *)raw_packet, info);
		if (rc) {
			dprintk(VIDC_WARN,
					"Corrupt/unknown packet found, discarding\n");
			--packet_count;
			continue;
		}

		/* Process the packet types that we're interested in */
		switch (info->response_type) {
		case HAL_SYS_ERROR:
			__process_sys_error(device);
			break;
		case HAL_SYS_RELEASE_RESOURCE_DONE:
			dprintk(VIDC_DBG, "Received SYS_RELEASE_RESOURCE\n");
			break;
		case HAL_SYS_INIT_DONE:
			dprintk(VIDC_DBG, "Received SYS_INIT_DONE\n");
			/* Video driver intentionally does not unset
			 * IMEM on venus to simplify power collapse.
			 */
			if (__set_imem(device, &device->resources.imem))
				dprintk(VIDC_WARN,
				"Failed to set IMEM. Performance will be impacted\n");
			sys_init_done.capabilities =
				device->sys_init_capabilities;
			hfi_process_sys_init_done_prop_read(
				(struct hfi_msg_sys_init_done_packet *)
					raw_packet, &sys_init_done);
			info->response.cmd.data.sys_init_done = sys_init_done;
			break;
		case HAL_SESSION_LOAD_RESOURCE_DONE:
			/*
			 * Work around for H/W bug, need to re-program these
			 * registers as part of a handshake agreement with the
			 * firmware.  This strictly only needs to be done for
			 * decoder secure sessions, but there's no harm in doing
			 * so for all sessions as it's at worst a NO-OP.
			 */
			__set_threshold_registers(device);
			break;
		default:
			break;
		}

		/* For session-related packets, validate session */
		switch (info->response_type) {
		case HAL_SESSION_LOAD_RESOURCE_DONE:
		case HAL_SESSION_INIT_DONE:
		case HAL_SESSION_END_DONE:
		case HAL_SESSION_ABORT_DONE:
		case HAL_SESSION_START_DONE:
		case HAL_SESSION_STOP_DONE:
		case HAL_SESSION_FLUSH_DONE:
		case HAL_SESSION_SUSPEND_DONE:
		case HAL_SESSION_RESUME_DONE:
		case HAL_SESSION_SET_PROP_DONE:
		case HAL_SESSION_GET_PROP_DONE:
		case HAL_SESSION_PARSE_SEQ_HDR_DONE:
		case HAL_SESSION_RELEASE_BUFFER_DONE:
		case HAL_SESSION_RELEASE_RESOURCE_DONE:
		case HAL_SESSION_PROPERTY_INFO:
			session_id = &info->response.cmd.session_id;
			break;
		case HAL_SESSION_ERROR:
		case HAL_SESSION_GET_SEQ_HDR_DONE:
		case HAL_SESSION_ETB_DONE:
		case HAL_SESSION_FTB_DONE:
			session_id = &info->response.data.session_id;
			break;
		case HAL_SESSION_EVENT_CHANGE:
			session_id = &info->response.event.session_id;
			break;
		case HAL_RESPONSE_UNUSED:
		default:
			session_id = NULL;
			break;
		}

		/*
		 * hfi_process_msg_packet provides a session_id that's a hashed
		 * value of struct hal_session, we need to coerce the hashed
		 * value back to pointer that we can use. Ideally, hfi_process\
		 * _msg_packet should take care of this, but it doesn't have
		 * required information for it
		 */
		if (session_id) {
			struct hal_session *session = NULL;

			if (upper_32_bits((uintptr_t)*session_id) != 0) {
				dprintk(VIDC_WARN,
					"Upper 32 bits of session_id != 0\n");
				WARN_ON(VIDC_DBG_WARN_ENABLE);
			}
			session = __get_session(device,
					(u32)(uintptr_t)*session_id);
			if (!session) {
				dprintk(VIDC_ERR,
						"Received a packet (%#x) for an unrecognized session (%pK), discarding\n",
						info->response_type,
						*session_id);
				--packet_count;
				continue;
			}

			*session_id = session->session_id;
		}

		if (packet_count >= max_packets &&
				__get_q_size(device, VIDC_IFACEQ_MSGQ_IDX)) {
			dprintk(VIDC_WARN,
					"Too many packets in message queue to handle at once, deferring read\n");
			break;
		}
<<<<<<< HEAD
=======

>>>>>>> a5da6cf2
		/* do not read packets after sys error packet */
		if (info->response_type == HAL_SYS_ERROR)
			break;
	}

	if (requeue_pm_work && device->res->sw_power_collapsible) {
		cancel_delayed_work(&venus_hfi_pm_work);
		if (!queue_delayed_work(device->venus_pm_workq,
			&venus_hfi_pm_work,
			msecs_to_jiffies(msm_vidc_pwr_collapse_delay))) {
			dprintk(VIDC_ERR, "PM work already scheduled\n");
		}
	}

exit:
	__flush_debug_queue(device, raw_packet);

	return packet_count;
}

static void venus_hfi_core_work_handler(struct work_struct *work)
{
	struct venus_hfi_device *device = list_first_entry(
		&hal_ctxt.dev_head, struct venus_hfi_device, list);
	int num_responses = 0, i = 0;
	u32 intr_status;

	mutex_lock(&device->lock);

	dprintk(VIDC_INFO, "Handling interrupt\n");

	if (!__core_in_valid_state(device)) {
		dprintk(VIDC_DBG, "%s - Core not in init state\n", __func__);
		goto err_no_work;
	}

	if (!device->callback) {
		dprintk(VIDC_ERR, "No interrupt callback function: %pK\n",
				device);
		goto err_no_work;
	}

	if (__resume(device)) {
		dprintk(VIDC_ERR, "%s: Power enable failed\n", __func__);
		goto err_no_work;
	}

	__core_clear_interrupt(device);
	num_responses = __response_handler(device);

err_no_work:

	/* Keep the interrupt status before releasing device lock */
	intr_status = device->intr_status;
	mutex_unlock(&device->lock);

	/*
	 * Issue the callbacks outside of the locked contex to preserve
	 * re-entrancy.
	 */

	for (i = 0; !IS_ERR_OR_NULL(device->response_pkt) &&
		i < num_responses; ++i) {
		struct msm_vidc_cb_info *r = &device->response_pkt[i];
<<<<<<< HEAD

		if (!__core_in_valid_state(device)) {
=======
		 if (!__core_in_valid_state(device)) {
>>>>>>> a5da6cf2
			dprintk(VIDC_ERR,
				"Ignore responses from %d to %d as device is in invalid state",
				(i + 1), num_responses);
			break;
		}
		device->callback(r->response_type, &r->response);
	}

	/* We need re-enable the irq which was disabled in ISR handler */
	if (!(intr_status & VIDC_WRAPPER_INTR_STATUS_A2HWD_BMSK))
		enable_irq(device->hal_data->irq);

	/*
	 * XXX: Don't add any code beyond here.  Reacquiring locks after release
	 * it above doesn't guarantee the atomicity that we're aiming for.
	 */
}

static DECLARE_WORK(venus_hfi_work, venus_hfi_core_work_handler);

static irqreturn_t venus_hfi_isr(int irq, void *dev)
{
	struct venus_hfi_device *device = dev;
	dprintk(VIDC_INFO, "Received an interrupt %d\n", irq);
	disable_irq_nosync(irq);
	queue_work(device->vidc_workq, &venus_hfi_work);
	return IRQ_HANDLED;
}

static int __init_regs_and_interrupts(struct venus_hfi_device *device,
		struct msm_vidc_platform_resources *res)
{
	struct hal_data *hal = NULL;
	int rc = 0;

	rc = __check_core_registered(hal_ctxt, res->firmware_base,
			(u8 *)(uintptr_t)res->register_base,
			res->register_size, res->irq);
	if (!rc) {
		dprintk(VIDC_ERR, "Core present/Already added\n");
		rc = -EEXIST;
		goto err_core_init;
	}

	dprintk(VIDC_DBG, "HAL_DATA will be assigned now\n");
	hal = (struct hal_data *)
		kzalloc(sizeof(struct hal_data), GFP_KERNEL);
	if (!hal) {
		dprintk(VIDC_ERR, "Failed to alloc\n");
		rc = -ENOMEM;
		goto err_core_init;
	}

	hal->irq = res->irq;
	hal->firmware_base = res->firmware_base;
	hal->register_base = devm_ioremap_nocache(&res->pdev->dev,
			res->register_base, res->register_size);
	hal->register_size = res->register_size;
	if (!hal->register_base) {
		dprintk(VIDC_ERR,
			"could not map reg addr %pa of size %d\n",
			&res->register_base, res->register_size);
		goto error_irq_fail;
	}

	device->hal_data = hal;
	rc = request_irq(res->irq, venus_hfi_isr, IRQF_TRIGGER_HIGH,
			"msm_vidc", device);
	if (unlikely(rc)) {
		dprintk(VIDC_ERR, "() :request_irq failed\n");
		goto error_irq_fail;
	}

	disable_irq_nosync(res->irq);
	dprintk(VIDC_INFO,
		"firmware_base = %pa, register_base = %pa, register_size = %d\n",
		&res->firmware_base, &res->register_base,
		res->register_size);
	return rc;

error_irq_fail:
	kfree(hal);
err_core_init:
	return rc;

}

static inline void __deinit_clocks(struct venus_hfi_device *device)
{
	struct clock_info *cl;

	device->clk_freq = 0;
	venus_hfi_for_each_clock_reverse(device, cl) {
		if (cl->clk) {
			clk_put(cl->clk);
			cl->clk = NULL;
		}
	}
}

static inline int __init_clocks(struct venus_hfi_device *device)
{
	int rc = 0;
	struct clock_info *cl = NULL;

	if (!device) {
		dprintk(VIDC_ERR, "Invalid params: %pK\n", device);
		return -EINVAL;
	}

	venus_hfi_for_each_clock(device, cl) {
		int i = 0;

		dprintk(VIDC_DBG, "%s: scalable? %d, count %d\n",
				cl->name, cl->has_scaling, cl->count);
		for (i = 0; i < cl->count; ++i) {
			dprintk(VIDC_DBG,
				"\tload = %d, freq = %d codecs supported %#x\n",
				cl->load_freq_tbl[i].load,
				cl->load_freq_tbl[i].freq,
				cl->load_freq_tbl[i].supported_codecs);
		}
	}

	venus_hfi_for_each_clock(device, cl) {
		if (!cl->clk) {
			cl->clk = clk_get(&device->res->pdev->dev, cl->name);
			if (IS_ERR_OR_NULL(cl->clk)) {
				dprintk(VIDC_ERR,
					"Failed to get clock: %s\n", cl->name);
				rc = PTR_ERR(cl->clk) ?: -EINVAL;
				cl->clk = NULL;
				goto err_clk_get;
			}
		}
	}
	device->clk_freq = 0;
	return 0;

err_clk_get:
	__deinit_clocks(device);
	return rc;
}


static inline void __disable_unprepare_clks(struct venus_hfi_device *device)
{
	struct clock_info *cl;

	if (!device) {
		dprintk(VIDC_ERR, "Invalid params: %pK\n", device);
		return;
	}

	venus_hfi_for_each_clock_reverse(device, cl) {
		usleep_range(100, 500);
		dprintk(VIDC_DBG, "Clock: %s disable and unprepare\n",
				cl->name);
		clk_disable_unprepare(cl->clk);
	}
}

static inline int __prepare_enable_clks(struct venus_hfi_device *device)
{
	struct clock_info *cl = NULL, *cl_fail = NULL;
	int rc = 0, c = 0;
	if (!device) {
		dprintk(VIDC_ERR, "Invalid params: %pK\n", device);
		return -EINVAL;
	}

	venus_hfi_for_each_clock(device, cl) {
		/*
		 * For the clocks we control, set the rate prior to preparing
		 * them.  Since we don't really have a load at this point, scale
		 * it to the lowest frequency possible
		 */
		if (cl->has_scaling)
			__set_clk_rate(device, cl,
						clk_round_rate(cl->clk, 0));

		if (cl->has_mem_retention) {
			rc = clk_set_flags(cl->clk, CLKFLAG_NORETAIN_PERIPH);
			if (rc) {
				dprintk(VIDC_WARN,
					"Failed set flag NORETAIN_PERIPH %s\n",
					cl->name);
			}

			rc = clk_set_flags(cl->clk, CLKFLAG_NORETAIN_MEM);
			if (rc) {
				dprintk(VIDC_WARN,
					"Failed set flag NORETAIN_MEM %s\n",
					cl->name);
			}
		}

		rc = clk_prepare_enable(cl->clk);
		if (rc) {
			dprintk(VIDC_ERR, "Failed to enable clocks\n");
			cl_fail = cl;
			goto fail_clk_enable;
		}

		c++;
		dprintk(VIDC_DBG, "Clock: %s prepared and enabled\n", cl->name);
	}

	__write_register(device, VIDC_WRAPPER_CLOCK_CONFIG, 0);
	__write_register(device, VIDC_WRAPPER_CPU_CLOCK_CONFIG, 0);
	return rc;

fail_clk_enable:
	venus_hfi_for_each_clock_reverse_continue(device, cl, c) {
		usleep_range(100, 500);
		dprintk(VIDC_ERR, "Clock: %s disable and unprepare\n",
			cl->name);
		clk_disable_unprepare(cl->clk);
	}

	return rc;
}

static void __deinit_bus(struct venus_hfi_device *device)
{
	struct bus_info *bus = NULL;
	if (!device)
		return;

	kfree(device->bus_vote.data);
	device->bus_vote = DEFAULT_BUS_VOTE;

	venus_hfi_for_each_bus_reverse(device, bus) {
		devfreq_remove_device(bus->devfreq);
		bus->devfreq = NULL;
		dev_set_drvdata(bus->dev, NULL);

		msm_bus_scale_unregister(bus->client);
		bus->client = NULL;
	}
}

static int __init_bus(struct venus_hfi_device *device)
{
	struct bus_info *bus = NULL;
	int rc = 0;

	if (!device)
		return -EINVAL;

	venus_hfi_for_each_bus(device, bus) {
		struct devfreq_dev_profile profile = {
			.initial_freq = 0,
			.polling_ms = INT_MAX,
			.freq_table = NULL,
			.max_state = 0,
			.target = __devfreq_target,
			.get_dev_status = __devfreq_get_status,
			.exit = NULL,
		};

		/*
		 * This is stupid, but there's no other easy way to ahold
		 * of struct bus_info in venus_hfi_devfreq_*()
		 */
		WARN(dev_get_drvdata(bus->dev), "%s's drvdata already set\n",
				dev_name(bus->dev));
		dev_set_drvdata(bus->dev, device);

		bus->client = msm_bus_scale_register(bus->master, bus->slave,
				bus->name, false);
		if (IS_ERR_OR_NULL(bus->client)) {
			rc = PTR_ERR(bus->client) ?: -EBADHANDLE;
			dprintk(VIDC_ERR, "Failed to register bus %s: %d\n",
					bus->name, rc);
			bus->client = NULL;
			goto err_add_dev;
		}

		bus->devfreq_prof = profile;
		bus->devfreq = devfreq_add_device(bus->dev,
				&bus->devfreq_prof, bus->governor, NULL);
		if (IS_ERR_OR_NULL(bus->devfreq)) {
			rc = PTR_ERR(bus->devfreq) ?: -EBADHANDLE;
			dprintk(VIDC_ERR,
					"Failed to add devfreq device for bus %s and governor %s: %d\n",
					bus->name, bus->governor, rc);
			bus->devfreq = NULL;
			goto err_add_dev;
		}

		/*
		 * Devfreq starts monitoring immediately, since we are just
		 * initializing stuff at this point, force it to suspend
		 */
		devfreq_suspend_device(bus->devfreq);
	}

	device->bus_vote = DEFAULT_BUS_VOTE;
	return 0;

err_add_dev:
	__deinit_bus(device);
	return rc;
}

static void __deinit_regulators(struct venus_hfi_device *device)
{
	struct regulator_info *rinfo = NULL;

	venus_hfi_for_each_regulator_reverse(device, rinfo) {
		if (rinfo->regulator) {
			regulator_put(rinfo->regulator);
			rinfo->regulator = NULL;
		}
	}
}

static int __init_regulators(struct venus_hfi_device *device)
{
	int rc = 0;
	struct regulator_info *rinfo = NULL;

	venus_hfi_for_each_regulator(device, rinfo) {
		rinfo->regulator = regulator_get(&device->res->pdev->dev,
				rinfo->name);
		if (IS_ERR_OR_NULL(rinfo->regulator)) {
			rc = PTR_ERR(rinfo->regulator) ?: -EBADHANDLE;
			dprintk(VIDC_ERR, "Failed to get regulator: %s\n",
					rinfo->name);
			rinfo->regulator = NULL;
			goto err_reg_get;
		}
	}

	return 0;

err_reg_get:
	__deinit_regulators(device);
	return rc;
}

static int __init_resources(struct venus_hfi_device *device,
				struct msm_vidc_platform_resources *res)
{
	int rc = 0;

	rc = __init_regulators(device);
	if (rc) {
		dprintk(VIDC_ERR, "Failed to get all regulators\n");
		return -ENODEV;
	}

	rc = __init_clocks(device);
	if (rc) {
		dprintk(VIDC_ERR, "Failed to init clocks\n");
		rc = -ENODEV;
		goto err_init_clocks;
	}

	rc = __init_bus(device);
	if (rc) {
		dprintk(VIDC_ERR, "Failed to init bus: %d\n", rc);
		goto err_init_bus;
	}

	device->sys_init_capabilities =
		kzalloc(sizeof(struct msm_vidc_capability)
		* VIDC_MAX_SESSIONS, GFP_TEMPORARY);

	return rc;

err_init_bus:
	__deinit_clocks(device);
err_init_clocks:
	__deinit_regulators(device);
	return rc;
}

static void __deinit_resources(struct venus_hfi_device *device)
{
	__deinit_bus(device);
	__deinit_clocks(device);
	__deinit_regulators(device);
	kfree(device->sys_init_capabilities);
	device->sys_init_capabilities = NULL;
}

static int __protect_cp_mem(struct venus_hfi_device *device)
{
	struct tzbsp_memprot memprot;
	unsigned int resp = 0;
	int rc = 0;
	struct context_bank_info *cb;
	struct scm_desc desc = {0};

	if (!device)
		return -EINVAL;

	memprot.cp_start = 0x0;
	memprot.cp_size = 0x0;
	memprot.cp_nonpixel_start = 0x0;
	memprot.cp_nonpixel_size = 0x0;

	list_for_each_entry(cb, &device->res->context_banks, list) {
		if (!strcmp(cb->name, "venus_ns")) {
			desc.args[1] = memprot.cp_size =
				cb->addr_range.start;
			dprintk(VIDC_DBG, "%s memprot.cp_size: %#x\n",
				__func__, memprot.cp_size);
		}

		if (!strcmp(cb->name, "venus_sec_non_pixel")) {
			desc.args[2] = memprot.cp_nonpixel_start =
				cb->addr_range.start;
			desc.args[3] = memprot.cp_nonpixel_size =
				cb->addr_range.size;
			dprintk(VIDC_DBG,
				"%s memprot.cp_nonpixel_start: %#x size: %#x\n",
				__func__, memprot.cp_nonpixel_start,
				memprot.cp_nonpixel_size);
		}
	}

	if (!is_scm_armv8()) {
		rc = scm_call(SCM_SVC_MP, TZBSP_MEM_PROTECT_VIDEO_VAR, &memprot,
			sizeof(memprot), &resp, sizeof(resp));
	} else {
		desc.arginfo = SCM_ARGS(4);
		rc = scm_call2(SCM_SIP_FNID(SCM_SVC_MP,
			       TZBSP_MEM_PROTECT_VIDEO_VAR), &desc);
		resp = desc.ret[0];
	}

	if (rc) {
		dprintk(VIDC_ERR, "Failed to protect memory(%d) response: %d\n",
				rc, resp);
	}

	trace_venus_hfi_var_done(
		memprot.cp_start, memprot.cp_size,
		memprot.cp_nonpixel_start, memprot.cp_nonpixel_size);
	return rc;
}

static int __disable_regulator(struct regulator_info *rinfo)
{
	int rc = 0;

	dprintk(VIDC_DBG, "Disabling regulator %s\n", rinfo->name);

	/*
	* This call is needed. Driver needs to acquire the control back
	* from HW in order to disable the regualtor. Else the behavior
	* is unknown.
	*/

	rc = __acquire_regulator(rinfo);
	if (rc) {
		/* This is somewhat fatal, but nothing we can do
		 * about it. We can't disable the regulator w/o
		 * getting it back under s/w control */
		dprintk(VIDC_WARN,
			"Failed to acquire control on %s\n",
			rinfo->name);

		goto disable_regulator_failed;
	}

	rc = regulator_disable(rinfo->regulator);
	if (rc) {
		dprintk(VIDC_WARN,
			"Failed to disable %s: %d\n",
			rinfo->name, rc);
		goto disable_regulator_failed;
	}

	return 0;
disable_regulator_failed:

	/* Bring attention to this issue */
	WARN_ON(VIDC_DBG_WARN_ENABLE);
	return rc;
}

static int __enable_hw_power_collapse(struct venus_hfi_device *device)
{
	int rc = 0;

	if (!msm_vidc_fw_low_power_mode) {
		dprintk(VIDC_DBG, "Not enabling hardware power collapse\n");
		return 0;
	}

	rc = __hand_off_regulators(device);
	if (rc)
		dprintk(VIDC_WARN,
			"%s : Failed to enable HW power collapse %d\n",
				__func__, rc);
	return rc;
}

static int __enable_regulators(struct venus_hfi_device *device)
{
	int rc = 0, c = 0;
	struct regulator_info *rinfo;

	dprintk(VIDC_DBG, "Enabling regulators\n");

	venus_hfi_for_each_regulator(device, rinfo) {
		rc = regulator_enable(rinfo->regulator);
		if (rc) {
			dprintk(VIDC_ERR,
					"Failed to enable %s: %d\n",
					rinfo->name, rc);
			goto err_reg_enable_failed;
		}

		dprintk(VIDC_DBG, "Enabled regulator %s\n",
				rinfo->name);
		c++;
	}

	return 0;

err_reg_enable_failed:
	venus_hfi_for_each_regulator_reverse_continue(device, rinfo, c)
		__disable_regulator(rinfo);

	return rc;
}

static int __disable_regulators(struct venus_hfi_device *device)
{
	struct regulator_info *rinfo;
	int rc = 0;

	dprintk(VIDC_DBG, "Disabling regulators\n");

	venus_hfi_for_each_regulator_reverse(device, rinfo)
		__disable_regulator(rinfo);

	return rc;
}

static int __venus_power_on(struct venus_hfi_device *device)
{
	int rc = 0;

	if (device->power_enabled)
		return 0;

	device->power_enabled = true;
	/* Vote for all hardware resources */
	rc = __vote_buses(device, device->bus_vote.data,
			device->bus_vote.data_count);
	if (rc) {
		dprintk(VIDC_ERR, "Failed to vote buses, err: %d\n", rc);
		goto fail_vote_buses;
	}

	rc = __alloc_imem(device, device->res->imem_size);
	if (rc) {
		dprintk(VIDC_ERR, "Failed to allocate IMEM\n");
		goto fail_alloc_imem;
	}

	rc = __enable_regulators(device);
	if (rc) {
		dprintk(VIDC_ERR, "Failed to enable GDSC, err = %d\n", rc);
		goto fail_enable_gdsc;
	}

	rc = __prepare_enable_clks(device);
	if (rc) {
		dprintk(VIDC_ERR, "Failed to enable clocks: %d\n", rc);
		goto fail_enable_clks;
	}

	rc = __scale_clocks(device, 0, NULL, 0);
	if (rc) {
		dprintk(VIDC_WARN,
				"Failed to scale clocks, performance might be affected\n");
		rc = 0;
	}

	/*
	 * Re-program all of the registers that get reset as a result of
	 * regulator_disable() and _enable()
	 */
	__set_registers(device);

	__write_register(device, VIDC_WRAPPER_INTR_MASK,
			VIDC_WRAPPER_INTR_MASK_A2HVCODEC_BMSK);
	device->intr_status = 0;
	enable_irq(device->hal_data->irq);

	/*
	 * Hand off control of regulators to h/w _after_ enabling clocks.
	 * Note that the GDSC will turn off when switching from normal
	 * (s/w triggered) to fast (HW triggered) unless the h/w vote is
	 * present. Since Venus isn't up yet, the GDSC will be off briefly.
	 */
	if (__enable_hw_power_collapse(device))
		dprintk(VIDC_ERR, "Failed to enabled inter-frame PC\n");

	return rc;

fail_enable_clks:
	__disable_regulators(device);
fail_enable_gdsc:
	__free_imem(device);
fail_alloc_imem:
	__unvote_buses(device);
fail_vote_buses:
	device->power_enabled = false;
	return rc;
}

static void __venus_power_off(struct venus_hfi_device *device, bool halt_axi)
{
	if (!device->power_enabled)
		return;

	if (!(device->intr_status & VIDC_WRAPPER_INTR_STATUS_A2HWD_BMSK))
		disable_irq_nosync(device->hal_data->irq);
	device->intr_status = 0;

	/* Halt the AXI to make sure there are no pending transactions.
	 * Clocks should be unprepared after making sure axi is halted.
	 */
	if (halt_axi && __halt_axi(device))
		dprintk(VIDC_WARN, "Failed to halt AXI\n");

	__disable_unprepare_clks(device);
	if (__disable_regulators(device))
		dprintk(VIDC_WARN, "Failed to disable regulators\n");

	__free_imem(device);

	if (__unvote_buses(device))
		dprintk(VIDC_WARN, "Failed to unvote for buses\n");
	device->power_enabled = false;
}

static inline int __suspend(struct venus_hfi_device *device)
{
	int rc = 0;

	if (!device) {
		dprintk(VIDC_ERR, "Invalid params: %pK\n", device);
		return -EINVAL;
	} else if (!device->power_enabled) {
		dprintk(VIDC_DBG, "Power already disabled\n");
		return 0;
	}

	dprintk(VIDC_PROF, "Entering power collapse\n");

	if (device->res->pm_qos_latency_us &&
		pm_qos_request_active(&device->qos))
		pm_qos_remove_request(&device->qos);

	rc = __tzbsp_set_video_state(TZBSP_VIDEO_STATE_SUSPEND);
	if (rc) {
		dprintk(VIDC_WARN, "Failed to suspend video core %d\n", rc);
		goto err_tzbsp_suspend;
	}

	__save_clock_rate(device, false);
	__venus_power_off(device, true);
	dprintk(VIDC_PROF, "Venus power collapsed\n");
	return rc;

err_tzbsp_suspend:
	return rc;
}

static inline int __resume(struct venus_hfi_device *device)
{
	int rc = 0;

	if (!device) {
		dprintk(VIDC_ERR, "Invalid params: %pK\n", device);
		return -EINVAL;
	} else if (device->power_enabled) {
		dprintk(VIDC_DBG, "Power is already enabled\n");
		goto exit;
	} else if (!__core_in_valid_state(device)) {
		dprintk(VIDC_DBG, "venus_hfi_device in deinit state.");
		return -EINVAL;
	}

	dprintk(VIDC_PROF, "Resuming from power collapse\n");
	rc = __venus_power_on(device);
	if (rc) {
		dprintk(VIDC_ERR, "Failed to power on venus\n");
		goto err_venus_power_on;
	}
	__restore_clock_rate(device);

	/* Reboot the firmware */
	rc = __tzbsp_set_video_state(TZBSP_VIDEO_STATE_RESUME);
	if (rc) {
		dprintk(VIDC_ERR, "Failed to resume video core %d\n", rc);
		goto err_set_video_state;
	}

	__setup_ucregion_memory_map(device);
	/* Wait for boot completion */
	rc = __boot_firmware(device);
	if (rc) {
		dprintk(VIDC_ERR, "Failed to reset venus core\n");
		goto err_reset_core;
	}

	/*
	 * Work around for H/W bug, need to reprogram these registers once
	 * firmware is out reset
	 */
	__set_threshold_registers(device);

	if (device->res->pm_qos_latency_us) {
#ifdef CONFIG_SMP
		device->qos.type = PM_QOS_REQ_AFFINE_IRQ;
		device->qos.irq = device->hal_data->irq;
#endif
		pm_qos_add_request(&device->qos, PM_QOS_CPU_DMA_LATENCY,
				device->res->pm_qos_latency_us);
	}
	dprintk(VIDC_PROF, "Resumed from power collapse\n");
exit:
	device->skip_pc_count = 0;
	return rc;
err_reset_core:
	__tzbsp_set_video_state(TZBSP_VIDEO_STATE_SUSPEND);
err_set_video_state:
	__save_clock_rate(device, true);
	__venus_power_off(device, true);
err_venus_power_on:
	dprintk(VIDC_ERR, "Failed to resume from power collapse\n");
	return rc;
}

static int __load_fw(struct venus_hfi_device *device)
{
	int rc = 0;
	/* Initialize resources */
	rc = __init_resources(device, device->res);
	if (rc) {
		dprintk(VIDC_ERR, "Failed to init resources: %d\n", rc);
		goto fail_init_res;
	}

	rc = __initialize_packetization(device);
	if (rc) {
		dprintk(VIDC_ERR, "Failed to initialize packetization\n");
		goto fail_init_pkt;
	}
	trace_msm_v4l2_vidc_fw_load_start("msm_v4l2_vidc venus_fw load start");

	rc = __venus_power_on(device);
	if (rc) {
		dprintk(VIDC_ERR, "Failed to power on venus in in load_fw\n");
		goto fail_venus_power_on;
	}

	if ((!device->res->use_non_secure_pil && !device->res->firmware_base)
			|| device->res->use_non_secure_pil) {
		if (!device->resources.fw.cookie)
			device->resources.fw.cookie =
				subsystem_get_with_fwname("venus",
				device->res->fw_name);

		if (IS_ERR_OR_NULL(device->resources.fw.cookie)) {
			dprintk(VIDC_ERR, "Failed to download firmware\n");
			device->resources.fw.cookie = NULL;
			rc = -ENOMEM;
			goto fail_load_fw;
		}
	}

	if (!device->res->use_non_secure_pil && !device->res->firmware_base) {
		rc = __protect_cp_mem(device);
		if (rc) {
			dprintk(VIDC_ERR, "Failed to protect memory\n");
			goto fail_protect_mem;
		}
	}
	trace_msm_v4l2_vidc_fw_load_end("msm_v4l2_vidc venus_fw load end");
	return rc;
fail_protect_mem:
	if (device->resources.fw.cookie)
		subsystem_put(device->resources.fw.cookie);
	device->resources.fw.cookie = NULL;
fail_load_fw:
	__save_clock_rate(device, true);
	__venus_power_off(device, true);
fail_venus_power_on:
fail_init_pkt:
	__deinit_resources(device);
fail_init_res:
	trace_msm_v4l2_vidc_fw_load_end("msm_v4l2_vidc venus_fw load end");
	return rc;
}

static void __unload_fw(struct venus_hfi_device *device)
{
	if (!device->resources.fw.cookie)
		return;

	cancel_delayed_work(&venus_hfi_pm_work);
	if (device->state != VENUS_STATE_DEINIT)
		flush_workqueue(device->venus_pm_workq);

	__vote_buses(device, NULL, 0);
	subsystem_put(device->resources.fw.cookie);
	__interface_queues_release(device);
	__save_clock_rate(device, true);
	__venus_power_off(device, false);
	device->resources.fw.cookie = NULL;
	__deinit_resources(device);
}

static int venus_hfi_get_fw_info(void *dev, struct hal_fw_info *fw_info)
{
	int i = 0, j = 0;
	struct venus_hfi_device *device = dev;
	u32 smem_block_size = 0;
	u8 *smem_table_ptr;
	char version[VENUS_VERSION_LENGTH] = "";
	const u32 smem_image_index_venus = 14 * 128;

	if (!device || !fw_info) {
		dprintk(VIDC_ERR,
			"%s Invalid parameter: device = %pK fw_info = %pK\n",
			__func__, device, fw_info);
		return -EINVAL;
	}

	mutex_lock(&device->lock);

	smem_table_ptr = smem_get_entry(SMEM_IMAGE_VERSION_TABLE,
			&smem_block_size, 0, SMEM_ANY_HOST_FLAG);
	if (smem_table_ptr &&
			((smem_image_index_venus +
			  VENUS_VERSION_LENGTH) <= smem_block_size))
		memcpy(version,
			smem_table_ptr + smem_image_index_venus,
			VENUS_VERSION_LENGTH);

	while (version[i++] != 'V' && i < VENUS_VERSION_LENGTH)
		;

	if (i == VENUS_VERSION_LENGTH - 1) {
		dprintk(VIDC_WARN, "Venus version string is not proper\n");
		fw_info->version[0] = '\0';
		goto fail_version_string;
	}

	for (i--; i < VENUS_VERSION_LENGTH && j < VENUS_VERSION_LENGTH - 1; i++)
		fw_info->version[j++] = version[i];
	fw_info->version[j] = '\0';

fail_version_string:
	dprintk(VIDC_DBG, "F/W version retrieved : %s\n", fw_info->version);
	fw_info->base_addr = device->hal_data->firmware_base;
	fw_info->register_base = device->res->register_base;
	fw_info->register_size = device->hal_data->register_size;
	fw_info->irq = device->hal_data->irq;

	mutex_unlock(&device->lock);
	return 0;
}

static int venus_hfi_get_core_capabilities(void *dev)
{
	struct venus_hfi_device *device = dev;
	int rc = 0;

	if (!device)
		return -EINVAL;

	mutex_lock(&device->lock);

	rc = HAL_VIDEO_ENCODER_ROTATION_CAPABILITY |
		HAL_VIDEO_ENCODER_SCALING_CAPABILITY |
		HAL_VIDEO_ENCODER_DEINTERLACE_CAPABILITY |
		HAL_VIDEO_DECODER_MULTI_STREAM_CAPABILITY;

	mutex_unlock(&device->lock);

	return rc;
}

static int __initialize_packetization(struct venus_hfi_device *device)
{
	int rc = 0;
	const char *hfi_version;

	if (!device || !device->res) {
		dprintk(VIDC_ERR, "%s - invalid param\n", __func__);
		return -EINVAL;
	}

	hfi_version = device->res->hfi_version;

	if (!hfi_version) {
		device->packetization_type = HFI_PACKETIZATION_LEGACY;
	} else if (!strcmp(hfi_version, "3xx")) {
		device->packetization_type = HFI_PACKETIZATION_3XX;
	} else {
		dprintk(VIDC_ERR, "Unsupported hfi version\n");
		return -EINVAL;
	}

	device->pkt_ops = hfi_get_pkt_ops_handle(device->packetization_type);
	if (!device->pkt_ops) {
		rc = -EINVAL;
		dprintk(VIDC_ERR, "Failed to get pkt_ops handle\n");
	}

	return rc;
}

static struct venus_hfi_device *__add_device(u32 device_id,
			struct msm_vidc_platform_resources *res,
			hfi_cmd_response_callback callback)
{
	struct venus_hfi_device *hdevice = NULL;
	int rc = 0;

	if (!res || !callback) {
		dprintk(VIDC_ERR, "Invalid Parameters\n");
		return NULL;
	}

	dprintk(VIDC_INFO, "entered , device_id: %d\n", device_id);

	hdevice = (struct venus_hfi_device *)
			kzalloc(sizeof(struct venus_hfi_device), GFP_KERNEL);
	if (!hdevice) {
		dprintk(VIDC_ERR, "failed to allocate new device\n");
		goto exit;
	}

	hdevice->response_pkt = kmalloc_array(max_packets,
				sizeof(*hdevice->response_pkt), GFP_KERNEL);
	if (!hdevice->response_pkt) {
		dprintk(VIDC_ERR, "failed to allocate response_pkt\n");
		goto err_cleanup;
	}

	hdevice->raw_packet =
		kzalloc(VIDC_IFACEQ_VAR_HUGE_PKT_SIZE, GFP_TEMPORARY);
	if (!hdevice->raw_packet) {
		dprintk(VIDC_ERR, "failed to allocate raw packet\n");
		goto err_cleanup;
	}

	rc = __init_regs_and_interrupts(hdevice, res);
	if (rc)
		goto err_cleanup;

	hdevice->res = res;
	hdevice->device_id = device_id;
	hdevice->callback = callback;

	hdevice->vidc_workq = create_singlethread_workqueue(
		"msm_vidc_workerq_venus");
	if (!hdevice->vidc_workq) {
		dprintk(VIDC_ERR, ": create vidc workq failed\n");
		goto err_cleanup;
	}

	hdevice->venus_pm_workq = create_singlethread_workqueue(
			"pm_workerq_venus");
	if (!hdevice->venus_pm_workq) {
		dprintk(VIDC_ERR, ": create pm workq failed\n");
		goto err_cleanup;
	}

	if (!hal_ctxt.dev_count)
		INIT_LIST_HEAD(&hal_ctxt.dev_head);

	mutex_init(&hdevice->lock);
	INIT_LIST_HEAD(&hdevice->list);
	INIT_LIST_HEAD(&hdevice->sess_head);
	list_add_tail(&hdevice->list, &hal_ctxt.dev_head);
	hal_ctxt.dev_count++;

	return hdevice;

err_cleanup:
	if (hdevice->vidc_workq)
		destroy_workqueue(hdevice->vidc_workq);
	kfree(hdevice->response_pkt);
	kfree(hdevice->raw_packet);
	kfree(hdevice);
exit:
	return NULL;
}

static struct venus_hfi_device *__get_device(u32 device_id,
				struct msm_vidc_platform_resources *res,
				hfi_cmd_response_callback callback)
{
	if (!res || !callback) {
		dprintk(VIDC_ERR, "Invalid params: %pK %pK\n", res, callback);
		return NULL;
	}

	return __add_device(device_id, res, callback);
}

void venus_hfi_delete_device(void *device)
{
	struct venus_hfi_device *close, *tmp, *dev;

	if (!device)
		return;

	dev = (struct venus_hfi_device *) device;

	mutex_lock(&dev->lock);
	__iommu_detach(dev);
	mutex_unlock(&dev->lock);

	list_for_each_entry_safe(close, tmp, &hal_ctxt.dev_head, list) {
		if (close->hal_data->irq == dev->hal_data->irq) {
			hal_ctxt.dev_count--;
			list_del(&close->list);
			mutex_destroy(&close->lock);
			destroy_workqueue(close->vidc_workq);
			destroy_workqueue(close->venus_pm_workq);
			free_irq(dev->hal_data->irq, close);
			iounmap(dev->hal_data->register_base);
			kfree(close->hal_data);
			kfree(close->response_pkt);
			kfree(close->raw_packet);
			kfree(close);
			break;
		}
	}
}

static void venus_init_hfi_callbacks(struct hfi_device *hdev)
{
	hdev->core_init = venus_hfi_core_init;
	hdev->core_release = venus_hfi_core_release;
	hdev->core_ping = venus_hfi_core_ping;
	hdev->core_trigger_ssr = venus_hfi_core_trigger_ssr;
	hdev->session_init = venus_hfi_session_init;
	hdev->session_end = venus_hfi_session_end;
	hdev->session_abort = venus_hfi_session_abort;
	hdev->session_clean = venus_hfi_session_clean;
	hdev->session_set_buffers = venus_hfi_session_set_buffers;
	hdev->session_release_buffers = venus_hfi_session_release_buffers;
	hdev->session_load_res = venus_hfi_session_load_res;
	hdev->session_release_res = venus_hfi_session_release_res;
	hdev->session_start = venus_hfi_session_start;
	hdev->session_continue = venus_hfi_session_continue;
	hdev->session_stop = venus_hfi_session_stop;
	hdev->session_etb = venus_hfi_session_etb;
	hdev->session_ftb = venus_hfi_session_ftb;
	hdev->session_process_batch = venus_hfi_session_process_batch;
	hdev->session_parse_seq_hdr = venus_hfi_session_parse_seq_hdr;
	hdev->session_get_seq_hdr = venus_hfi_session_get_seq_hdr;
	hdev->session_get_buf_req = venus_hfi_session_get_buf_req;
	hdev->session_flush = venus_hfi_session_flush;
	hdev->session_set_property = venus_hfi_session_set_property;
	hdev->session_get_property = venus_hfi_session_get_property;
	hdev->scale_clocks = venus_hfi_scale_clocks;
	hdev->vote_bus = venus_hfi_vote_buses;
	hdev->get_fw_info = venus_hfi_get_fw_info;
	hdev->get_core_capabilities = venus_hfi_get_core_capabilities;
	hdev->suspend = venus_hfi_suspend;
	hdev->flush_debug_queue = venus_hfi_flush_debug_queue;
	hdev->get_core_clock_rate = venus_hfi_get_core_clock_rate;
	hdev->get_default_properties = venus_hfi_get_default_properties;
}

int venus_hfi_initialize(struct hfi_device *hdev, u32 device_id,
		struct msm_vidc_platform_resources *res,
		hfi_cmd_response_callback callback)
{
	int rc = 0;

	if (!hdev || !res || !callback) {
		dprintk(VIDC_ERR, "Invalid params: %pK %pK %pK\n",
			hdev, res, callback);
		rc = -EINVAL;
		goto err_venus_hfi_init;
	}

	hdev->hfi_device_data = __get_device(device_id, res, callback);

	if (IS_ERR_OR_NULL(hdev->hfi_device_data)) {
		rc = PTR_ERR(hdev->hfi_device_data) ?: -EINVAL;
		goto err_venus_hfi_init;
	}

	venus_init_hfi_callbacks(hdev);

err_venus_hfi_init:
	return rc;
}
<|MERGE_RESOLUTION|>--- conflicted
+++ resolved
@@ -3654,10 +3654,7 @@
 					"Too many packets in message queue to handle at once, deferring read\n");
 			break;
 		}
-<<<<<<< HEAD
-=======
-
->>>>>>> a5da6cf2
+
 		/* do not read packets after sys error packet */
 		if (info->response_type == HAL_SYS_ERROR)
 			break;
@@ -3722,12 +3719,7 @@
 	for (i = 0; !IS_ERR_OR_NULL(device->response_pkt) &&
 		i < num_responses; ++i) {
 		struct msm_vidc_cb_info *r = &device->response_pkt[i];
-<<<<<<< HEAD
-
-		if (!__core_in_valid_state(device)) {
-=======
 		 if (!__core_in_valid_state(device)) {
->>>>>>> a5da6cf2
 			dprintk(VIDC_ERR,
 				"Ignore responses from %d to %d as device is in invalid state",
 				(i + 1), num_responses);
