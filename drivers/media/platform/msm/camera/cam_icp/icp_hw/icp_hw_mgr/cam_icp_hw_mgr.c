/* Copyright (c) 2017, The Linux Foundation. All rights reserved.
 *
 * This program is free software; you can redistribute it and/or modify
 * it under the terms of the GNU General Public License version 2 and
 * only version 2 as published by the Free Software Foundation.
 *
 * This program is distributed in the hope that it will be useful,
 * but WITHOUT ANY WARRANTY; without even the implied warranty of
 * MERCHANTABILITY or FITNESS FOR A PARTICULAR PURPOSE.  See the
 * GNU General Public License for more details.
 */

#include <linux/uaccess.h>
#include <linux/slab.h>
#include <linux/of.h>
#include <linux/of_platform.h>
#include <linux/platform_device.h>
#include <linux/mutex.h>
#include <linux/spinlock.h>
#include <linux/workqueue.h>
#include <linux/timer.h>
#include <linux/bitops.h>
#include <linux/delay.h>
#include <linux/debugfs.h>
#include <media/cam_defs.h>
#include <media/cam_icp.h>
#include <media/cam_cpas.h>

#include "cam_sync_api.h"
#include "cam_packet_util.h"
#include "cam_hw.h"
#include "cam_hw_mgr_intf.h"
#include "cam_icp_hw_mgr_intf.h"
#include "cam_icp_hw_mgr.h"
#include "cam_a5_hw_intf.h"
#include "cam_bps_hw_intf.h"
#include "cam_ipe_hw_intf.h"
#include "cam_smmu_api.h"
#include "cam_mem_mgr.h"
#include "hfi_intf.h"
#include "hfi_reg.h"
#include "hfi_session_defs.h"
#include "hfi_sys_defs.h"
#include "cam_req_mgr_workq.h"
#include "cam_mem_mgr.h"
#include "a5_core.h"
#include "hfi_sys_defs.h"
#include "cam_debug_util.h"
#include "cam_soc_util.h"
#include "cam_trace.h"
<<<<<<< HEAD
=======
#include "cam_cpas_api.h"
>>>>>>> c7eb4dbc

#define ICP_WORKQ_TASK_CMD_TYPE 1
#define ICP_WORKQ_TASK_MSG_TYPE 2

static struct cam_icp_hw_mgr icp_hw_mgr;

static int cam_icp_send_ubwc_cfg(struct cam_icp_hw_mgr *hw_mgr)
{
	struct cam_hw_intf *a5_dev_intf = NULL;
	int rc;

	a5_dev_intf = hw_mgr->devices[CAM_ICP_DEV_A5][0];
	if (!a5_dev_intf) {
		CAM_ERR(CAM_ICP, "a5_dev_intf is NULL");
		return -EINVAL;
	}

	rc = a5_dev_intf->hw_ops.process_cmd(
		a5_dev_intf->hw_priv,
		CAM_ICP_A5_CMD_UBWC_CFG, NULL, 0);
	if (rc)
		CAM_ERR(CAM_ICP, "CAM_ICP_A5_CMD_UBWC_CFG is failed");

	return rc;
}

static void cam_icp_hw_mgr_clk_info_update(struct cam_icp_hw_mgr *hw_mgr,
	struct cam_icp_hw_ctx_data *ctx_data)
{
	struct cam_icp_clk_info *hw_mgr_clk_info;

	if (ctx_data->icp_dev_acquire_info->dev_type == CAM_ICP_RES_TYPE_BPS)
		hw_mgr_clk_info = &hw_mgr->clk_info[ICP_CLK_HW_BPS];
	else
		hw_mgr_clk_info = &hw_mgr->clk_info[ICP_CLK_HW_IPE];

	if (hw_mgr_clk_info->base_clk >= ctx_data->clk_info.base_clk)
		hw_mgr_clk_info->base_clk -= ctx_data->clk_info.base_clk;
}

static void cam_icp_hw_mgr_reset_clk_info(struct cam_icp_hw_mgr *hw_mgr)
{
	int i;

	for (i = 0; i < ICP_CLK_HW_MAX; i++) {
		hw_mgr->clk_info[i].base_clk = 0;
		hw_mgr->clk_info[i].curr_clk = ICP_TURBO_VOTE;
		hw_mgr->clk_info[i].threshold = ICP_OVER_CLK_THRESHOLD;
		hw_mgr->clk_info[i].over_clked = 0;
		hw_mgr->clk_info[i].uncompressed_bw = CAM_CPAS_DEFAULT_AXI_BW;
		hw_mgr->clk_info[i].compressed_bw = CAM_CPAS_DEFAULT_AXI_BW;
	}
	hw_mgr->icp_default_clk = ICP_SVS_VOTE;
}

static int cam_icp_get_actual_clk_rate_idx(
	struct cam_icp_hw_ctx_data *ctx_data, uint32_t base_clk)
{
	int i;

	for (i = 0; i < CAM_MAX_VOTE; i++)
		if (ctx_data->clk_info.clk_rate[i] >= base_clk)
			return i;

	return 0;
}

static bool cam_icp_is_over_clk(struct cam_icp_hw_mgr *hw_mgr,
	struct cam_icp_hw_ctx_data *ctx_data,
	struct cam_icp_clk_info *hw_mgr_clk_info)
{
	int base_clk_idx;
	int curr_clk_idx;

	base_clk_idx = cam_icp_get_actual_clk_rate_idx(ctx_data,
		hw_mgr_clk_info->base_clk);

	curr_clk_idx = cam_icp_get_actual_clk_rate_idx(ctx_data,
		hw_mgr_clk_info->curr_clk);

	CAM_DBG(CAM_ICP, "bc_idx = %d cc_idx = %d %lld %lld",
		base_clk_idx, curr_clk_idx, hw_mgr_clk_info->base_clk,
		hw_mgr_clk_info->curr_clk);

	if (curr_clk_idx > base_clk_idx)
		return true;

	return false;
}

static int cam_icp_get_lower_clk_rate(struct cam_icp_hw_mgr *hw_mgr,
	struct cam_icp_hw_ctx_data *ctx_data, uint32_t base_clk)
{
	int i;

	i = cam_icp_get_actual_clk_rate_idx(ctx_data, base_clk);

	if (i > 0)
		return ctx_data->clk_info.clk_rate[i - 1];

	CAM_DBG(CAM_ICP, "Already clk at lower level");
	return base_clk;
}

static int cam_icp_get_next_clk_rate(struct cam_icp_hw_mgr *hw_mgr,
	struct cam_icp_hw_ctx_data *ctx_data, uint32_t base_clk)
{
	int i;

	i = cam_icp_get_actual_clk_rate_idx(ctx_data, base_clk);

	if (i < CAM_MAX_VOTE - 1)
		return ctx_data->clk_info.clk_rate[i + 1];

	CAM_DBG(CAM_ICP, "Already clk at higher level");

	return base_clk;
}

static int cam_icp_get_actual_clk_rate(struct cam_icp_hw_mgr *hw_mgr,
	struct cam_icp_hw_ctx_data *ctx_data, uint32_t base_clk)
{
	int i;

	for (i = 0; i < CAM_MAX_VOTE; i++)
		if (ctx_data->clk_info.clk_rate[i] >= base_clk)
			return ctx_data->clk_info.clk_rate[i];

	return base_clk;
}

static int cam_icp_supported_clk_rates(struct cam_icp_hw_mgr *hw_mgr,
	struct cam_icp_hw_ctx_data *ctx_data)
{
	int i;
	struct cam_hw_soc_info *soc_info;
	struct cam_hw_intf *dev_intf = NULL;
	struct cam_hw_info *dev = NULL;

	if (ctx_data->icp_dev_acquire_info->dev_type == CAM_ICP_RES_TYPE_BPS)
		dev_intf = hw_mgr->devices[CAM_ICP_DEV_BPS][0];
	else
		dev_intf = hw_mgr->devices[CAM_ICP_DEV_IPE][0];

	if (!dev_intf) {
		CAM_ERR(CAM_ICP, "dev_intf is invalid");
		return -EINVAL;
	}
	dev = (struct cam_hw_info *)dev_intf->hw_priv;
	soc_info = &dev->soc_info;

	for (i = 0; i < CAM_MAX_VOTE; i++) {
		ctx_data->clk_info.clk_rate[i] =
			soc_info->clk_rate[i][soc_info->num_clk - 1];
		CAM_DBG(CAM_ICP, "clk_info = %d",
			ctx_data->clk_info.clk_rate[i]);
	}

	return 0;
}

static int cam_icp_clk_idx_from_req_id(struct cam_icp_hw_ctx_data *ctx_data,
	uint64_t req_id)
{
	struct hfi_frame_process_info *frame_process;
	int i;

	frame_process = &ctx_data->hfi_frame_process;

	for (i = 0; i < CAM_FRAME_CMD_MAX; i++)
		if (frame_process->request_id[i] == req_id)
			return i;

	return 0;
}

static int cam_icp_clk_info_init(struct cam_icp_hw_mgr *hw_mgr,
	struct cam_icp_hw_ctx_data *ctx_data)
{
	int i;

	for (i = 0; i < ICP_CLK_HW_MAX; i++) {
		hw_mgr->clk_info[i].base_clk = ICP_TURBO_VOTE;
		hw_mgr->clk_info[i].curr_clk = ICP_TURBO_VOTE;
		hw_mgr->clk_info[i].threshold = ICP_OVER_CLK_THRESHOLD;
		hw_mgr->clk_info[i].over_clked = 0;
		hw_mgr->clk_info[i].uncompressed_bw = CAM_CPAS_DEFAULT_AXI_BW;
		hw_mgr->clk_info[i].compressed_bw = CAM_CPAS_DEFAULT_AXI_BW;
	}
	hw_mgr->icp_default_clk = ICP_SVS_VOTE;

	return 0;
}

static int cam_icp_ctx_clk_info_init(struct cam_icp_hw_ctx_data *ctx_data)
{
	ctx_data->clk_info.curr_fc = 0;
	ctx_data->clk_info.base_clk = 0;
	ctx_data->clk_info.uncompressed_bw = 0;
	ctx_data->clk_info.compressed_bw = 0;
	cam_icp_supported_clk_rates(&icp_hw_mgr, ctx_data);

	return 0;
}

static uint32_t cam_icp_mgr_calc_base_clk(uint32_t frame_cycles,
	uint64_t budget)
{
	uint64_t base_clk;
	uint64_t mul = 1000000000;

	base_clk = (frame_cycles * mul) / budget;

	CAM_DBG(CAM_ICP, "budget = %lld fc = %d ib = %lld base_clk = %lld",
		budget, frame_cycles,
		(long long int)(frame_cycles * mul), base_clk);

	return base_clk;
}

static bool cam_icp_busy_prev_reqs(struct hfi_frame_process_info *frm_process,
	uint64_t req_id)
{
	int i;
	int cnt;

	for (i = 0, cnt = 0; i < CAM_FRAME_CMD_MAX; i++) {
		if (frm_process->request_id[i]) {
			if (frm_process->fw_process_flag[i]) {
				CAM_DBG(CAM_ICP, "r id = %lld busy = %d",
					frm_process->request_id[i],
					frm_process->fw_process_flag[i]);
				cnt++;
			}
		}
	}
	if (cnt > 1)
		return true;

	return false;
}

static int cam_icp_calc_total_clk(struct cam_icp_hw_mgr *hw_mgr,
	struct cam_icp_clk_info *hw_mgr_clk_info, uint32_t dev_type)
{
	int i;
	struct cam_icp_hw_ctx_data *ctx_data;

	hw_mgr_clk_info->base_clk = 0;
	for (i = 0; i < CAM_ICP_CTX_MAX; i++) {
		ctx_data = &hw_mgr->ctx_data[i];
		if (ctx_data->in_use &&
			ctx_data->icp_dev_acquire_info->dev_type == dev_type)
			hw_mgr_clk_info->base_clk +=
				ctx_data->clk_info.base_clk;
	}

	return 0;
}

static bool cam_icp_update_clk_busy(struct cam_icp_hw_mgr *hw_mgr,
	struct cam_icp_hw_ctx_data *ctx_data,
	struct cam_icp_clk_info *hw_mgr_clk_info,
	struct cam_icp_clk_bw_request *clk_info,
	uint32_t base_clk)
{
	uint32_t next_clk_level;
	uint32_t actual_clk;
	bool rc = false;

	/* 1. if current request frame cycles(fc) are more than previous
	 *      frame fc
	 *      Calculate the new base clock.
	 *      if sum of base clocks are more than next available clk level
	 *       Update clock rate, change curr_clk_rate to sum of base clock
	 *       rates and make over_clked to zero
	 *      else
	 *       Update clock rate to next level, update curr_clk_rate and make
	 *       overclked cnt to zero
	 * 2. if current fc is less than or equal to previous  frame fc
	 *      Still Bump up the clock to next available level
	 *      if it is available, then update clock, make overclk cnt to
	 *      zero. If the clock is already at highest clock rate then
	 *      no need to update the clock
	 */
	mutex_lock(&hw_mgr->hw_mgr_mutex);
	ctx_data->clk_info.curr_fc = clk_info->frame_cycles;
	ctx_data->clk_info.base_clk = base_clk;
	hw_mgr_clk_info->over_clked = 0;
	if (clk_info->frame_cycles > ctx_data->clk_info.curr_fc) {
		cam_icp_calc_total_clk(hw_mgr, hw_mgr_clk_info,
			ctx_data->icp_dev_acquire_info->dev_type);
		actual_clk = cam_icp_get_actual_clk_rate(hw_mgr,
			ctx_data, base_clk);
		if (hw_mgr_clk_info->base_clk > actual_clk) {
			hw_mgr_clk_info->curr_clk = hw_mgr_clk_info->base_clk;
		} else {
			next_clk_level = cam_icp_get_next_clk_rate(hw_mgr,
				ctx_data, hw_mgr_clk_info->curr_clk);
			hw_mgr_clk_info->curr_clk = next_clk_level;
		}
		rc = true;
	} else {
		next_clk_level =
			cam_icp_get_next_clk_rate(hw_mgr, ctx_data,
			hw_mgr_clk_info->curr_clk);
		if (hw_mgr_clk_info->curr_clk < next_clk_level) {
			hw_mgr_clk_info->curr_clk = next_clk_level;
			rc = true;
		}
	}
	mutex_unlock(&hw_mgr->hw_mgr_mutex);

	return rc;
}

static bool cam_icp_update_clk_overclk_free(struct cam_icp_hw_mgr *hw_mgr,
	struct cam_icp_hw_ctx_data *ctx_data,
	struct cam_icp_clk_info *hw_mgr_clk_info,
	struct cam_icp_clk_bw_request *clk_info,
	uint32_t base_clk)
{
	int rc = false;

	/*
	 * In caseof no pending packets case
	 *    1. In caseof overclk cnt is less than threshold, increase
	 *       overclk count and no update in the clock rate
	 *    2. In caseof overclk cnt is greater than or equal to threshold
	 *       then lower clock rate by one level and update hw_mgr current
	 *       clock value.
	 *        a. In case of new clock rate greater than sum of clock
	 *           rates, reset overclk count value to zero if it is
	 *           overclock
	 *        b. if it is less than sum of base clocks then go to next
	 *           level of clock and make overclk count to zero
	 *        c. if it is same as sum of base clock rates update overclock
	 *           cnt to 0
	 */
	if (hw_mgr_clk_info->over_clked < hw_mgr_clk_info->threshold) {
		hw_mgr_clk_info->over_clked++;
		rc = false;
	} else {
		hw_mgr_clk_info->curr_clk =
			cam_icp_get_lower_clk_rate(hw_mgr, ctx_data,
			hw_mgr_clk_info->curr_clk);
		if (hw_mgr_clk_info->curr_clk > hw_mgr_clk_info->base_clk) {
			if (cam_icp_is_over_clk(hw_mgr, ctx_data,
				hw_mgr_clk_info))
				hw_mgr_clk_info->over_clked = 0;
		} else if (hw_mgr_clk_info->curr_clk <
			hw_mgr_clk_info->base_clk) {
			hw_mgr_clk_info->curr_clk =
				cam_icp_get_next_clk_rate(hw_mgr, ctx_data,
				hw_mgr_clk_info->curr_clk);
				hw_mgr_clk_info->over_clked = 0;
		} else if (hw_mgr_clk_info->curr_clk ==
			hw_mgr_clk_info->base_clk) {
			hw_mgr_clk_info->over_clked = 0;
		}
		rc = true;
	}

	return rc;
}

static bool cam_icp_update_clk_free(struct cam_icp_hw_mgr *hw_mgr,
	struct cam_icp_hw_ctx_data *ctx_data,
	struct cam_icp_clk_info *hw_mgr_clk_info,
	struct cam_icp_clk_bw_request *clk_info,
	uint32_t base_clk)
{
	int rc = false;
	bool over_clocked = false;

	ctx_data->clk_info.curr_fc = clk_info->frame_cycles;
	ctx_data->clk_info.base_clk = base_clk;
	mutex_lock(&hw_mgr->hw_mgr_mutex);
	cam_icp_calc_total_clk(hw_mgr, hw_mgr_clk_info,
		ctx_data->icp_dev_acquire_info->dev_type);
	mutex_unlock(&hw_mgr->hw_mgr_mutex);

	/*
	 * Current clock is not always sum of base clocks, due to
	 * clock scales update to next higher or lower levels, it
	 * equals to one of discrete clock values supported by hardware.
	 * So even current clock is higher than sum of base clocks, we
	 * can not consider it is over clocked. if it is greater than
	 * discrete clock level then only it is considered as over clock.
	 * 1. Handle over clock case
	 * 2. If current clock is less than sum of base clocks
	 *    update current clock
	 * 3. If current clock is same as sum of base clocks no action
	 */

	over_clocked = cam_icp_is_over_clk(hw_mgr, ctx_data,
		hw_mgr_clk_info);

	mutex_lock(&hw_mgr->hw_mgr_mutex);
	if (hw_mgr_clk_info->curr_clk > hw_mgr_clk_info->base_clk &&
		over_clocked) {
		rc = cam_icp_update_clk_overclk_free(hw_mgr, ctx_data,
			hw_mgr_clk_info, clk_info, base_clk);
	} else if (hw_mgr_clk_info->curr_clk > hw_mgr_clk_info->base_clk) {
		hw_mgr_clk_info->over_clked = 0;
		rc = false;
	}  else if (hw_mgr_clk_info->curr_clk < hw_mgr_clk_info->base_clk) {
		hw_mgr_clk_info->curr_clk = hw_mgr_clk_info->base_clk;
		rc = true;
	}
	mutex_unlock(&hw_mgr->hw_mgr_mutex);

	return rc;
}

static bool cam_icp_debug_clk_update(struct cam_icp_clk_info *hw_mgr_clk_info)
{
	if (icp_hw_mgr.icp_debug_clk < ICP_TURBO_VOTE &&
		icp_hw_mgr.icp_debug_clk &&
		icp_hw_mgr.icp_debug_clk != hw_mgr_clk_info->curr_clk) {
		mutex_lock(&icp_hw_mgr.hw_mgr_mutex);
		hw_mgr_clk_info->base_clk = icp_hw_mgr.icp_debug_clk;
		hw_mgr_clk_info->curr_clk = icp_hw_mgr.icp_debug_clk;
		hw_mgr_clk_info->uncompressed_bw = icp_hw_mgr.icp_debug_clk;
		hw_mgr_clk_info->compressed_bw = icp_hw_mgr.icp_debug_clk;
		mutex_unlock(&icp_hw_mgr.hw_mgr_mutex);
		CAM_DBG(CAM_ICP, "bc = %d cc = %d",
			hw_mgr_clk_info->base_clk, hw_mgr_clk_info->curr_clk);
		return true;
	}

	return false;
}

static bool cam_icp_default_clk_update(struct cam_icp_clk_info *hw_mgr_clk_info)
{
	if (icp_hw_mgr.icp_default_clk != hw_mgr_clk_info->curr_clk) {
		mutex_lock(&icp_hw_mgr.hw_mgr_mutex);
		hw_mgr_clk_info->base_clk = icp_hw_mgr.icp_default_clk;
		hw_mgr_clk_info->curr_clk = icp_hw_mgr.icp_default_clk;
		hw_mgr_clk_info->uncompressed_bw = icp_hw_mgr.icp_default_clk;
		hw_mgr_clk_info->compressed_bw = icp_hw_mgr.icp_default_clk;
		mutex_unlock(&icp_hw_mgr.hw_mgr_mutex);
		CAM_DBG(CAM_ICP, "bc = %d cc = %d",
			hw_mgr_clk_info->base_clk, hw_mgr_clk_info->curr_clk);
		return true;
	}

	return false;
}

static bool cam_icp_update_bw(struct cam_icp_hw_mgr *hw_mgr,
	struct cam_icp_hw_ctx_data *ctx_data,
	struct cam_icp_clk_info *hw_mgr_clk_info,
	struct cam_icp_clk_bw_request *clk_info,
	bool busy)
{
	int i;
	struct cam_icp_hw_ctx_data *ctx;

	/*
	 * If current request bandwidth is different from previous frames, then
	 * recalculate bandwidth of all contexts of same hardware and update
	 * voting of bandwidth
	 */
	if (clk_info->uncompressed_bw == ctx_data->clk_info.uncompressed_bw)
		return false;

	if (busy &&
		ctx_data->clk_info.uncompressed_bw > clk_info->uncompressed_bw)
		return false;

	ctx_data->clk_info.uncompressed_bw = clk_info->uncompressed_bw;
	ctx_data->clk_info.compressed_bw = clk_info->compressed_bw;
	hw_mgr_clk_info->uncompressed_bw = 0;
	hw_mgr_clk_info->compressed_bw = 0;
	for (i = 0; i < CAM_ICP_CTX_MAX; i++) {
		ctx = &hw_mgr->ctx_data[i];
		if (ctx->in_use &&
			ctx->icp_dev_acquire_info->dev_type ==
			ctx_data->icp_dev_acquire_info->dev_type) {
			mutex_lock(&hw_mgr->hw_mgr_mutex);
			hw_mgr_clk_info->uncompressed_bw +=
				ctx->clk_info.uncompressed_bw;
			hw_mgr_clk_info->compressed_bw +=
				ctx->clk_info.compressed_bw;
			mutex_unlock(&hw_mgr->hw_mgr_mutex);
		}
	}

	return true;
}

static bool cam_icp_check_clk_update(struct cam_icp_hw_mgr *hw_mgr,
	struct cam_icp_hw_ctx_data *ctx_data, int idx)
{
	bool busy, rc = false;
	uint32_t base_clk;
	struct cam_icp_clk_bw_request *clk_info;
	struct hfi_frame_process_info *frame_info;
	uint64_t req_id;
	struct cam_icp_clk_info *hw_mgr_clk_info;

	if (ctx_data->icp_dev_acquire_info->dev_type == CAM_ICP_RES_TYPE_BPS)
		hw_mgr_clk_info = &hw_mgr->clk_info[ICP_CLK_HW_BPS];
	else
		hw_mgr_clk_info = &hw_mgr->clk_info[ICP_CLK_HW_IPE];

	if (icp_hw_mgr.icp_debug_clk)
		return cam_icp_debug_clk_update(hw_mgr_clk_info);

	/* Check is there any pending frames in this context */
	frame_info = &ctx_data->hfi_frame_process;
	req_id = frame_info->request_id[idx];
	busy = cam_icp_busy_prev_reqs(frame_info, req_id);
	CAM_DBG(CAM_ICP, "busy = %d req_id = %lld", busy, req_id);

	clk_info = &ctx_data->hfi_frame_process.clk_info[idx];
	if (!clk_info->frame_cycles)
		return cam_icp_default_clk_update(hw_mgr_clk_info);

	/* Calculate base clk rate */
	base_clk = cam_icp_mgr_calc_base_clk(
		clk_info->frame_cycles, clk_info->budget_ns);
	ctx_data->clk_info.rt_flag = clk_info->rt_flag;

	if (busy)
		rc = cam_icp_update_clk_busy(hw_mgr, ctx_data,
			hw_mgr_clk_info, clk_info, base_clk);
	else
		rc = cam_icp_update_clk_free(hw_mgr, ctx_data,
			hw_mgr_clk_info, clk_info, base_clk);

	CAM_DBG(CAM_ICP, "bc = %d cc = %d busy = %d overclk = %d uc = %d",
		hw_mgr_clk_info->base_clk, hw_mgr_clk_info->curr_clk,
		busy, hw_mgr_clk_info->over_clked, rc);

	return rc;
}

static bool cam_icp_check_bw_update(struct cam_icp_hw_mgr *hw_mgr,
	struct cam_icp_hw_ctx_data *ctx_data, int idx)
{
	bool busy, rc = false;
	struct cam_icp_clk_bw_request *clk_info;
	struct cam_icp_clk_info *hw_mgr_clk_info;
	struct hfi_frame_process_info *frame_info;
	uint64_t req_id;

	if (ctx_data->icp_dev_acquire_info->dev_type == CAM_ICP_RES_TYPE_BPS)
		hw_mgr_clk_info = &hw_mgr->clk_info[ICP_CLK_HW_BPS];
	else
		hw_mgr_clk_info = &hw_mgr->clk_info[ICP_CLK_HW_IPE];

	clk_info = &ctx_data->hfi_frame_process.clk_info[idx];
	frame_info = &ctx_data->hfi_frame_process;
	req_id = frame_info->request_id[idx];
	busy = cam_icp_busy_prev_reqs(frame_info, req_id);
	rc = cam_icp_update_bw(hw_mgr, ctx_data, hw_mgr_clk_info,
		clk_info, busy);

	CAM_DBG(CAM_ICP, "ubw = %lld, cbw = %lld, update_bw = %d",
		hw_mgr_clk_info->uncompressed_bw,
		hw_mgr_clk_info->compressed_bw, rc);

	return rc;
}

static int cam_icp_update_clk_rate(struct cam_icp_hw_mgr *hw_mgr,
	struct cam_icp_hw_ctx_data *ctx_data)
{
	uint32_t id;
	uint32_t curr_clk_rate;
	struct cam_hw_intf *ipe0_dev_intf = NULL;
	struct cam_hw_intf *ipe1_dev_intf = NULL;
	struct cam_hw_intf *bps_dev_intf = NULL;
	struct cam_hw_intf *dev_intf = NULL;

	ipe0_dev_intf = hw_mgr->devices[CAM_ICP_DEV_IPE][0];
	ipe1_dev_intf = hw_mgr->devices[CAM_ICP_DEV_IPE][1];
	bps_dev_intf = hw_mgr->devices[CAM_ICP_DEV_BPS][0];


	if ((!ipe0_dev_intf) || (!bps_dev_intf)) {
		CAM_ERR(CAM_ICP, "dev intfs are wrong, failed to update clk");
		return -EINVAL;
	}

	if (ctx_data->icp_dev_acquire_info->dev_type == CAM_ICP_RES_TYPE_BPS) {
		dev_intf = bps_dev_intf;
		curr_clk_rate = hw_mgr->clk_info[ICP_CLK_HW_BPS].curr_clk;
		id = CAM_ICP_BPS_CMD_UPDATE_CLK;
	} else {
		dev_intf = ipe0_dev_intf;
		curr_clk_rate = hw_mgr->clk_info[ICP_CLK_HW_IPE].curr_clk;
		id = CAM_ICP_IPE_CMD_UPDATE_CLK;
	}

	dev_intf->hw_ops.process_cmd(dev_intf->hw_priv, id,
		&curr_clk_rate, sizeof(curr_clk_rate));

	if (ctx_data->icp_dev_acquire_info->dev_type != CAM_ICP_RES_TYPE_BPS)
		if (ipe1_dev_intf)
			ipe1_dev_intf->hw_ops.process_cmd(
				ipe1_dev_intf->hw_priv, id,
				&curr_clk_rate, sizeof(curr_clk_rate));

	return 0;
}

static int cam_icp_update_cpas_vote(struct cam_icp_hw_mgr *hw_mgr,
	struct cam_icp_hw_ctx_data *ctx_data)
{
	uint32_t id;
	struct cam_hw_intf *ipe0_dev_intf = NULL;
	struct cam_hw_intf *ipe1_dev_intf = NULL;
	struct cam_hw_intf *bps_dev_intf = NULL;
	struct cam_hw_intf *dev_intf = NULL;
	struct cam_icp_clk_info *clk_info;
	struct cam_icp_cpas_vote clk_update;

	ipe0_dev_intf = hw_mgr->devices[CAM_ICP_DEV_IPE][0];
	ipe1_dev_intf = hw_mgr->devices[CAM_ICP_DEV_IPE][1];
	bps_dev_intf = hw_mgr->devices[CAM_ICP_DEV_BPS][0];

	if ((!ipe0_dev_intf) || (!bps_dev_intf)) {
		CAM_ERR(CAM_ICP, "dev intfs are wrong, failed to update clk");
		return -EINVAL;
	}

	if (ctx_data->icp_dev_acquire_info->dev_type == CAM_ICP_RES_TYPE_BPS) {
		dev_intf = bps_dev_intf;
		clk_info = &hw_mgr->clk_info[ICP_CLK_HW_BPS];
		id = CAM_ICP_BPS_CMD_VOTE_CPAS;
	} else {
		dev_intf = ipe0_dev_intf;
		clk_info = &hw_mgr->clk_info[ICP_CLK_HW_IPE];
		id = CAM_ICP_IPE_CMD_VOTE_CPAS;
	}

	clk_update.ahb_vote.type = CAM_VOTE_DYNAMIC;
	clk_update.ahb_vote.vote.freq = clk_info->curr_clk;
	clk_update.ahb_vote_valid = true;
	clk_update.axi_vote.compressed_bw = clk_info->compressed_bw;
	clk_update.axi_vote.uncompressed_bw = clk_info->uncompressed_bw;
	clk_update.axi_vote_valid = true;
	dev_intf->hw_ops.process_cmd(dev_intf->hw_priv, id,
		&clk_update, sizeof(clk_update));

	if (ctx_data->icp_dev_acquire_info->dev_type != CAM_ICP_RES_TYPE_BPS)
		if (ipe1_dev_intf)
			ipe1_dev_intf->hw_ops.process_cmd(
				ipe1_dev_intf->hw_priv, id,
				&clk_update, sizeof(clk_update));

	return 0;
}

static int cam_icp_mgr_ipe_bps_clk_update(struct cam_icp_hw_mgr *hw_mgr,
	struct cam_icp_hw_ctx_data *ctx_data, int idx)
{
	int rc = 0;

	if (cam_icp_check_clk_update(hw_mgr, ctx_data, idx))
		rc = cam_icp_update_clk_rate(hw_mgr, ctx_data);

	if (cam_icp_check_bw_update(hw_mgr, ctx_data, idx))
		rc |= cam_icp_update_cpas_vote(hw_mgr, ctx_data);

	return rc;
}

static int cam_icp_mgr_ipe_bps_resume(struct cam_icp_hw_mgr *hw_mgr,
	struct cam_icp_hw_ctx_data *ctx_data)
{
	struct cam_hw_intf *ipe0_dev_intf = NULL;
	struct cam_hw_intf *ipe1_dev_intf = NULL;
	struct cam_hw_intf *bps_dev_intf = NULL;
	int rc = 0;

	if (!icp_hw_mgr.icp_pc_flag)
		return rc;

	ipe0_dev_intf = hw_mgr->devices[CAM_ICP_DEV_IPE][0];
	ipe1_dev_intf = hw_mgr->devices[CAM_ICP_DEV_IPE][1];
	bps_dev_intf = hw_mgr->devices[CAM_ICP_DEV_BPS][0];

	if ((!ipe0_dev_intf) || (!bps_dev_intf)) {
		CAM_ERR(CAM_ICP, "dev intfs are wrong, failed to close");
		return -EINVAL;
	}

	bps_dev_intf->hw_ops.process_cmd(
		bps_dev_intf->hw_priv,
		CAM_ICP_BPS_CMD_POWER_RESUME, NULL, 0);

	ipe0_dev_intf->hw_ops.process_cmd(
		ipe0_dev_intf->hw_priv,
		CAM_ICP_IPE_CMD_POWER_RESUME, NULL, 0);

	if (ipe1_dev_intf) {
		ipe1_dev_intf->hw_ops.process_cmd(
			ipe1_dev_intf->hw_priv,
			CAM_ICP_IPE_CMD_POWER_RESUME, NULL, 0);
	}

	rc = hfi_enable_ipe_bps_pc(true);

	return rc;
}

static int cam_icp_mgr_ipe_bps_power_collapse(struct cam_icp_hw_mgr *hw_mgr,
	struct cam_icp_hw_ctx_data *ctx_data, int dev_type)
{
	int rc = 0;
	struct cam_hw_intf *ipe0_dev_intf = NULL;
	struct cam_hw_intf *ipe1_dev_intf = NULL;
	struct cam_hw_intf *bps_dev_intf = NULL;

	if (!icp_hw_mgr.icp_pc_flag)
		return rc;

	ipe0_dev_intf = hw_mgr->devices[CAM_ICP_DEV_IPE][0];
	ipe1_dev_intf = hw_mgr->devices[CAM_ICP_DEV_IPE][1];
	bps_dev_intf = hw_mgr->devices[CAM_ICP_DEV_BPS][0];

	if ((!ipe0_dev_intf) || (!bps_dev_intf)) {
		CAM_ERR(CAM_ICP, "dev intfs are wrong, failed to close");
		return -EINVAL;
	}

	rc = bps_dev_intf->hw_ops.process_cmd(
		bps_dev_intf->hw_priv,
		CAM_ICP_BPS_CMD_POWER_COLLAPSE, NULL, 0);

	rc = ipe0_dev_intf->hw_ops.process_cmd(
		ipe0_dev_intf->hw_priv,
		CAM_ICP_IPE_CMD_POWER_COLLAPSE, NULL, 0);

	if (ipe1_dev_intf) {
		rc = ipe1_dev_intf->hw_ops.process_cmd(
			ipe1_dev_intf->hw_priv,
			CAM_ICP_IPE_CMD_POWER_COLLAPSE, NULL, 0);
	}

	return rc;
}

static int cam_icp_set_dbg_default_clk(void *data, u64 val)
{
	icp_hw_mgr.icp_debug_clk = val;
	return 0;
}

static int cam_icp_get_dbg_default_clk(void *data, u64 *val)
{
	*val = icp_hw_mgr.icp_debug_clk;
	return 0;
}

DEFINE_SIMPLE_ATTRIBUTE(cam_icp_debug_default_clk,
	cam_icp_get_dbg_default_clk,
	cam_icp_set_dbg_default_clk, "%16llu");

static int cam_icp_set_a5_dbg_lvl(void *data, u64 val)
{
	icp_hw_mgr.a5_dbg_lvl = val;
	return 0;
}

static int cam_icp_get_a5_dbg_lvl(void *data, u64 *val)
{
	*val = icp_hw_mgr.a5_dbg_lvl;
	return 0;
}

DEFINE_SIMPLE_ATTRIBUTE(cam_icp_debug_fs, cam_icp_get_a5_dbg_lvl,
	cam_icp_set_a5_dbg_lvl, "%08llu");

static int cam_icp_hw_mgr_create_debugfs_entry(void)
{
	int rc = 0;

	icp_hw_mgr.dentry = debugfs_create_dir("camera_icp", NULL);
	if (!icp_hw_mgr.dentry)
		return -ENOMEM;

	if (!debugfs_create_bool("icp_pc",
		0644,
		icp_hw_mgr.dentry,
		&icp_hw_mgr.icp_pc_flag)) {
		CAM_ERR(CAM_ICP, "failed to create icp_pc entry");
		rc = -ENOMEM;
		goto err;
	}

	if (!debugfs_create_file("icp_debug_clk",
		0644,
		icp_hw_mgr.dentry, NULL,
		&cam_icp_debug_default_clk)) {
		CAM_ERR(CAM_ICP, "failed to create icp_debug_clk entry");
		rc = -ENOMEM;
		goto err;
	}

	if (!debugfs_create_bool("a5_jtag_debug",
		0644,
		icp_hw_mgr.dentry,
		&icp_hw_mgr.a5_jtag_debug)) {
		rc = -ENOMEM;
		goto err;
	}

	if (!debugfs_create_bool("a5_debug_q",
		0644,
		icp_hw_mgr.dentry,
		&icp_hw_mgr.a5_debug_q)) {
		CAM_ERR(CAM_ICP, "failed to create a5_debug_q\n");
		rc = -ENOMEM;
		goto err;
	}

	if (!debugfs_create_file("a5_debug_lvl",
		0644,
		icp_hw_mgr.dentry,
		NULL, &cam_icp_debug_fs)) {
		CAM_ERR(CAM_ICP, "failed to create a5_dbg_lvl\n");
		rc = -ENOMEM;
		goto err;
	}

	return rc;
err:
	debugfs_remove_recursive(icp_hw_mgr.dentry);
	return rc;
}

static int cam_icp_mgr_process_cmd(void *priv, void *data)
{
	int rc;
	struct hfi_cmd_work_data *task_data = NULL;
	struct cam_icp_hw_mgr *hw_mgr;

	if (!data || !priv) {
		CAM_ERR(CAM_ICP, "Invalid params%pK %pK", data, priv);
		return -EINVAL;
	}

	hw_mgr = priv;
	task_data = (struct hfi_cmd_work_data *)data;

	rc = hfi_write_cmd(task_data->data);

	return rc;
}

static int cam_icp_mgr_handle_frame_process(uint32_t *msg_ptr, int flag)
{
	int i;
	uint32_t idx;
	uint64_t request_id;
	struct cam_icp_hw_ctx_data *ctx_data = NULL;
	struct hfi_msg_ipebps_async_ack *ioconfig_ack = NULL;
	struct hfi_frame_process_info *hfi_frame_process;
	struct cam_hw_done_event_data buf_data;

	ioconfig_ack = (struct hfi_msg_ipebps_async_ack *)msg_ptr;
	request_id = ioconfig_ack->user_data2;
	ctx_data = (struct cam_icp_hw_ctx_data *)ioconfig_ack->user_data1;
	if (!ctx_data) {
		CAM_ERR(CAM_ICP, "Invalid Context");
		return -EINVAL;
	}
	CAM_DBG(CAM_ICP, "ctx : %pK, request_id :%lld",
		(void *)ctx_data->context_priv, request_id);

	mutex_lock(&ctx_data->ctx_mutex);
	hfi_frame_process = &ctx_data->hfi_frame_process;
	for (i = 0; i < CAM_FRAME_CMD_MAX; i++)
		if (hfi_frame_process->request_id[i] == request_id)
			break;

	if (i >= CAM_FRAME_CMD_MAX) {
		CAM_ERR(CAM_ICP, "pkt not found in ctx data for req_id =%lld",
			request_id);
		mutex_unlock(&ctx_data->ctx_mutex);
		return -EINVAL;
	}
	idx = i;

	buf_data.request_id = hfi_frame_process->request_id[idx];
	ctx_data->ctxt_event_cb(ctx_data->context_priv, flag, &buf_data);
	hfi_frame_process->request_id[idx] = 0;
	if (ctx_data->hfi_frame_process.in_resource[idx] > 0) {
		CAM_DBG(CAM_ICP, "Delete merged sync in object: %d",
			ctx_data->hfi_frame_process.in_resource[idx]);
		cam_sync_destroy(ctx_data->hfi_frame_process.in_resource[idx]);
		ctx_data->hfi_frame_process.in_resource[idx] = 0;
	}
	clear_bit(idx, ctx_data->hfi_frame_process.bitmap);
	hfi_frame_process->fw_process_flag[idx] = false;
	mutex_unlock(&ctx_data->ctx_mutex);

	return 0;
}

static int cam_icp_mgr_process_msg_frame_process(uint32_t *msg_ptr)
{
	struct hfi_msg_ipebps_async_ack *ioconfig_ack = NULL;
	struct hfi_msg_frame_process_done *frame_done;

	if (!msg_ptr) {
		CAM_ERR(CAM_ICP, "msg ptr is NULL");
		return -EINVAL;
	}

	ioconfig_ack = (struct hfi_msg_ipebps_async_ack *)msg_ptr;
	if (ioconfig_ack->err_type != HFI_ERR_SYS_NONE) {
		CAM_ERR(CAM_ICP, "failed with error : %u",
		ioconfig_ack->err_type);
		cam_icp_mgr_handle_frame_process(msg_ptr,
			ICP_FRAME_PROCESS_FAILURE);
		return -EIO;
	}

	frame_done =
		(struct hfi_msg_frame_process_done *)ioconfig_ack->msg_data;
	if (!frame_done) {
		cam_icp_mgr_handle_frame_process(msg_ptr,
			ICP_FRAME_PROCESS_FAILURE);
		return -EINVAL;
	}

	if (frame_done->result)
		return cam_icp_mgr_handle_frame_process(msg_ptr,
			ICP_FRAME_PROCESS_FAILURE);
	else
		return cam_icp_mgr_handle_frame_process(msg_ptr,
			ICP_FRAME_PROCESS_SUCCESS);
}

static int cam_icp_mgr_process_msg_config_io(uint32_t *msg_ptr)
{
	struct cam_icp_hw_ctx_data *ctx_data = NULL;
	struct hfi_msg_ipebps_async_ack *ioconfig_ack = NULL;
	struct hfi_msg_ipe_config *ipe_config_ack = NULL;
	struct hfi_msg_bps_common *bps_config_ack = NULL;

	if (!msg_ptr) {
		CAM_ERR(CAM_ICP, "msg ptr is NULL");
		return -EINVAL;
	}

	ioconfig_ack = (struct hfi_msg_ipebps_async_ack *)msg_ptr;

	if (ioconfig_ack->opcode == HFI_IPEBPS_CMD_OPCODE_IPE_CONFIG_IO) {
		ipe_config_ack =
			(struct hfi_msg_ipe_config *)(ioconfig_ack->msg_data);
		if (ipe_config_ack->rc) {
			CAM_ERR(CAM_ICP, "rc = %d err = %u",
				ipe_config_ack->rc, ioconfig_ack->err_type);
			return -EIO;
		}
		ctx_data =
			(struct cam_icp_hw_ctx_data *)ioconfig_ack->user_data1;
		if (!ctx_data) {
			CAM_ERR(CAM_ICP, "wrong ctx data from IPE response");
			return -EINVAL;
		}
		ctx_data->scratch_mem_size = ipe_config_ack->scratch_mem_size;
	} else {
		bps_config_ack =
			(struct hfi_msg_bps_common *)(ioconfig_ack->msg_data);
		if (bps_config_ack->rc) {
			CAM_ERR(CAM_ICP, "rc : %u, opcode :%u",
				bps_config_ack->rc, ioconfig_ack->opcode);
			return -EIO;
		}
		ctx_data =
			(struct cam_icp_hw_ctx_data *)ioconfig_ack->user_data1;
		if (!ctx_data) {
			CAM_ERR(CAM_ICP, "wrong ctx data from BPS response");
			return -EINVAL;
		}
	}
	complete(&ctx_data->wait_complete);

	return 0;
}

static int cam_icp_mgr_process_msg_create_handle(uint32_t *msg_ptr)
{
	struct hfi_msg_create_handle_ack *create_handle_ack = NULL;
	struct cam_icp_hw_ctx_data *ctx_data = NULL;

	create_handle_ack = (struct hfi_msg_create_handle_ack *)msg_ptr;
	if (!create_handle_ack) {
		CAM_ERR(CAM_ICP, "Invalid create_handle_ack");
		return -EINVAL;
	}

	ctx_data = (struct cam_icp_hw_ctx_data *)create_handle_ack->user_data1;
	if (!ctx_data) {
		CAM_ERR(CAM_ICP, "Invalid ctx_data");
		return -EINVAL;
	}

	ctx_data->fw_handle = create_handle_ack->fw_handle;
	CAM_DBG(CAM_ICP, "fw_handle = %x", ctx_data->fw_handle);
	complete(&ctx_data->wait_complete);

	return 0;
}

static int cam_icp_mgr_process_msg_ping_ack(uint32_t *msg_ptr)
{
	struct hfi_msg_ping_ack *ping_ack = NULL;
	struct cam_icp_hw_ctx_data *ctx_data = NULL;

	ping_ack = (struct hfi_msg_ping_ack *)msg_ptr;
	if (!ping_ack) {
		CAM_ERR(CAM_ICP, "Empty ping ack message");
		return -EINVAL;
	}

	ctx_data = (struct cam_icp_hw_ctx_data *)ping_ack->user_data;
	if (!ctx_data) {
		CAM_ERR(CAM_ICP, "Invalid ctx_data");
		return -EINVAL;
	}

	complete(&ctx_data->wait_complete);

	return 0;
}

static int cam_icp_mgr_process_indirect_ack_msg(uint32_t *msg_ptr)
{
	int rc;

	if (!msg_ptr) {
		CAM_ERR(CAM_ICP, "msg ptr is NULL");
		return -EINVAL;
	}

	switch (msg_ptr[ICP_PACKET_OPCODE]) {
	case HFI_IPEBPS_CMD_OPCODE_IPE_CONFIG_IO:
	case HFI_IPEBPS_CMD_OPCODE_BPS_CONFIG_IO:
		CAM_DBG(CAM_ICP, "received IPE/BPS_CONFIG_IO:");
		rc = cam_icp_mgr_process_msg_config_io(msg_ptr);
		if (rc)
			return rc;
		break;

	case HFI_IPEBPS_CMD_OPCODE_IPE_FRAME_PROCESS:
	case HFI_IPEBPS_CMD_OPCODE_BPS_FRAME_PROCESS:
		rc = cam_icp_mgr_process_msg_frame_process(msg_ptr);
		if (rc)
			return rc;
		break;
	default:
		CAM_ERR(CAM_ICP, "Invalid opcode : %u",
			msg_ptr[ICP_PACKET_OPCODE]);
		rc = -EINVAL;
		break;
	}

	return rc;
}

static int cam_icp_mgr_process_direct_ack_msg(uint32_t *msg_ptr)
{
	struct cam_icp_hw_ctx_data *ctx_data = NULL;
	struct hfi_msg_ipebps_async_ack *ioconfig_ack = NULL;
	int rc = 0;

	switch (msg_ptr[ICP_PACKET_OPCODE]) {
	case HFI_IPEBPS_CMD_OPCODE_IPE_DESTROY:
	case HFI_IPEBPS_CMD_OPCODE_BPS_DESTROY:
	case HFI_IPEBPS_CMD_OPCODE_IPE_ABORT:
	case HFI_IPEBPS_CMD_OPCODE_BPS_ABORT:
		CAM_DBG(CAM_ICP, "received IPE/BPS_DESTROY/ABORT:");
		ioconfig_ack = (struct hfi_msg_ipebps_async_ack *)msg_ptr;
		ctx_data =
			(struct cam_icp_hw_ctx_data *)ioconfig_ack->user_data1;
		complete(&ctx_data->wait_complete);
		break;
	default:
		CAM_ERR(CAM_ICP, "Invalid opcode : %u",
			msg_ptr[ICP_PACKET_OPCODE]);
		rc = -EINVAL;
		break;
	}

	return rc;
}

static void cam_icp_mgr_process_dbg_buf(void)
{
	uint32_t *msg_ptr = NULL, *pkt_ptr = NULL;
	struct hfi_msg_debug *dbg_msg;
	int64_t read_len, size_processed = 0;
	char *dbg_buf;

	read_len = hfi_read_message(icp_hw_mgr.dbg_buf, Q_DBG);
	if (read_len < 0)
		return;

	msg_ptr = (uint32_t *)icp_hw_mgr.dbg_buf;
	while (true) {
		pkt_ptr = msg_ptr;
		if (pkt_ptr[ICP_PACKET_TYPE] == HFI_MSG_SYS_DEBUG) {
			dbg_msg = (struct hfi_msg_debug *)pkt_ptr;
			dbg_buf = (char *)&dbg_msg->msg_data;
			trace_cam_icp_fw_dbg(dbg_buf);
		}
		size_processed += (pkt_ptr[ICP_PACKET_SIZE] >>
			BYTE_WORD_SHIFT);
		if (size_processed >= read_len)
			return;
		msg_ptr += (pkt_ptr[ICP_PACKET_SIZE] >>
		BYTE_WORD_SHIFT);
		pkt_ptr = NULL;
		dbg_msg = NULL;
		dbg_buf = NULL;
	}
}

static int cam_icp_process_msg_pkt_type(
	struct cam_icp_hw_mgr *hw_mgr,
	uint32_t *msg_ptr)
{
	int rc = 0;
	int size_processed = 0;
	struct hfi_msg_ipebps_async_ack *async_ack = NULL;

	switch (msg_ptr[ICP_PACKET_TYPE]) {
	case HFI_MSG_SYS_INIT_DONE:
		CAM_DBG(CAM_ICP, "received SYS_INIT_DONE");
		complete(&hw_mgr->a5_complete);
		size_processed = sizeof(struct hfi_msg_init_done);
		break;

	case HFI_MSG_SYS_PING_ACK:
		CAM_DBG(CAM_ICP, "received SYS_PING_ACK");
		rc = cam_icp_mgr_process_msg_ping_ack(msg_ptr);
		size_processed = sizeof(struct hfi_msg_ping_ack);
		break;

	case HFI_MSG_IPEBPS_CREATE_HANDLE_ACK:
		CAM_DBG(CAM_ICP, "received IPEBPS_CREATE_HANDLE_ACK");
		rc = cam_icp_mgr_process_msg_create_handle(msg_ptr);
		size_processed = sizeof(struct hfi_msg_create_handle_ack);
		break;

	case HFI_MSG_IPEBPS_ASYNC_COMMAND_INDIRECT_ACK:
		CAM_DBG(CAM_ICP, "received ASYNC_INDIRECT_ACK");
		rc = cam_icp_mgr_process_indirect_ack_msg(msg_ptr);
		async_ack = (struct hfi_msg_ipebps_async_ack *)msg_ptr;
		size_processed = async_ack->size;
		async_ack = NULL;
		break;

	case  HFI_MSG_IPEBPS_ASYNC_COMMAND_DIRECT_ACK:
		CAM_DBG(CAM_ICP, "received ASYNC_DIRECT_ACK");
		rc = cam_icp_mgr_process_direct_ack_msg(msg_ptr);
		size_processed = sizeof(struct hfi_msg_ipebps_async_ack);
		break;

	case HFI_MSG_EVENT_NOTIFY:
		CAM_DBG(CAM_ICP, "received EVENT_NOTIFY");
		size_processed = sizeof(struct hfi_msg_event_notify);
		break;

	default:
		CAM_ERR(CAM_ICP, "invalid msg : %u",
			msg_ptr[ICP_PACKET_TYPE]);
		rc = -EINVAL;
		break;
	}

	if (rc)
		return rc;

	return size_processed;
}

static int32_t cam_icp_mgr_process_msg(void *priv, void *data)
{
	int64_t read_len, msg_processed_len;
	int rc = 0;
	uint32_t *msg_ptr = NULL;
	struct hfi_msg_work_data *task_data;
	struct cam_icp_hw_mgr *hw_mgr;

	if (!data || !priv) {
		CAM_ERR(CAM_ICP, "Invalid data");
		return -EINVAL;
	}

	task_data = data;
	hw_mgr = priv;

	read_len = hfi_read_message(icp_hw_mgr.msg_buf, Q_MSG);
	if (read_len < 0) {
		rc = read_len;
		CAM_DBG(CAM_ICP, "Unable to read msg q");
	} else {
<<<<<<< HEAD
=======
		read_len = read_len << BYTE_WORD_SHIFT;
>>>>>>> c7eb4dbc
		msg_ptr = (uint32_t *)icp_hw_mgr.msg_buf;
		while (true) {
			msg_processed_len = cam_icp_process_msg_pkt_type(
			hw_mgr, msg_ptr);
			if (msg_processed_len < 0) {
				rc = msg_processed_len;
				return rc;
			}

			read_len -= msg_processed_len;
			if (read_len > 0)
<<<<<<< HEAD
				msg_ptr += msg_processed_len;
=======
				msg_ptr += (msg_processed_len >>
				BYTE_WORD_SHIFT);
>>>>>>> c7eb4dbc
			else
				break;
		}
	}

	if (icp_hw_mgr.a5_debug_q)
		cam_icp_mgr_process_dbg_buf();

	return rc;
}

int32_t cam_icp_hw_mgr_cb(uint32_t irq_status, void *data)
{
	int32_t rc = 0;
	unsigned long flags;
	struct cam_icp_hw_mgr *hw_mgr = data;
	struct crm_workq_task *task;
	struct hfi_msg_work_data *task_data;

	spin_lock_irqsave(&hw_mgr->hw_mgr_lock, flags);
	task = cam_req_mgr_workq_get_task(icp_hw_mgr.msg_work);
	if (!task) {
		CAM_ERR(CAM_ICP, "no empty task");
		spin_unlock_irqrestore(&hw_mgr->hw_mgr_lock, flags);
		return -ENOMEM;
	}

	task_data = (struct hfi_msg_work_data *)task->payload;
	task_data->data = hw_mgr;
	task_data->irq_status = irq_status;
	task_data->type = ICP_WORKQ_TASK_MSG_TYPE;
	task->process_cb = cam_icp_mgr_process_msg;
	rc = cam_req_mgr_workq_enqueue_task(task, &icp_hw_mgr,
		CRM_TASK_PRIORITY_0);
	spin_unlock_irqrestore(&hw_mgr->hw_mgr_lock, flags);

	return rc;
}

static void cam_icp_free_hfi_mem(void)
{
	int rc;
	cam_smmu_dealloc_firmware(icp_hw_mgr.iommu_hdl);
	cam_mem_mgr_release_mem(&icp_hw_mgr.hfi_mem.qtbl);
	cam_mem_mgr_release_mem(&icp_hw_mgr.hfi_mem.cmd_q);
	cam_mem_mgr_release_mem(&icp_hw_mgr.hfi_mem.msg_q);
	cam_mem_mgr_release_mem(&icp_hw_mgr.hfi_mem.dbg_q);
	rc = cam_mem_mgr_free_memory_region(&icp_hw_mgr.hfi_mem.sec_heap);
	if (rc)
		CAM_ERR(CAM_ICP, "failed to unreserve sec heap");
}

static int cam_icp_alloc_secheap_mem(struct cam_mem_mgr_memory_desc *secheap)
{
	int rc;
	struct cam_mem_mgr_request_desc alloc;
	struct cam_mem_mgr_memory_desc out;
	struct cam_smmu_region_info secheap_info;

	memset(&alloc, 0, sizeof(alloc));
	memset(&out, 0, sizeof(out));

	rc = cam_smmu_get_region_info(icp_hw_mgr.iommu_hdl,
		CAM_SMMU_REGION_SECHEAP,
		&secheap_info);
	if (rc) {
		CAM_ERR(CAM_ICP, "Unable to get secheap memory info");
		return rc;
	}

	alloc.size = secheap_info.iova_len;
	alloc.align = 0;
	alloc.flags = 0;
	alloc.smmu_hdl = icp_hw_mgr.iommu_hdl;
	rc = cam_mem_mgr_reserve_memory_region(&alloc,
		CAM_SMMU_REGION_SECHEAP,
		&out);
	if (rc) {
		CAM_ERR(CAM_ICP, "Unable to reserve secheap memory");
		return rc;
	}

	*secheap = out;
	CAM_DBG(CAM_ICP, "kva: %llX, iova: %x, hdl: %x, len: %lld",
		out.kva, out.iova, out.mem_handle, out.len);

	return rc;
}

static int cam_icp_alloc_shared_mem(struct cam_mem_mgr_memory_desc *qtbl)
{
	int rc;
	struct cam_mem_mgr_request_desc alloc;
	struct cam_mem_mgr_memory_desc out;

	memset(&alloc, 0, sizeof(alloc));
	memset(&out, 0, sizeof(out));
	alloc.size = SZ_1M;
	alloc.align = 0;
	alloc.flags = CAM_MEM_FLAG_HW_READ_WRITE |
		CAM_MEM_FLAG_HW_SHARED_ACCESS;
	alloc.smmu_hdl = icp_hw_mgr.iommu_hdl;
	rc = cam_mem_mgr_request_mem(&alloc, &out);
	if (rc)
		return rc;

	*qtbl = out;
	CAM_DBG(CAM_ICP, "kva: %llX, iova: %x, hdl: %x, len: %lld",
		out.kva, out.iova, out.mem_handle, out.len);

	return rc;
}

static int cam_icp_allocate_fw_mem(void)
{
	int rc;
	uint64_t kvaddr;
	size_t len;
	dma_addr_t iova;

	rc = cam_smmu_alloc_firmware(icp_hw_mgr.iommu_hdl,
		&iova, &kvaddr, &len);
	if (rc)
		return -ENOMEM;

	icp_hw_mgr.hfi_mem.fw_buf.len = len;
	icp_hw_mgr.hfi_mem.fw_buf.kva = kvaddr;
	icp_hw_mgr.hfi_mem.fw_buf.iova = iova;
	icp_hw_mgr.hfi_mem.fw_buf.smmu_hdl = icp_hw_mgr.iommu_hdl;

	CAM_DBG(CAM_ICP, "kva: %llX, iova: %llx, len: %zu",
		kvaddr, iova, len);

	return rc;
}

static int cam_icp_allocate_hfi_mem(void)
{
	int rc;

	rc = cam_smmu_get_region_info(icp_hw_mgr.iommu_hdl,
		CAM_SMMU_REGION_SHARED,
		&icp_hw_mgr.hfi_mem.shmem);
	if (rc) {
		CAM_ERR(CAM_ICP, "Unable to get shared memory info");
		return rc;
	}

	rc = cam_icp_allocate_fw_mem();
	if (rc) {
		CAM_ERR(CAM_ICP, "Unable to allocate FW memory");
		return rc;
	}

	rc = cam_icp_alloc_shared_mem(&icp_hw_mgr.hfi_mem.qtbl);
	if (rc) {
		CAM_ERR(CAM_ICP, "Unable to allocate qtbl memory");
		goto qtbl_alloc_failed;
	}

	rc = cam_icp_alloc_shared_mem(&icp_hw_mgr.hfi_mem.cmd_q);
	if (rc) {
		CAM_ERR(CAM_ICP, "Unable to allocate cmd q memory");
		goto cmd_q_alloc_failed;
	}

	rc = cam_icp_alloc_shared_mem(&icp_hw_mgr.hfi_mem.msg_q);
	if (rc) {
		CAM_ERR(CAM_ICP, "Unable to allocate msg q memory");
		goto msg_q_alloc_failed;
	}

	rc = cam_icp_alloc_shared_mem(&icp_hw_mgr.hfi_mem.dbg_q);
	if (rc) {
		CAM_ERR(CAM_ICP, "Unable to allocate dbg q memory");
		goto dbg_q_alloc_failed;
	}

	rc = cam_icp_alloc_secheap_mem(&icp_hw_mgr.hfi_mem.sec_heap);
	if (rc) {
		CAM_ERR(CAM_ICP, "Unable to allocate sec heap memory");
		goto sec_heap_alloc_failed;
	}

	return rc;
sec_heap_alloc_failed:
	cam_mem_mgr_release_mem(&icp_hw_mgr.hfi_mem.dbg_q);
dbg_q_alloc_failed:
	cam_mem_mgr_release_mem(&icp_hw_mgr.hfi_mem.msg_q);
msg_q_alloc_failed:
	cam_mem_mgr_release_mem(&icp_hw_mgr.hfi_mem.cmd_q);
cmd_q_alloc_failed:
	cam_mem_mgr_release_mem(&icp_hw_mgr.hfi_mem.qtbl);
qtbl_alloc_failed:
	cam_smmu_dealloc_firmware(icp_hw_mgr.iommu_hdl);
	return rc;
}

static int cam_icp_mgr_get_free_ctx(struct cam_icp_hw_mgr *hw_mgr)
{
	int i = 0;

	for (i = 0; i < CAM_ICP_CTX_MAX; i++) {
		mutex_lock(&hw_mgr->ctx_data[i].ctx_mutex);
		if (hw_mgr->ctx_data[i].in_use == false) {
			hw_mgr->ctx_data[i].in_use = true;
			mutex_unlock(&hw_mgr->ctx_data[i].ctx_mutex);
			break;
		}
		mutex_unlock(&hw_mgr->ctx_data[i].ctx_mutex);
	}

	return i;
}

static void cam_icp_mgr_put_ctx(struct cam_icp_hw_ctx_data *ctx_data)
{
	ctx_data->in_use = false;
}

static int cam_icp_mgr_abort_handle(
	struct cam_icp_hw_ctx_data *ctx_data)
{
	int rc = 0;
	unsigned long rem_jiffies;
	size_t packet_size;
	int timeout = 5000;
	struct hfi_cmd_work_data *task_data;
	struct hfi_cmd_ipebps_async *abort_cmd;
	struct crm_workq_task *task;

	task = cam_req_mgr_workq_get_task(icp_hw_mgr.cmd_work);
	if (!task)
		return -ENOMEM;

	packet_size =
		sizeof(struct hfi_cmd_ipebps_async) +
		sizeof(struct hfi_cmd_abort_destroy) -
		sizeof(((struct hfi_cmd_ipebps_async *)0)->payload.direct);
	abort_cmd = kzalloc(packet_size, GFP_KERNEL);
	if (!abort_cmd) {
		rc = -ENOMEM;
		return rc;
	}

	abort_cmd->size = packet_size;
	abort_cmd->pkt_type = HFI_CMD_IPEBPS_ASYNC_COMMAND_DIRECT;
	if (ctx_data->icp_dev_acquire_info->dev_type == CAM_ICP_RES_TYPE_BPS)
		abort_cmd->opcode = HFI_IPEBPS_CMD_OPCODE_BPS_ABORT;
	else
		abort_cmd->opcode = HFI_IPEBPS_CMD_OPCODE_IPE_ABORT;

	reinit_completion(&ctx_data->wait_complete);
	abort_cmd->num_fw_handles = 1;
	abort_cmd->fw_handles[0] = ctx_data->fw_handle;
	abort_cmd->user_data1 = (uint64_t)ctx_data;
	abort_cmd->user_data2 = (uint64_t)0x0;
	memcpy(abort_cmd->payload.direct, &ctx_data->temp_payload,
		sizeof(uint64_t));

	task_data = (struct hfi_cmd_work_data *)task->payload;
	task_data->data = (void *)abort_cmd;
	task_data->request_id = 0;
	task_data->type = ICP_WORKQ_TASK_CMD_TYPE;
	task->process_cb = cam_icp_mgr_process_cmd;
	rc = cam_req_mgr_workq_enqueue_task(task, &icp_hw_mgr,
		CRM_TASK_PRIORITY_0);
	if (rc) {
		kfree(abort_cmd);
		return rc;
	}

	CAM_DBG(CAM_ICP, "fw_handle = %x ctx_data = %pK",
		ctx_data->fw_handle, ctx_data);
	rem_jiffies = wait_for_completion_timeout(&ctx_data->wait_complete,
			msecs_to_jiffies((timeout)));
	if (!rem_jiffies) {
		rc = -ETIMEDOUT;
		CAM_DBG(CAM_ICP, "FW timeout/err in abort handle command");
	}

	kfree(abort_cmd);
	return rc;
}

static int cam_icp_mgr_destroy_handle(
	struct cam_icp_hw_ctx_data *ctx_data)
{
	int rc = 0;
	int timeout = 5000;
	unsigned long rem_jiffies;
	size_t packet_size;
	struct hfi_cmd_work_data *task_data;
	struct hfi_cmd_ipebps_async *destroy_cmd;
	struct crm_workq_task *task;

	task = cam_req_mgr_workq_get_task(icp_hw_mgr.cmd_work);
	if (!task)
		return -ENOMEM;

	packet_size =
		sizeof(struct hfi_cmd_ipebps_async) +
		sizeof(struct hfi_cmd_abort_destroy) -
		sizeof(((struct hfi_cmd_ipebps_async *)0)->payload.direct);
	destroy_cmd = kzalloc(packet_size, GFP_KERNEL);
	if (!destroy_cmd) {
		rc = -ENOMEM;
		return rc;
	}

	destroy_cmd->size = packet_size;
	destroy_cmd->pkt_type = HFI_CMD_IPEBPS_ASYNC_COMMAND_DIRECT;
	if (ctx_data->icp_dev_acquire_info->dev_type == CAM_ICP_RES_TYPE_BPS)
		destroy_cmd->opcode = HFI_IPEBPS_CMD_OPCODE_BPS_DESTROY;
	else
		destroy_cmd->opcode = HFI_IPEBPS_CMD_OPCODE_IPE_DESTROY;

	reinit_completion(&ctx_data->wait_complete);
	destroy_cmd->num_fw_handles = 1;
	destroy_cmd->fw_handles[0] = ctx_data->fw_handle;
	destroy_cmd->user_data1 = (uint64_t)ctx_data;
	destroy_cmd->user_data2 = (uint64_t)0x0;
	memcpy(destroy_cmd->payload.direct, &ctx_data->temp_payload,
		sizeof(uint64_t));

	task_data = (struct hfi_cmd_work_data *)task->payload;
	task_data->data = (void *)destroy_cmd;
	task_data->request_id = 0;
	task_data->type = ICP_WORKQ_TASK_CMD_TYPE;
	task->process_cb = cam_icp_mgr_process_cmd;
	rc = cam_req_mgr_workq_enqueue_task(task, &icp_hw_mgr,
		CRM_TASK_PRIORITY_0);
	if (rc) {
		kfree(destroy_cmd);
		return rc;
	}

	CAM_DBG(CAM_ICP, "fw_handle = %x ctx_data = %pK",
		ctx_data->fw_handle, ctx_data);
	rem_jiffies = wait_for_completion_timeout(&ctx_data->wait_complete,
			msecs_to_jiffies((timeout)));
	if (!rem_jiffies) {
		rc = -ETIMEDOUT;
		CAM_ERR(CAM_ICP, "FW response timeout: %d", rc);
	}

	kfree(destroy_cmd);
	return rc;
}

static int cam_icp_mgr_release_ctx(struct cam_icp_hw_mgr *hw_mgr, int ctx_id)
{
	int i = 0;

	if (ctx_id >= CAM_ICP_CTX_MAX) {
		CAM_ERR(CAM_ICP, "ctx_id is wrong: %d", ctx_id);
		return -EINVAL;
	}

	mutex_lock(&hw_mgr->hw_mgr_mutex);
	mutex_lock(&hw_mgr->ctx_data[ctx_id].ctx_mutex);
	if (!hw_mgr->ctx_data[ctx_id].in_use) {
		mutex_unlock(&hw_mgr->ctx_data[ctx_id].ctx_mutex);
		mutex_unlock(&hw_mgr->hw_mgr_mutex);
		return 0;
	}
	cam_icp_mgr_destroy_handle(&hw_mgr->ctx_data[ctx_id]);

	hw_mgr->ctx_data[ctx_id].in_use = false;
	hw_mgr->ctx_data[ctx_id].fw_handle = 0;
	hw_mgr->ctx_data[ctx_id].scratch_mem_size = 0;
	for (i = 0; i < CAM_FRAME_CMD_MAX; i++)
		clear_bit(i, hw_mgr->ctx_data[ctx_id].hfi_frame_process.bitmap);
	kfree(hw_mgr->ctx_data[ctx_id].hfi_frame_process.bitmap);
	cam_icp_hw_mgr_clk_info_update(hw_mgr, &hw_mgr->ctx_data[ctx_id]);
	hw_mgr->ctx_data[ctx_id].clk_info.curr_fc = 0;
	hw_mgr->ctx_data[ctx_id].clk_info.base_clk = 0;
	hw_mgr->ctxt_cnt--;
	kfree(hw_mgr->ctx_data[ctx_id].icp_dev_acquire_info);
	hw_mgr->ctx_data[ctx_id].icp_dev_acquire_info = NULL;
	mutex_unlock(&hw_mgr->ctx_data[ctx_id].ctx_mutex);
	mutex_unlock(&hw_mgr->hw_mgr_mutex);

	return 0;
}

static void cam_icp_mgr_device_deinit(struct cam_icp_hw_mgr *hw_mgr)
{
	struct cam_hw_intf *a5_dev_intf = NULL;
	struct cam_hw_intf *ipe0_dev_intf = NULL;
	struct cam_hw_intf *ipe1_dev_intf = NULL;
	struct cam_hw_intf *bps_dev_intf = NULL;

	a5_dev_intf = hw_mgr->devices[CAM_ICP_DEV_A5][0];
	ipe0_dev_intf = hw_mgr->devices[CAM_ICP_DEV_IPE][0];
	ipe1_dev_intf = hw_mgr->devices[CAM_ICP_DEV_IPE][1];
	bps_dev_intf = hw_mgr->devices[CAM_ICP_DEV_BPS][0];

	if ((!a5_dev_intf) || (!ipe0_dev_intf) || (!bps_dev_intf)) {
		CAM_ERR(CAM_ICP, "dev intfs are wrong, failed to close");
		return;
	}

	if (ipe1_dev_intf)
		ipe1_dev_intf->hw_ops.deinit(ipe1_dev_intf->hw_priv, NULL, 0);
	ipe0_dev_intf->hw_ops.deinit(ipe0_dev_intf->hw_priv, NULL, 0);
	bps_dev_intf->hw_ops.deinit(bps_dev_intf->hw_priv, NULL, 0);
	a5_dev_intf->hw_ops.deinit(a5_dev_intf->hw_priv, NULL, 0);
}

static int cam_icp_mgr_hw_close(void *hw_priv, void *hw_close_args)
{
	struct cam_icp_hw_mgr *hw_mgr = hw_priv;
	struct cam_hw_intf *a5_dev_intf = NULL;
	struct cam_icp_a5_set_irq_cb irq_cb;
	struct cam_icp_a5_set_fw_buf_info fw_buf_info;
	int i, rc = 0;

	mutex_lock(&hw_mgr->hw_mgr_mutex);
	if ((hw_mgr->fw_download ==  false) && (!hw_mgr->ctxt_cnt)) {
		CAM_DBG(CAM_ICP, "hw mgr is already closed");
		mutex_unlock(&hw_mgr->hw_mgr_mutex);
		return 0;
	}

	a5_dev_intf = hw_mgr->devices[CAM_ICP_DEV_A5][0];
	if (!a5_dev_intf) {
		CAM_ERR(CAM_ICP, "a5_dev_intf is NULL");
		mutex_unlock(&hw_mgr->hw_mgr_mutex);
		return -EINVAL;
	}

	irq_cb.icp_hw_mgr_cb = NULL;
	irq_cb.data = NULL;
	rc = a5_dev_intf->hw_ops.process_cmd(
		a5_dev_intf->hw_priv,
		CAM_ICP_A5_SET_IRQ_CB,
		&irq_cb, sizeof(irq_cb));
	if (rc)
		CAM_ERR(CAM_ICP, "deregister irq call back failed");

	fw_buf_info.kva = 0;
	fw_buf_info.iova = 0;
	fw_buf_info.len = 0;
	rc = a5_dev_intf->hw_ops.process_cmd(
		a5_dev_intf->hw_priv,
		CAM_ICP_A5_CMD_SET_FW_BUF,
		&fw_buf_info,
		sizeof(fw_buf_info));
	if (rc)
		CAM_ERR(CAM_ICP, "nullify the fw buf failed");
	mutex_unlock(&hw_mgr->hw_mgr_mutex);

	for (i = 0; i < CAM_ICP_CTX_MAX; i++)
		cam_icp_mgr_release_ctx(hw_mgr, i);

	mutex_lock(&hw_mgr->hw_mgr_mutex);
	cam_hfi_deinit();
	cam_icp_mgr_device_deinit(hw_mgr);
	cam_icp_free_hfi_mem();
	hw_mgr->fw_download = false;
	hw_mgr->secure_mode = CAM_SECURE_MODE_NON_SECURE;
	mutex_unlock(&hw_mgr->hw_mgr_mutex);

	return rc;
}

static int cam_icp_mgr_device_init(struct cam_icp_hw_mgr *hw_mgr)
{
	int rc = 0;
	struct cam_hw_intf *a5_dev_intf = NULL;
	struct cam_hw_intf *ipe0_dev_intf = NULL;
	struct cam_hw_intf *ipe1_dev_intf = NULL;
	struct cam_hw_intf *bps_dev_intf = NULL;

	a5_dev_intf = hw_mgr->devices[CAM_ICP_DEV_A5][0];
	ipe0_dev_intf = hw_mgr->devices[CAM_ICP_DEV_IPE][0];
	ipe1_dev_intf = hw_mgr->devices[CAM_ICP_DEV_IPE][1];
	bps_dev_intf = hw_mgr->devices[CAM_ICP_DEV_BPS][0];

	if ((!a5_dev_intf) || (!ipe0_dev_intf) || (!bps_dev_intf)) {
		CAM_ERR(CAM_ICP, "dev intfs are wrong");
		return -EINVAL;
	}

	rc = a5_dev_intf->hw_ops.init(a5_dev_intf->hw_priv, NULL, 0);
	if (rc)
		goto a5_dev_init_failed;

	rc = bps_dev_intf->hw_ops.init(bps_dev_intf->hw_priv, NULL, 0);
	if (rc)
		goto bps_dev_init_failed;

	rc = ipe0_dev_intf->hw_ops.init(ipe0_dev_intf->hw_priv, NULL, 0);
	if (rc)
		goto ipe0_dev_init_failed;

	if (ipe1_dev_intf) {
		rc = ipe1_dev_intf->hw_ops.init(ipe1_dev_intf->hw_priv,
						NULL, 0);
		if (rc)
			goto ipe1_dev_init_failed;
	}

	return rc;
ipe1_dev_init_failed:
	ipe0_dev_intf->hw_ops.deinit(ipe0_dev_intf->hw_priv, NULL, 0);
ipe0_dev_init_failed:
	bps_dev_intf->hw_ops.deinit(bps_dev_intf->hw_priv, NULL, 0);
bps_dev_init_failed:
	a5_dev_intf->hw_ops.deinit(a5_dev_intf->hw_priv, NULL, 0);
a5_dev_init_failed:
	return rc;
}

static int cam_icp_mgr_fw_download(struct cam_icp_hw_mgr *hw_mgr)
{
	int rc;
	struct cam_hw_intf *a5_dev_intf = NULL;
	struct cam_hw_info *a5_dev = NULL;
	struct cam_icp_a5_set_irq_cb irq_cb;
	struct cam_icp_a5_set_fw_buf_info fw_buf_info;

	a5_dev_intf = hw_mgr->devices[CAM_ICP_DEV_A5][0];
	if (!a5_dev_intf) {
		CAM_ERR(CAM_ICP, "a5_dev_intf is invalid");
		return -EINVAL;
	}
	a5_dev = (struct cam_hw_info *)a5_dev_intf->hw_priv;

	irq_cb.icp_hw_mgr_cb = cam_icp_hw_mgr_cb;
	irq_cb.data = hw_mgr;
	rc = a5_dev_intf->hw_ops.process_cmd(
		a5_dev_intf->hw_priv,
		CAM_ICP_A5_SET_IRQ_CB,
		&irq_cb, sizeof(irq_cb));
	if (rc)
		goto set_irq_failed;

	fw_buf_info.kva = icp_hw_mgr.hfi_mem.fw_buf.kva;
	fw_buf_info.iova = icp_hw_mgr.hfi_mem.fw_buf.iova;
	fw_buf_info.len = icp_hw_mgr.hfi_mem.fw_buf.len;

	rc = a5_dev_intf->hw_ops.process_cmd(
		a5_dev_intf->hw_priv,
		CAM_ICP_A5_CMD_SET_FW_BUF,
		&fw_buf_info, sizeof(fw_buf_info));
	if (rc)
		goto set_irq_failed;

	cam_hfi_enable_cpu(a5_dev->soc_info.reg_map[A5_SIERRA_BASE].mem_base);

	rc = a5_dev_intf->hw_ops.process_cmd(
		a5_dev_intf->hw_priv,
		CAM_ICP_A5_CMD_FW_DOWNLOAD,
		NULL, 0);
	if (rc)
		goto fw_download_failed;

	return rc;
fw_download_failed:
	cam_hfi_disable_cpu(a5_dev->soc_info.reg_map[A5_SIERRA_BASE].mem_base);
set_irq_failed:
	return rc;
}

static int cam_icp_mgr_hfi_init(struct cam_icp_hw_mgr *hw_mgr)
{
	struct cam_hw_intf *a5_dev_intf = NULL;
	struct cam_hw_info *a5_dev = NULL;
	struct hfi_mem_info hfi_mem;

	a5_dev_intf = hw_mgr->devices[CAM_ICP_DEV_A5][0];
	if (!a5_dev_intf) {
		CAM_ERR(CAM_ICP, "a5_dev_intf is invalid");
		return -EINVAL;
	}
	a5_dev = (struct cam_hw_info *)a5_dev_intf->hw_priv;

	hfi_mem.qtbl.kva = icp_hw_mgr.hfi_mem.qtbl.kva;
	hfi_mem.qtbl.iova = icp_hw_mgr.hfi_mem.qtbl.iova;
	hfi_mem.qtbl.len = icp_hw_mgr.hfi_mem.qtbl.len;

	hfi_mem.cmd_q.kva = icp_hw_mgr.hfi_mem.cmd_q.kva;
	hfi_mem.cmd_q.iova = icp_hw_mgr.hfi_mem.cmd_q.iova;
	hfi_mem.cmd_q.len = icp_hw_mgr.hfi_mem.cmd_q.len;

	hfi_mem.msg_q.kva = icp_hw_mgr.hfi_mem.msg_q.kva;
	hfi_mem.msg_q.iova = icp_hw_mgr.hfi_mem.msg_q.iova;
	hfi_mem.msg_q.len = icp_hw_mgr.hfi_mem.msg_q.len;

	hfi_mem.dbg_q.kva = icp_hw_mgr.hfi_mem.dbg_q.kva;
	hfi_mem.dbg_q.iova = icp_hw_mgr.hfi_mem.dbg_q.iova;
	hfi_mem.dbg_q.len = icp_hw_mgr.hfi_mem.dbg_q.len;

	hfi_mem.sec_heap.kva = icp_hw_mgr.hfi_mem.sec_heap.kva;
	hfi_mem.sec_heap.iova = icp_hw_mgr.hfi_mem.sec_heap.iova;
	hfi_mem.sec_heap.len = icp_hw_mgr.hfi_mem.sec_heap.len;

	hfi_mem.shmem.iova = icp_hw_mgr.hfi_mem.shmem.iova_start;
	hfi_mem.shmem.len = icp_hw_mgr.hfi_mem.shmem.iova_len;

	return cam_hfi_init(0, &hfi_mem,
		a5_dev->soc_info.reg_map[A5_SIERRA_BASE].mem_base,
		hw_mgr->a5_jtag_debug);
}

static int cam_icp_mgr_send_fw_init(struct cam_icp_hw_mgr *hw_mgr)
{
	int rc;
	struct cam_hw_intf *a5_dev_intf = NULL;
	unsigned long rem_jiffies;
	int timeout = 5000;

	a5_dev_intf = hw_mgr->devices[CAM_ICP_DEV_A5][0];
	if (!a5_dev_intf) {
		CAM_ERR(CAM_ICP, "a5_dev_intf is invalid");
		return -EINVAL;
	}

	reinit_completion(&hw_mgr->a5_complete);
	CAM_DBG(CAM_ICP, "Sending HFI init command");
	rc = a5_dev_intf->hw_ops.process_cmd(
		a5_dev_intf->hw_priv,
		CAM_ICP_A5_SEND_INIT,
		NULL, 0);
	if (rc)
		return rc;

	rem_jiffies = wait_for_completion_timeout(&icp_hw_mgr.a5_complete,
		msecs_to_jiffies((timeout)));
	if (!rem_jiffies) {
		rc = -ETIMEDOUT;
		CAM_ERR(CAM_ICP, "FW response timed out %d", rc);
	}
	CAM_DBG(CAM_ICP, "Done Waiting for INIT DONE Message");

	return rc;
}

static int cam_icp_mgr_download_fw(void *hw_mgr_priv, void *download_fw_args)
{
	struct cam_hw_intf *a5_dev_intf = NULL;
	struct cam_hw_info *a5_dev = NULL;
	struct cam_icp_hw_mgr *hw_mgr = hw_mgr_priv;
	int rc = 0;

	if (!hw_mgr) {
		CAM_ERR(CAM_ICP, "hw_mgr is NULL");
		return -EINVAL;
	}

	mutex_lock(&hw_mgr->hw_mgr_mutex);
	if (hw_mgr->fw_download) {
		CAM_DBG(CAM_ICP, "FW already downloaded");
		mutex_unlock(&hw_mgr->hw_mgr_mutex);
		return rc;
	}

	a5_dev_intf = hw_mgr->devices[CAM_ICP_DEV_A5][0];
	if (!a5_dev_intf) {
		CAM_ERR(CAM_ICP, "a5_dev_intf is invalid");
		mutex_unlock(&hw_mgr->hw_mgr_mutex);
		return -EINVAL;
	}
	a5_dev = (struct cam_hw_info *)a5_dev_intf->hw_priv;
	rc = cam_icp_allocate_hfi_mem();
	if (rc) {
		mutex_unlock(&hw_mgr->hw_mgr_mutex);
		goto alloc_hfi_mem_failed;
	}

	rc = cam_icp_mgr_device_init(hw_mgr);
	if (rc) {
		mutex_unlock(&hw_mgr->hw_mgr_mutex);
		goto dev_init_fail;
	}

	rc = cam_icp_mgr_fw_download(hw_mgr);
	if (rc) {
		mutex_unlock(&hw_mgr->hw_mgr_mutex);
		goto fw_download_failed;
	}

	rc = cam_icp_mgr_hfi_init(hw_mgr);
	if (rc) {
		mutex_unlock(&hw_mgr->hw_mgr_mutex);
		goto hfi_init_failed;
	}

	rc = cam_icp_mgr_send_fw_init(hw_mgr);
	if (rc) {
		mutex_unlock(&hw_mgr->hw_mgr_mutex);
		goto fw_init_failed;
	}

	rc = a5_dev_intf->hw_ops.process_cmd(
		a5_dev_intf->hw_priv,
		CAM_ICP_A5_CMD_POWER_COLLAPSE,
		NULL, 0);
	hw_mgr->fw_download = true;
	hw_mgr->ctxt_cnt = 0;
	CAM_DBG(CAM_ICP, "FW download done successfully");

	if (icp_hw_mgr.a5_debug_q)
		hfi_set_debug_level(icp_hw_mgr.a5_dbg_lvl);

	mutex_unlock(&hw_mgr->hw_mgr_mutex);
	if (!download_fw_args)
		cam_icp_mgr_hw_close(hw_mgr, NULL);

	return rc;

fw_init_failed:
	cam_hfi_deinit();
hfi_init_failed:
	cam_hfi_disable_cpu(a5_dev->soc_info.reg_map[A5_SIERRA_BASE].mem_base);
fw_download_failed:
	cam_icp_mgr_device_deinit(hw_mgr);
dev_init_fail:
	cam_icp_free_hfi_mem();
alloc_hfi_mem_failed:
	return rc;
}

static int cam_icp_mgr_handle_config_err(
	struct cam_hw_config_args *config_args,
	struct cam_icp_hw_ctx_data *ctx_data,
	int idx)
{
	struct cam_hw_done_event_data buf_data;

	buf_data.request_id = *(uint64_t *)config_args->priv;
	ctx_data->ctxt_event_cb(ctx_data->context_priv, true, &buf_data);

	ctx_data->hfi_frame_process.request_id[idx] = 0;
	ctx_data->hfi_frame_process.fw_process_flag[idx] = false;
	clear_bit(idx, ctx_data->hfi_frame_process.bitmap);

	return 0;
}

static int cam_icp_mgr_enqueue_config(struct cam_icp_hw_mgr *hw_mgr,
	struct cam_hw_config_args *config_args)
{
	int rc = 0;
	uint64_t request_id = 0;
	struct crm_workq_task *task;
	struct hfi_cmd_work_data *task_data;
	struct hfi_cmd_ipebps_async *hfi_cmd;
	struct cam_hw_update_entry *hw_update_entries;

	request_id = *(uint64_t *)config_args->priv;
	hw_update_entries = config_args->hw_update_entries;
	CAM_DBG(CAM_ICP, "req_id = %lld %pK", request_id, config_args->priv);

	task = cam_req_mgr_workq_get_task(icp_hw_mgr.cmd_work);
	if (!task) {
		CAM_ERR(CAM_ICP, "no empty task");
		return -ENOMEM;
	}

	task_data = (struct hfi_cmd_work_data *)task->payload;
	task_data->data = (void *)hw_update_entries->addr;
	hfi_cmd = (struct hfi_cmd_ipebps_async *)hw_update_entries->addr;
	task_data->request_id = request_id;
	task_data->type = ICP_WORKQ_TASK_CMD_TYPE;
	task->process_cb = cam_icp_mgr_process_cmd;
	rc = cam_req_mgr_workq_enqueue_task(task, &icp_hw_mgr,
		CRM_TASK_PRIORITY_0);

	return rc;
}

static int cam_icp_mgr_config_hw(void *hw_mgr_priv, void *config_hw_args)
{
	int rc = 0;
	int idx;
	uint64_t req_id;
	struct cam_icp_hw_mgr *hw_mgr = hw_mgr_priv;
	struct cam_hw_config_args *config_args = config_hw_args;
	struct cam_icp_hw_ctx_data *ctx_data = NULL;

	if (!hw_mgr || !config_args) {
		CAM_ERR(CAM_ICP, "Invalid arguments %pK %pK",
			hw_mgr, config_args);
		return -EINVAL;
	}

	if (!config_args->num_hw_update_entries) {
		CAM_ERR(CAM_ICP, "No hw update enteries are available");
		return -EINVAL;
	}

	ctx_data = config_args->ctxt_to_hw_map;
	mutex_lock(&ctx_data->ctx_mutex);
	if (!ctx_data->in_use) {
		CAM_ERR(CAM_ICP, "ctx is not in use");
		return -EINVAL;
	}

	req_id = *(uint64_t *)config_args->priv;
	idx = cam_icp_clk_idx_from_req_id(ctx_data, req_id);
	ctx_data->hfi_frame_process.fw_process_flag[idx] = true;
	cam_icp_mgr_ipe_bps_clk_update(hw_mgr, ctx_data, idx);

	rc = cam_icp_mgr_enqueue_config(hw_mgr, config_args);
	if (rc)
		goto config_err;
	mutex_unlock(&ctx_data->ctx_mutex);

	return 0;
config_err:
	cam_icp_mgr_handle_config_err(config_args, ctx_data, idx);
	mutex_unlock(&ctx_data->ctx_mutex);
	return rc;
}

static int cam_icp_mgr_prepare_frame_process_cmd(
	struct cam_icp_hw_ctx_data *ctx_data,
	struct hfi_cmd_ipebps_async *hfi_cmd,
	uint64_t request_id,
	uint32_t fw_cmd_buf_iova_addr)
{
	hfi_cmd->size = sizeof(struct hfi_cmd_ipebps_async);
	hfi_cmd->pkt_type = HFI_CMD_IPEBPS_ASYNC_COMMAND_INDIRECT;
	if (ctx_data->icp_dev_acquire_info->dev_type == CAM_ICP_RES_TYPE_BPS)
		hfi_cmd->opcode = HFI_IPEBPS_CMD_OPCODE_BPS_FRAME_PROCESS;
	else
		hfi_cmd->opcode = HFI_IPEBPS_CMD_OPCODE_IPE_FRAME_PROCESS;
	hfi_cmd->num_fw_handles = 1;
	hfi_cmd->fw_handles[0] = ctx_data->fw_handle;
	hfi_cmd->payload.indirect = fw_cmd_buf_iova_addr;
	hfi_cmd->user_data1 = (uint64_t)ctx_data;
	hfi_cmd->user_data2 = request_id;

	CAM_DBG(CAM_ICP, "ctx_data : %pK, request_id :%lld cmd_buf %x",
		(void *)ctx_data->context_priv, request_id,
		fw_cmd_buf_iova_addr);

	return 0;
}

static int cam_icp_mgr_pkt_validation(struct cam_packet *packet)
{
	if (((packet->header.op_code & 0xff) !=
		CAM_ICP_OPCODE_IPE_UPDATE) &&
		((packet->header.op_code & 0xff) !=
		CAM_ICP_OPCODE_BPS_UPDATE)) {
		CAM_ERR(CAM_ICP, "Invalid Opcode in pkt: %d",
			packet->header.op_code & 0xff);
		return -EINVAL;
	}
	CAM_DBG(CAM_ICP, "number of cmd/patch info: %u %u",
			packet->num_cmd_buf, packet->num_patches);
	return 0;
}

static int cam_icp_mgr_process_cmd_desc(struct cam_icp_hw_mgr *hw_mgr,
	struct cam_packet *packet,
	uint32_t *fw_cmd_buf_iova_addr)
{
	int rc = 0;
	int i;
	uint64_t addr;
	size_t len;
	struct cam_cmd_buf_desc *cmd_desc = NULL;

	cmd_desc = (struct cam_cmd_buf_desc *)
		((uint32_t *) &packet->payload + packet->cmd_buf_offset/4);

	*fw_cmd_buf_iova_addr = 0;
	for (i = 0; i < packet->num_cmd_buf; i++) {
		if (cmd_desc[i].type == CAM_CMD_BUF_FW) {
			rc = cam_mem_get_io_buf(cmd_desc[i].mem_handle,
				hw_mgr->iommu_hdl, &addr, &len);
			if (rc) {
				CAM_ERR(CAM_ICP, "get cmd buf failed %x",
					hw_mgr->iommu_hdl);
				return rc;
			}
			*fw_cmd_buf_iova_addr = addr;
			*fw_cmd_buf_iova_addr =
				(*fw_cmd_buf_iova_addr + cmd_desc[i].offset);
		}
	}

	return rc;
}

static int cam_icp_mgr_process_io_cfg(struct cam_icp_hw_mgr *hw_mgr,
	struct cam_icp_hw_ctx_data *ctx_data,
	struct cam_packet *packet,
	struct cam_hw_prepare_update_args *prepare_args,
	int32_t index)
{
	int i, j, k, rc = 0;
	struct cam_buf_io_cfg *io_cfg_ptr = NULL;
	int32_t sync_in_obj[CAM_MAX_OUT_RES];
	int32_t merged_sync_in_obj;

	io_cfg_ptr = (struct cam_buf_io_cfg *) ((uint32_t *) &packet->payload +
				packet->io_configs_offset/4);
	prepare_args->num_out_map_entries = 0;
	prepare_args->num_in_map_entries = 0;

	for (i = 0, j = 0, k = 0; i < packet->num_io_configs; i++) {
		if (io_cfg_ptr[i].direction == CAM_BUF_INPUT) {
			sync_in_obj[j++] = io_cfg_ptr[i].fence;
			prepare_args->num_in_map_entries++;
		} else {
			prepare_args->out_map_entries[k++].sync_id =
				io_cfg_ptr[i].fence;
			prepare_args->num_out_map_entries++;
		}
		CAM_DBG(CAM_ICP, "dir[%d]: %u, fence: %u",
			i, io_cfg_ptr[i].direction, io_cfg_ptr[i].fence);
	}

	if (prepare_args->num_in_map_entries > 1) {
		rc = cam_sync_merge(&sync_in_obj[0],
			prepare_args->num_in_map_entries, &merged_sync_in_obj);
		if (rc) {
			prepare_args->num_out_map_entries = 0;
			prepare_args->num_in_map_entries = 0;
			return rc;
		}

		ctx_data->hfi_frame_process.in_resource[index] =
			merged_sync_in_obj;
		prepare_args->in_map_entries[0].sync_id = merged_sync_in_obj;
		prepare_args->num_in_map_entries = 1;
		CAM_DBG(CAM_ICP, "Merged Sync obj = %d", merged_sync_in_obj);
	} else if (prepare_args->num_in_map_entries == 1) {
		prepare_args->in_map_entries[0].sync_id = sync_in_obj[0];
		prepare_args->num_in_map_entries = 1;
		ctx_data->hfi_frame_process.in_resource[index] = 0;
	} else {
		CAM_ERR(CAM_ICP, "No input fences");
		prepare_args->num_in_map_entries = 0;
		ctx_data->hfi_frame_process.in_resource[index] = 0;
		rc = -EINVAL;
	}

	return rc;
}

static int cam_icp_packet_generic_blob_handler(void *user_data,
	uint32_t blob_type, uint32_t blob_size, uint8_t *blob_data)
{
	struct cam_icp_clk_bw_request *soc_req;
	struct cam_icp_clk_bw_request *clk_info;
	struct icp_cmd_generic_blob *blob;
	struct cam_icp_hw_ctx_data *ctx_data;
	uint32_t index;
	int rc = 0;

	if (!blob_data || (blob_size == 0)) {
		CAM_ERR(CAM_ICP, "Invalid blob info %pK %d", blob_data,
			blob_size);
		return -EINVAL;
	}

	blob = (struct icp_cmd_generic_blob *)user_data;
	ctx_data = blob->ctx;
	index = blob->frame_info_idx;

	switch (blob_type) {
	case CAM_ICP_CMD_GENERIC_BLOB_CLK:
		if (blob_size != sizeof(struct cam_icp_clk_bw_request)) {
			rc = -EINVAL;
			break;
		}
		clk_info = &ctx_data->hfi_frame_process.clk_info[index];
		memset(clk_info, 0, sizeof(struct cam_icp_clk_bw_request));

		soc_req = (struct cam_icp_clk_bw_request *)blob_data;
		*clk_info = *soc_req;
		CAM_DBG(CAM_ICP, "%llu %llu %d %d %d",
			clk_info->budget_ns, clk_info->frame_cycles,
			clk_info->rt_flag, clk_info->uncompressed_bw,
			clk_info->compressed_bw);
		break;

	default:
		CAM_WARN(CAM_ICP, "Invalid blob type %d", blob_type);
		break;
	}
	return rc;
}

static int cam_icp_process_generic_cmd_buffer(
	struct cam_packet *packet,
	struct cam_icp_hw_ctx_data *ctx_data,
	int32_t index)
{
	int i, rc = 0;
	struct cam_cmd_buf_desc *cmd_desc = NULL;
	struct icp_cmd_generic_blob cmd_generic_blob;

	cmd_generic_blob.ctx = ctx_data;
	cmd_generic_blob.frame_info_idx = index;

	cmd_desc = (struct cam_cmd_buf_desc *)
		((uint32_t *) &packet->payload + packet->cmd_buf_offset/4);
	for (i = 0; i < packet->num_cmd_buf; i++) {
		if (!cmd_desc[i].length)
			continue;

		if (cmd_desc[i].meta_data != CAM_ICP_CMD_META_GENERIC_BLOB)
			continue;

		rc = cam_packet_util_process_generic_cmd_buffer(&cmd_desc[i],
			cam_icp_packet_generic_blob_handler, &cmd_generic_blob);
		if (rc)
			CAM_ERR(CAM_ICP, "Failed in processing blobs %d", rc);
	}

	return rc;
}

static int cam_icp_mgr_update_hfi_frame_process(
	struct cam_icp_hw_ctx_data *ctx_data,
	struct cam_packet *packet,
	struct cam_hw_prepare_update_args *prepare_args,
	int32_t *idx)
{
	int32_t index, rc;

	index = find_first_zero_bit(ctx_data->hfi_frame_process.bitmap,
		ctx_data->hfi_frame_process.bits);
	if (index < 0 || index >= CAM_FRAME_CMD_MAX) {
		CAM_ERR(CAM_ICP, "request idx is wrong: %d", index);
		return -EINVAL;
	}
	set_bit(index, ctx_data->hfi_frame_process.bitmap);

	ctx_data->hfi_frame_process.request_id[index] =
		packet->header.request_id;
	rc = cam_icp_process_generic_cmd_buffer(packet, ctx_data, index);
	if (rc) {
		clear_bit(index, ctx_data->hfi_frame_process.bitmap);
		ctx_data->hfi_frame_process.request_id[index] = -1;
		return rc;
	}
	*idx = index;

	return 0;
}

static int cam_icp_mgr_prepare_hw_update(void *hw_mgr_priv,
	void *prepare_hw_update_args)
{
	int        rc = 0;
	int32_t    idx;
	uint32_t   fw_cmd_buf_iova_addr;
	struct cam_icp_hw_ctx_data *ctx_data = NULL;
	struct cam_packet *packet = NULL;
	struct hfi_cmd_ipebps_async *hfi_cmd = NULL;
	struct cam_icp_hw_mgr *hw_mgr = hw_mgr_priv;
	struct cam_hw_prepare_update_args *prepare_args =
		prepare_hw_update_args;

	if ((!prepare_args) || (!hw_mgr) || (!prepare_args->packet)) {
		CAM_ERR(CAM_ICP, "Invalid args");
		return -EINVAL;
	}

	ctx_data = prepare_args->ctxt_to_hw_map;
	mutex_lock(&ctx_data->ctx_mutex);
	if (!ctx_data->in_use) {
		mutex_unlock(&ctx_data->ctx_mutex);
		CAM_ERR(CAM_ICP, "ctx is not in use");
		return -EINVAL;
	}

	packet = prepare_args->packet;

	rc = cam_icp_mgr_pkt_validation(packet);
	if (rc) {
		mutex_unlock(&ctx_data->ctx_mutex);
		return rc;
	}

	rc = cam_icp_mgr_process_cmd_desc(hw_mgr, packet,
		&fw_cmd_buf_iova_addr);
	if (rc) {
		mutex_unlock(&ctx_data->ctx_mutex);
		return rc;
	}

	/* Update Buffer Address from handles and patch information */
	rc = cam_packet_util_process_patches(packet, hw_mgr->iommu_hdl,
		hw_mgr->iommu_sec_hdl);
	if (rc) {
		mutex_unlock(&ctx_data->ctx_mutex);
		return rc;
	}

	rc = cam_icp_mgr_update_hfi_frame_process(ctx_data, packet,
		prepare_args, &idx);
	if (rc) {
		mutex_unlock(&ctx_data->ctx_mutex);
		return rc;
	}

	rc = cam_icp_mgr_process_io_cfg(hw_mgr, ctx_data,
		packet, prepare_args, idx);
	if (rc) {
		if (ctx_data->hfi_frame_process.in_resource[idx] > 0)
			cam_sync_destroy(
				ctx_data->hfi_frame_process.in_resource[idx]);
		clear_bit(idx, ctx_data->hfi_frame_process.bitmap);
		ctx_data->hfi_frame_process.request_id[idx] = -1;
		mutex_unlock(&ctx_data->ctx_mutex);
		return rc;
	}

	hfi_cmd = (struct hfi_cmd_ipebps_async *)
			&ctx_data->hfi_frame_process.hfi_frame_cmd[idx];
	cam_icp_mgr_prepare_frame_process_cmd(
		ctx_data, hfi_cmd, packet->header.request_id,
		fw_cmd_buf_iova_addr);

	prepare_args->num_hw_update_entries = 1;
	prepare_args->hw_update_entries[0].addr = (uint64_t)hfi_cmd;
	prepare_args->priv = &ctx_data->hfi_frame_process.request_id[idx];

	mutex_unlock(&ctx_data->ctx_mutex);
	return rc;
}

static int cam_icp_mgr_send_abort_status(struct cam_icp_hw_ctx_data *ctx_data)
{
	struct hfi_frame_process_info *hfi_frame_process;
	int idx;

	mutex_lock(&ctx_data->ctx_mutex);
	hfi_frame_process = &ctx_data->hfi_frame_process;
	for (idx = 0; idx < CAM_FRAME_CMD_MAX; idx++) {
		if (!hfi_frame_process->request_id[idx])
			continue;

		ctx_data->ctxt_event_cb(ctx_data->context_priv, true,
			&hfi_frame_process->request_id[idx]);

		/* now release memory for hfi frame process command */
		hfi_frame_process->request_id[idx] = 0;
		if (ctx_data->hfi_frame_process.in_resource[idx] > 0) {
			CAM_DBG(CAM_ICP, "Delete merged sync in object: %d",
				ctx_data->hfi_frame_process.in_resource[idx]);
			cam_sync_destroy(
				ctx_data->hfi_frame_process.in_resource[idx]);
			ctx_data->hfi_frame_process.in_resource[idx] = 0;
	}
		clear_bit(idx, ctx_data->hfi_frame_process.bitmap);
	}
	mutex_unlock(&ctx_data->ctx_mutex);

	return 0;
}

static int cam_icp_mgr_release_hw(void *hw_mgr_priv, void *release_hw_args)
{
	int rc = 0;
	int ctx_id = 0;
	struct cam_hw_release_args *release_hw = release_hw_args;
	struct cam_icp_hw_mgr *hw_mgr = hw_mgr_priv;
	struct cam_icp_hw_ctx_data *ctx_data = NULL;

	if (!release_hw || !hw_mgr) {
		CAM_ERR(CAM_ICP, "Invalid args: %pK %pK", release_hw, hw_mgr);
		return -EINVAL;
	}

	ctx_data = release_hw->ctxt_to_hw_map;
	ctx_id = ctx_data->ctx_id;
	if (ctx_id < 0 || ctx_id >= CAM_ICP_CTX_MAX)
		CAM_ERR(CAM_ICP, "Invalid ctx id: %d", ctx_id);

	mutex_lock(&hw_mgr->ctx_data[ctx_id].ctx_mutex);
	if (!hw_mgr->ctx_data[ctx_id].in_use) {
		CAM_DBG(CAM_ICP, "ctx is not in use: %d", ctx_id);
		mutex_unlock(&hw_mgr->ctx_data[ctx_id].ctx_mutex);
		return -EINVAL;
	}
	mutex_unlock(&hw_mgr->ctx_data[ctx_id].ctx_mutex);

	if (release_hw->active_req) {
		cam_icp_mgr_abort_handle(ctx_data);
		cam_icp_mgr_send_abort_status(ctx_data);
	}

	rc = cam_icp_mgr_release_ctx(hw_mgr, ctx_id);
	if (!hw_mgr->ctxt_cnt) {
		cam_icp_mgr_ipe_bps_power_collapse(hw_mgr,
			NULL, 0);
		cam_icp_mgr_hw_close(hw_mgr, NULL);
		cam_icp_hw_mgr_reset_clk_info(hw_mgr);
		hw_mgr->secure_mode = CAM_SECURE_MODE_NON_SECURE;
	}

	return rc;
}

static int cam_icp_mgr_send_config_io(struct cam_icp_hw_ctx_data *ctx_data,
	uint32_t io_buf_addr)
{
	int rc = 0;
	struct hfi_cmd_work_data *task_data;
	struct hfi_cmd_ipebps_async ioconfig_cmd;
	unsigned long rem_jiffies;
	int timeout = 5000;
	struct crm_workq_task *task;

	task = cam_req_mgr_workq_get_task(icp_hw_mgr.cmd_work);
	if (!task)
		return -ENOMEM;

	ioconfig_cmd.size = sizeof(struct hfi_cmd_ipebps_async);
	ioconfig_cmd.pkt_type = HFI_CMD_IPEBPS_ASYNC_COMMAND_INDIRECT;
	if (ctx_data->icp_dev_acquire_info->dev_type == CAM_ICP_RES_TYPE_BPS)
		ioconfig_cmd.opcode = HFI_IPEBPS_CMD_OPCODE_BPS_CONFIG_IO;
	else
		ioconfig_cmd.opcode = HFI_IPEBPS_CMD_OPCODE_IPE_CONFIG_IO;

	reinit_completion(&ctx_data->wait_complete);
	ioconfig_cmd.num_fw_handles = 1;
	ioconfig_cmd.fw_handles[0] = ctx_data->fw_handle;
	ioconfig_cmd.payload.indirect = io_buf_addr;
	ioconfig_cmd.user_data1 = (uint64_t)ctx_data;
	ioconfig_cmd.user_data2 = (uint64_t)0x0;
	task_data = (struct hfi_cmd_work_data *)task->payload;
	task_data->data = (void *)&ioconfig_cmd;
	task_data->request_id = 0;
	task_data->type = ICP_WORKQ_TASK_CMD_TYPE;
	task->process_cb = cam_icp_mgr_process_cmd;
	rc = cam_req_mgr_workq_enqueue_task(task, &icp_hw_mgr,
		CRM_TASK_PRIORITY_0);
	if (rc)
		return rc;

	rem_jiffies = wait_for_completion_timeout(&ctx_data->wait_complete,
			msecs_to_jiffies((timeout)));
	if (!rem_jiffies) {
		rc = -ETIMEDOUT;
		CAM_ERR(CAM_ICP, "FW response timed out %d", rc);
	}

	return rc;
}

static int cam_icp_mgr_create_handle(uint32_t dev_type,
	struct cam_icp_hw_ctx_data *ctx_data)
{
	struct hfi_cmd_create_handle create_handle;
	struct hfi_cmd_work_data *task_data;
	unsigned long rem_jiffies;
	int timeout = 5000;
	struct crm_workq_task *task;
	int rc = 0;

	task = cam_req_mgr_workq_get_task(icp_hw_mgr.cmd_work);
	if (!task)
		return -ENOMEM;

	create_handle.size = sizeof(struct hfi_cmd_create_handle);
	create_handle.pkt_type = HFI_CMD_IPEBPS_CREATE_HANDLE;
	create_handle.handle_type = dev_type;
	create_handle.user_data1 = (uint64_t)ctx_data;
	reinit_completion(&ctx_data->wait_complete);
	task_data = (struct hfi_cmd_work_data *)task->payload;
	task_data->data = (void *)&create_handle;
	task_data->request_id = 0;
	task_data->type = ICP_WORKQ_TASK_CMD_TYPE;
	task->process_cb = cam_icp_mgr_process_cmd;
	rc = cam_req_mgr_workq_enqueue_task(task, &icp_hw_mgr,
		CRM_TASK_PRIORITY_0);
	if (rc)
		return rc;

	rem_jiffies = wait_for_completion_timeout(&ctx_data->wait_complete,
			msecs_to_jiffies((timeout)));
	if (!rem_jiffies) {
		rc = -ETIMEDOUT;
		CAM_ERR(CAM_ICP, "FW response timed out %d", rc);
	}

	return rc;
}

static int cam_icp_mgr_send_ping(struct cam_icp_hw_ctx_data *ctx_data)
{
	struct hfi_cmd_ping_pkt ping_pkt;
	struct hfi_cmd_work_data *task_data;
	unsigned long rem_jiffies;
	int timeout = 5000;
	struct crm_workq_task *task;
	int rc = 0;

	task = cam_req_mgr_workq_get_task(icp_hw_mgr.cmd_work);
	if (!task) {
		CAM_ERR(CAM_ICP, "No free task to send ping command");
		return -ENOMEM;
	}

	ping_pkt.size = sizeof(struct hfi_cmd_ping_pkt);
	ping_pkt.pkt_type = HFI_CMD_SYS_PING;
	ping_pkt.user_data = (uint64_t)ctx_data;
	init_completion(&ctx_data->wait_complete);
	task_data = (struct hfi_cmd_work_data *)task->payload;
	task_data->data = (void *)&ping_pkt;
	task_data->request_id = 0;
	task_data->type = ICP_WORKQ_TASK_CMD_TYPE;
	task->process_cb = cam_icp_mgr_process_cmd;

	rc = cam_req_mgr_workq_enqueue_task(task, &icp_hw_mgr,
		CRM_TASK_PRIORITY_0);
	if (rc)
		return rc;

	rem_jiffies = wait_for_completion_timeout(&ctx_data->wait_complete,
			msecs_to_jiffies((timeout)));
	if (!rem_jiffies) {
		rc = -ETIMEDOUT;
		CAM_ERR(CAM_ICP, "FW response timed out %d", rc);
	}

	return rc;
}

static int cam_icp_get_acquire_info(struct cam_icp_hw_mgr *hw_mgr,
	struct cam_hw_acquire_args *args,
	struct cam_icp_hw_ctx_data *ctx_data)
{
	int i;
	int acquire_size;
	struct cam_icp_acquire_dev_info icp_dev_acquire_info;
	struct cam_icp_res_info *p_icp_out = NULL;

	if (copy_from_user(&icp_dev_acquire_info,
		(void __user *)args->acquire_info,
		sizeof(struct cam_icp_acquire_dev_info)))
		return -EFAULT;

	if (icp_dev_acquire_info.secure_mode > CAM_SECURE_MODE_SECURE) {
		CAM_ERR(CAM_ICP, "Invalid mode:%d",
			icp_dev_acquire_info.secure_mode);
		return -EINVAL;
	}

	if (icp_dev_acquire_info.num_out_res > ICP_MAX_OUTPUT_SUPPORTED) {
		CAM_ERR(CAM_ICP, "num of out resources exceeding : %u",
			icp_dev_acquire_info.num_out_res);
		return -EINVAL;
	}

	if (icp_dev_acquire_info.dev_type >= CAM_ICP_RES_TYPE_MAX) {
		CAM_ERR(CAM_ICP, "Invalid device type: %d",
			icp_dev_acquire_info.dev_type);
		return -EFAULT;
	}

	if (!hw_mgr->ctxt_cnt) {
		hw_mgr->secure_mode = icp_dev_acquire_info.secure_mode;
	} else {
		if (hw_mgr->secure_mode != icp_dev_acquire_info.secure_mode) {
			CAM_ERR(CAM_ICP,
				"secure mode mismatch driver:%d, context:%d",
				hw_mgr->secure_mode,
				icp_dev_acquire_info.secure_mode);
			return -EINVAL;
		}
	}

	acquire_size = sizeof(struct cam_icp_acquire_dev_info) +
		(icp_dev_acquire_info.num_out_res *
		sizeof(struct cam_icp_res_info));
	ctx_data->icp_dev_acquire_info = kzalloc(acquire_size, GFP_KERNEL);
	if (!ctx_data->icp_dev_acquire_info) {
		if (!hw_mgr->ctxt_cnt)
			hw_mgr->secure_mode = CAM_SECURE_MODE_NON_SECURE;
		return -ENOMEM;
	}

	if (copy_from_user(ctx_data->icp_dev_acquire_info,
		(void __user *)args->acquire_info, acquire_size)) {
		if (!hw_mgr->ctxt_cnt)
			hw_mgr->secure_mode = CAM_SECURE_MODE_NON_SECURE;
		kfree(ctx_data->icp_dev_acquire_info);
		ctx_data->icp_dev_acquire_info = NULL;
		return -EFAULT;
	}

	CAM_DBG(CAM_ICP, "%x %x %x %x %x %x %x %u",
		ctx_data->icp_dev_acquire_info->dev_type,
		ctx_data->icp_dev_acquire_info->in_res.format,
		ctx_data->icp_dev_acquire_info->in_res.width,
		ctx_data->icp_dev_acquire_info->in_res.height,
		ctx_data->icp_dev_acquire_info->in_res.fps,
		ctx_data->icp_dev_acquire_info->num_out_res,
		ctx_data->icp_dev_acquire_info->scratch_mem_size,
		hw_mgr->secure_mode);

	p_icp_out = ctx_data->icp_dev_acquire_info->out_res;
	for (i = 0; i < icp_dev_acquire_info.num_out_res; i++)
		CAM_DBG(CAM_ICP, "out[i] %x %x %x %x",
			p_icp_out[i].format,
			p_icp_out[i].width,
			p_icp_out[i].height,
			p_icp_out[i].fps);

	return 0;
}

static int cam_icp_mgr_acquire_hw(void *hw_mgr_priv, void *acquire_hw_args)
{
	int rc = 0, bitmap_size = 0;
	uint32_t ctx_id = 0;
	uint64_t io_buf_addr;
	size_t io_buf_size;
	struct cam_icp_hw_mgr *hw_mgr = hw_mgr_priv;
	struct cam_icp_hw_ctx_data *ctx_data = NULL;
	struct cam_hw_acquire_args *args = acquire_hw_args;
	struct cam_icp_acquire_dev_info *icp_dev_acquire_info;

	if ((!hw_mgr_priv) || (!acquire_hw_args)) {
		CAM_ERR(CAM_ICP, "Invalid params: %pK %pK", hw_mgr_priv,
			acquire_hw_args);
		return -EINVAL;
	}

	if (args->num_acq > 1) {
		CAM_ERR(CAM_ICP, "number of resources are wrong: %u",
			args->num_acq);
		return -EINVAL;
	}

	mutex_lock(&hw_mgr->hw_mgr_mutex);
	ctx_id = cam_icp_mgr_get_free_ctx(hw_mgr);
	if (ctx_id >= CAM_ICP_CTX_MAX) {
		CAM_ERR(CAM_ICP, "No free ctx space in hw_mgr");
		mutex_unlock(&hw_mgr->hw_mgr_mutex);
		return -ENOSPC;
	}
	ctx_data = &hw_mgr->ctx_data[ctx_id];
	ctx_data->ctx_id = ctx_id;
	mutex_unlock(&hw_mgr->hw_mgr_mutex);

	mutex_lock(&ctx_data->ctx_mutex);
	rc = cam_icp_get_acquire_info(hw_mgr, args, ctx_data);
	if (rc)
		goto acquire_info_failed;
	icp_dev_acquire_info = ctx_data->icp_dev_acquire_info;

	rc = cam_mem_get_io_buf(
		icp_dev_acquire_info->io_config_cmd_handle,
		hw_mgr->iommu_hdl,
		&io_buf_addr, &io_buf_size);
	if (rc) {
		CAM_ERR(CAM_ICP, "unable to get src buf info from io desc");
		goto get_io_buf_failed;
	}

	CAM_DBG(CAM_ICP, "hdl: %d, addr: %pK, size: %zu",
		icp_dev_acquire_info->io_config_cmd_handle,
		(void *)io_buf_addr, io_buf_size);

	mutex_lock(&hw_mgr->hw_mgr_mutex);
	if (!hw_mgr->ctxt_cnt) {
		mutex_unlock(&hw_mgr->hw_mgr_mutex);
		rc = cam_icp_clk_info_init(hw_mgr, ctx_data);
		if (rc)
			goto get_io_buf_failed;
		rc = cam_icp_mgr_download_fw(hw_mgr, ctx_data);
		if (rc)
			goto get_io_buf_failed;
		rc = cam_icp_mgr_ipe_bps_resume(hw_mgr, ctx_data);
		if (rc)
			goto ipe_bps_resume_failed;

		rc = cam_icp_send_ubwc_cfg(hw_mgr);
		if (rc)
			goto ubwc_cfg_failed;
		mutex_lock(&hw_mgr->hw_mgr_mutex);
	}
	mutex_unlock(&hw_mgr->hw_mgr_mutex);

	rc = cam_icp_mgr_send_ping(ctx_data);
	if (rc) {
		CAM_ERR(CAM_ICP, "ping ack not received");
		goto send_ping_failed;
	}

	rc = cam_icp_mgr_create_handle(icp_dev_acquire_info->dev_type,
		ctx_data);
	if (rc) {
		CAM_ERR(CAM_ICP, "create handle failed");
		goto create_handle_failed;
	}

	rc = cam_icp_mgr_send_config_io(ctx_data, io_buf_addr);
	if (rc) {
		CAM_ERR(CAM_ICP, "IO Config command failed");
		goto ioconfig_failed;
	}

	ctx_data->context_priv = args->context_data;
	args->ctxt_to_hw_map = ctx_data;

	bitmap_size = BITS_TO_LONGS(CAM_FRAME_CMD_MAX) * sizeof(long);
	ctx_data->hfi_frame_process.bitmap =
			kzalloc(bitmap_size, GFP_KERNEL);
	if (!ctx_data->hfi_frame_process.bitmap)
		goto ioconfig_failed;
	ctx_data->hfi_frame_process.bits = bitmap_size * BITS_PER_BYTE;
	hw_mgr->ctx_data[ctx_id].ctxt_event_cb = args->event_cb;
	icp_dev_acquire_info->scratch_mem_size = ctx_data->scratch_mem_size;

	if (copy_to_user((void __user *)args->acquire_info,
		icp_dev_acquire_info, sizeof(struct cam_icp_acquire_dev_info)))
		goto copy_to_user_failed;

	cam_icp_ctx_clk_info_init(ctx_data);
	mutex_unlock(&ctx_data->ctx_mutex);
	CAM_DBG(CAM_ICP, "scratch size = %x fw_handle = %x",
			(unsigned int)icp_dev_acquire_info->scratch_mem_size,
			(unsigned int)ctx_data->fw_handle);
	mutex_lock(&hw_mgr->hw_mgr_mutex);
	hw_mgr->ctxt_cnt++;
	mutex_unlock(&hw_mgr->hw_mgr_mutex);

	return 0;

copy_to_user_failed:
	kfree(ctx_data->hfi_frame_process.bitmap);
	ctx_data->hfi_frame_process.bitmap = NULL;
ioconfig_failed:
	cam_icp_mgr_destroy_handle(ctx_data);
create_handle_failed:
send_ping_failed:
ubwc_cfg_failed:
	cam_icp_mgr_ipe_bps_power_collapse(hw_mgr, ctx_data, 0);
ipe_bps_resume_failed:
	if (!hw_mgr->ctxt_cnt)
		cam_icp_mgr_hw_close(hw_mgr, NULL);
get_io_buf_failed:
	kfree(hw_mgr->ctx_data[ctx_id].icp_dev_acquire_info);
	hw_mgr->ctx_data[ctx_id].icp_dev_acquire_info = NULL;
acquire_info_failed:
	cam_icp_mgr_put_ctx(ctx_data);
	mutex_unlock(&ctx_data->ctx_mutex);
	return rc;
}

static int cam_icp_mgr_get_hw_caps(void *hw_mgr_priv, void *hw_caps_args)
{
	int rc = 0;
	struct cam_icp_hw_mgr *hw_mgr = hw_mgr_priv;
	struct cam_query_cap_cmd *query_cap = hw_caps_args;

	if ((!hw_mgr_priv) || (!hw_caps_args)) {
		CAM_ERR(CAM_ICP, "Invalid params: %pK %pK",
			hw_mgr_priv, hw_caps_args);
		return -EINVAL;
	}

	mutex_lock(&hw_mgr->hw_mgr_mutex);
	if (copy_from_user(&icp_hw_mgr.icp_caps,
		(void __user *)query_cap->caps_handle,
		sizeof(struct cam_icp_query_cap_cmd))) {
		CAM_ERR(CAM_ICP, "copy_from_user failed");
		rc = -EFAULT;
		goto end;
	}

	rc = hfi_get_hw_caps(&icp_hw_mgr.icp_caps);
	if (rc)
		goto end;

	icp_hw_mgr.icp_caps.dev_iommu_handle.non_secure = hw_mgr->iommu_hdl;
	icp_hw_mgr.icp_caps.dev_iommu_handle.secure = hw_mgr->iommu_sec_hdl;

	if (copy_to_user((void __user *)query_cap->caps_handle,
		&icp_hw_mgr.icp_caps, sizeof(struct cam_icp_query_cap_cmd))) {
		CAM_ERR(CAM_ICP, "copy_to_user failed");
		rc = -EFAULT;
	}
end:
	mutex_unlock(&hw_mgr->hw_mgr_mutex);
	return rc;
}

static int cam_icp_mgr_alloc_devs(struct device_node *of_node)
{
	int rc;
	uint32_t num_dev;

	rc = of_property_read_u32(of_node, "num-a5", &num_dev);
	if (rc) {
		CAM_ERR(CAM_ICP, "getting num of a5 failed");
		goto num_a5_failed;
	}

	icp_hw_mgr.devices[CAM_ICP_DEV_A5] = kzalloc(
		sizeof(struct cam_hw_intf *) * num_dev, GFP_KERNEL);
	if (!icp_hw_mgr.devices[CAM_ICP_DEV_A5]) {
		rc = -ENOMEM;
		goto num_a5_failed;
	}

	rc = of_property_read_u32(of_node, "num-ipe", &num_dev);
	if (rc) {
		CAM_ERR(CAM_ICP, "getting number of ipe dev nodes failed");
		goto num_ipe_failed;
	}

	if (!icp_hw_mgr.ipe1_enable)
		num_dev = 1;

	icp_hw_mgr.devices[CAM_ICP_DEV_IPE] = kzalloc(
		sizeof(struct cam_hw_intf *) * num_dev, GFP_KERNEL);
	if (!icp_hw_mgr.devices[CAM_ICP_DEV_IPE]) {
		rc = -ENOMEM;
		goto num_ipe_failed;
	}

	rc = of_property_read_u32(of_node, "num-bps", &num_dev);
	if (rc) {
		CAM_ERR(CAM_ICP, "read num bps devices failed");
		goto num_bps_failed;
	}
	icp_hw_mgr.devices[CAM_ICP_DEV_BPS] = kzalloc(
		sizeof(struct cam_hw_intf *) * num_dev, GFP_KERNEL);
	if (!icp_hw_mgr.devices[CAM_ICP_DEV_BPS]) {
		rc = -ENOMEM;
		goto num_bps_failed;
	}

	return 0;
num_bps_failed:
	kfree(icp_hw_mgr.devices[CAM_ICP_DEV_IPE]);
num_ipe_failed:
	kfree(icp_hw_mgr.devices[CAM_ICP_DEV_A5]);
num_a5_failed:
	return rc;
}

static int cam_icp_mgr_init_devs(struct device_node *of_node)
{
	int rc = 0;
	int count, i;
	const char *name = NULL;
	struct device_node *child_node = NULL;
	struct platform_device *child_pdev = NULL;
	struct cam_hw_intf *child_dev_intf = NULL;

	rc = cam_icp_mgr_alloc_devs(of_node);
	if (rc)
		return rc;

	count = of_property_count_strings(of_node, "compat-hw-name");
	if (!count) {
		CAM_ERR(CAM_ICP, "no compat hw found in dev tree, cnt = %d",
			count);
		rc = -EINVAL;
		goto compat_hw_name_failed;
	}

	for (i = 0; i < count; i++) {
		rc = of_property_read_string_index(of_node, "compat-hw-name",
			i, &name);
		if (rc) {
			CAM_ERR(CAM_ICP, "getting dev object name failed");
			goto compat_hw_name_failed;
		}

		child_node = of_find_node_by_name(NULL, name);
		if (!child_node) {
			CAM_ERR(CAM_ICP, "Cannot find node in dtsi %s", name);
			rc = -ENODEV;
			goto compat_hw_name_failed;
		}

		child_pdev = of_find_device_by_node(child_node);
		if (!child_pdev) {
			CAM_ERR(CAM_ICP, "failed to find device on bus %s",
				child_node->name);
			rc = -ENODEV;
			of_node_put(child_node);
			goto compat_hw_name_failed;
		}

		child_dev_intf = (struct cam_hw_intf *)platform_get_drvdata(
			child_pdev);
		if (!child_dev_intf) {
			CAM_ERR(CAM_ICP, "no child device");
			of_node_put(child_node);
			if (!icp_hw_mgr.ipe1_enable)
				continue;
			goto compat_hw_name_failed;
		}
		icp_hw_mgr.devices[child_dev_intf->hw_type]
			[child_dev_intf->hw_idx] = child_dev_intf;

		if (!child_dev_intf->hw_ops.process_cmd)
			goto compat_hw_name_failed;

		of_node_put(child_node);
	}

	return 0;
compat_hw_name_failed:
	kfree(icp_hw_mgr.devices[CAM_ICP_DEV_BPS]);
	kfree(icp_hw_mgr.devices[CAM_ICP_DEV_IPE]);
	kfree(icp_hw_mgr.devices[CAM_ICP_DEV_A5]);
	return rc;
}

static int cam_icp_mgr_create_wq(void)
{
	int rc;
	int i;

	rc = cam_req_mgr_workq_create("icp_command_queue", ICP_WORKQ_NUM_TASK,
		&icp_hw_mgr.cmd_work, CRM_WORKQ_USAGE_NON_IRQ);
	if (rc) {
		CAM_ERR(CAM_ICP, "unable to create a worker");
		goto cmd_work_failed;
	}

	rc = cam_req_mgr_workq_create("icp_message_queue", ICP_WORKQ_NUM_TASK,
		&icp_hw_mgr.msg_work, CRM_WORKQ_USAGE_IRQ);
	if (rc) {
		CAM_ERR(CAM_ICP, "unable to create a worker");
		goto msg_work_failed;
	}

	icp_hw_mgr.cmd_work_data = (struct hfi_cmd_work_data *)
		kzalloc(sizeof(struct hfi_cmd_work_data) * ICP_WORKQ_NUM_TASK,
		GFP_KERNEL);
	if (!icp_hw_mgr.cmd_work_data)
		goto cmd_work_data_failed;

	icp_hw_mgr.msg_work_data = (struct hfi_msg_work_data *)
		kzalloc(sizeof(struct hfi_msg_work_data) * ICP_WORKQ_NUM_TASK,
		GFP_KERNEL);
	if (!icp_hw_mgr.msg_work_data)
		goto msg_work_data_failed;

	rc = cam_icp_hw_mgr_create_debugfs_entry();
	if (rc)
		goto msg_work_data_failed;

	for (i = 0; i < ICP_WORKQ_NUM_TASK; i++)
		icp_hw_mgr.msg_work->task.pool[i].payload =
				&icp_hw_mgr.msg_work_data[i];

	for (i = 0; i < ICP_WORKQ_NUM_TASK; i++)
		icp_hw_mgr.cmd_work->task.pool[i].payload =
				&icp_hw_mgr.cmd_work_data[i];

	return 0;
msg_work_data_failed:
	kfree(icp_hw_mgr.cmd_work_data);
cmd_work_data_failed:
	cam_req_mgr_workq_destroy(&icp_hw_mgr.msg_work);
msg_work_failed:
	cam_req_mgr_workq_destroy(&icp_hw_mgr.cmd_work);
cmd_work_failed:
	return rc;
}

int cam_icp_hw_mgr_init(struct device_node *of_node, uint64_t *hw_mgr_hdl)
{
	int i, rc = 0;
	struct cam_hw_mgr_intf *hw_mgr_intf;
	struct cam_cpas_query_cap query;
	uint32_t cam_caps;

	hw_mgr_intf = (struct cam_hw_mgr_intf *)hw_mgr_hdl;
	if (!of_node || !hw_mgr_intf) {
		CAM_ERR(CAM_ICP, "Invalid args of_node %pK hw_mgr %pK",
			of_node, hw_mgr_intf);
		return -EINVAL;
	}

	hw_mgr_intf->hw_mgr_priv = &icp_hw_mgr;
	hw_mgr_intf->hw_get_caps = cam_icp_mgr_get_hw_caps;
	hw_mgr_intf->hw_acquire = cam_icp_mgr_acquire_hw;
	hw_mgr_intf->hw_release = cam_icp_mgr_release_hw;
	hw_mgr_intf->hw_prepare_update = cam_icp_mgr_prepare_hw_update;
	hw_mgr_intf->hw_config = cam_icp_mgr_config_hw;
	hw_mgr_intf->download_fw = cam_icp_mgr_download_fw;
	hw_mgr_intf->hw_close = cam_icp_mgr_hw_close;

	icp_hw_mgr.secure_mode = CAM_SECURE_MODE_NON_SECURE;
	mutex_init(&icp_hw_mgr.hw_mgr_mutex);
	spin_lock_init(&icp_hw_mgr.hw_mgr_lock);

	for (i = 0; i < CAM_ICP_CTX_MAX; i++)
		mutex_init(&icp_hw_mgr.ctx_data[i].ctx_mutex);

	cam_cpas_get_hw_info(&query.camera_family,
		&query.camera_version, &query.cpas_version, &cam_caps);
	if (cam_caps & CPAS_IPE0_BIT)
		icp_hw_mgr.ipe0_enable = true;
	if (cam_caps & CPAS_IPE1_BIT)
		icp_hw_mgr.ipe1_enable = true;
	if (cam_caps & CPAS_BPS_BIT)
		icp_hw_mgr.bps_enable = true;

	rc = cam_icp_mgr_init_devs(of_node);
	if (rc)
		goto dev_init_failed;

	rc = cam_smmu_get_handle("icp", &icp_hw_mgr.iommu_hdl);
	if (rc) {
		CAM_ERR(CAM_ICP, "get mmu handle failed: %d", rc);
		goto icp_get_hdl_failed;
	}

	rc = cam_smmu_ops(icp_hw_mgr.iommu_hdl, CAM_SMMU_ATTACH);
	if (rc) {
		CAM_ERR(CAM_ICP, "icp attach failed: %d", rc);
		goto icp_attach_failed;
	}

	rc = cam_smmu_get_handle("cam-secure", &icp_hw_mgr.iommu_sec_hdl);
	if (rc) {
		CAM_ERR(CAM_ICP, "get secure mmu handle failed: %d", rc);
		goto secure_hdl_failed;
	}

	rc = cam_icp_mgr_create_wq();
	if (rc)
		goto icp_wq_create_failed;

	init_completion(&icp_hw_mgr.a5_complete);

	return rc;

icp_wq_create_failed:
	cam_smmu_destroy_handle(icp_hw_mgr.iommu_sec_hdl);
	icp_hw_mgr.iommu_sec_hdl = -1;
secure_hdl_failed:
	cam_smmu_ops(icp_hw_mgr.iommu_hdl, CAM_SMMU_DETACH);
icp_attach_failed:
	cam_smmu_destroy_handle(icp_hw_mgr.iommu_hdl);
	icp_hw_mgr.iommu_hdl = -1;
icp_get_hdl_failed:
	kfree(icp_hw_mgr.devices[CAM_ICP_DEV_BPS]);
	kfree(icp_hw_mgr.devices[CAM_ICP_DEV_IPE]);
	kfree(icp_hw_mgr.devices[CAM_ICP_DEV_A5]);
dev_init_failed:
	mutex_destroy(&icp_hw_mgr.hw_mgr_mutex);
	for (i = 0; i < CAM_ICP_CTX_MAX; i++)
		mutex_destroy(&icp_hw_mgr.ctx_data[i].ctx_mutex);

	return rc;
}<|MERGE_RESOLUTION|>--- conflicted
+++ resolved
@@ -48,10 +48,7 @@
 #include "cam_debug_util.h"
 #include "cam_soc_util.h"
 #include "cam_trace.h"
-<<<<<<< HEAD
-=======
 #include "cam_cpas_api.h"
->>>>>>> c7eb4dbc
 
 #define ICP_WORKQ_TASK_CMD_TYPE 1
 #define ICP_WORKQ_TASK_MSG_TYPE 2
@@ -1260,10 +1257,7 @@
 		rc = read_len;
 		CAM_DBG(CAM_ICP, "Unable to read msg q");
 	} else {
-<<<<<<< HEAD
-=======
 		read_len = read_len << BYTE_WORD_SHIFT;
->>>>>>> c7eb4dbc
 		msg_ptr = (uint32_t *)icp_hw_mgr.msg_buf;
 		while (true) {
 			msg_processed_len = cam_icp_process_msg_pkt_type(
@@ -1275,12 +1269,8 @@
 
 			read_len -= msg_processed_len;
 			if (read_len > 0)
-<<<<<<< HEAD
-				msg_ptr += msg_processed_len;
-=======
 				msg_ptr += (msg_processed_len >>
 				BYTE_WORD_SHIFT);
->>>>>>> c7eb4dbc
 			else
 				break;
 		}
