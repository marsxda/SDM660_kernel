/* Copyright (c) 2015-2017, The Linux Foundation. All rights reserved.
 *
 * This program is free software; you can redistribute it and/or modify
 * it under the terms of the GNU General Public License version 2 and
 * only version 2 as published by the Free Software Foundation.
 *
 * This program is distributed in the hope that it will be useful,
 * but WITHOUT ANY WARRANTY; without even the implied warranty of
 * MERCHANTABILITY or FITNESS FOR A PARTICULAR PURPOSE.  See the
 * GNU General Public License for more details.
 *
 */

#define pr_fmt(fmt)	"%s:%d: " fmt, __func__, __LINE__

#include <linux/platform_device.h>
#include <linux/module.h>
#include <linux/fs.h>
#include <linux/file.h>
#include <linux/uaccess.h>
#include <linux/of.h>
#include <linux/clk.h>
#include <linux/debugfs.h>
#include <linux/msm-bus.h>
#include <linux/msm-bus-board.h>
#include <linux/regulator/consumer.h>
#include <linux/dma-direction.h>
#include <soc/qcom/scm.h>
#include <soc/qcom/secure_buffer.h>
#include <asm/cacheflush.h>

#include "sde_rotator_base.h"
#include "sde_rotator_core.h"
#include "sde_rotator_dev.h"
#include "sde_rotator_util.h"
#include "sde_rotator_io_util.h"
#include "sde_rotator_smmu.h"
#include "sde_rotator_r1.h"
#include "sde_rotator_r3.h"
#include "sde_rotator_trace.h"
#include "sde_rotator_debug.h"


/* Rotator device id to be used in SCM call */
#define SDE_ROTATOR_DEVICE	21

/*
 * SCM call function id to be used for switching between secure and non
 * secure context
 */
#define MEM_PROTECT_SD_CTRL_SWITCH 0x18

/* waiting for hw time out, 3 vsync for 30fps*/
#define ROT_HW_ACQUIRE_TIMEOUT_IN_MS 100

/* waiting for inline hw start */
#define ROT_INLINE_START_TIMEOUT_IN_MS	(10000 + 500)

/* default pixel per clock ratio */
#define ROT_PIXEL_PER_CLK_NUMERATOR	36
#define ROT_PIXEL_PER_CLK_DENOMINATOR	10
#define ROT_FUDGE_FACTOR_NUMERATOR	105
#define ROT_FUDGE_FACTOR_DENOMINATOR	100
#define ROT_OVERHEAD_NUMERATOR		27
#define ROT_OVERHEAD_DENOMINATOR	10000

/* Minimum Rotator Clock value */
#define ROT_MIN_ROT_CLK			20000000

/* default minimum bandwidth vote */
#define ROT_ENABLE_BW_VOTE		64000
/*
 * Max rotator hw blocks possible. Used for upper array limits instead of
 * alloc and freeing small array
 */
#define ROT_MAX_HW_BLOCKS 2

#define SDE_REG_BUS_VECTOR_ENTRY(ab_val, ib_val)	\
	{						\
		.src = MSM_BUS_MASTER_AMPSS_M0,		\
		.dst = MSM_BUS_SLAVE_DISPLAY_CFG,	\
		.ab = (ab_val),				\
		.ib = (ib_val),				\
	}

#define BUS_VOTE_19_MHZ 153600000

static struct msm_bus_vectors rot_reg_bus_vectors[] = {
	SDE_REG_BUS_VECTOR_ENTRY(0, 0),
	SDE_REG_BUS_VECTOR_ENTRY(0, BUS_VOTE_19_MHZ),
};
static struct msm_bus_paths rot_reg_bus_usecases[ARRAY_SIZE(
		rot_reg_bus_vectors)];
static struct msm_bus_scale_pdata rot_reg_bus_scale_table = {
	.usecase = rot_reg_bus_usecases,
	.num_usecases = ARRAY_SIZE(rot_reg_bus_usecases),
	.name = "mdss_rot_reg",
	.active_only = 1,
};

/* forward prototype */
static int sde_rotator_update_perf(struct sde_rot_mgr *mgr);

static int sde_rotator_bus_scale_set_quota(struct sde_rot_bus_data_type *bus,
		u64 quota)
{
	int new_uc_idx;
	int ret;

	if (!bus) {
		SDEROT_ERR("null parameter\n");
		return -EINVAL;
	}

	if (!bus->bus_hdl) {
		SDEROT_DBG("bus scaling not enabled\n");
		return 0;
	} else if (bus->bus_hdl < 0) {
		SDEROT_ERR("invalid bus handle %d\n", bus->bus_hdl);
		return -EINVAL;
	}

	if (bus->curr_quota_val == quota) {
		SDEROT_DBG("bw request already requested\n");
		return 0;
	}

	if (!bus->bus_scale_pdata || !bus->bus_scale_pdata->num_usecases) {
		SDEROT_ERR("invalid bus scale data\n");
		return -EINVAL;
	}

	if (!quota) {
		new_uc_idx = 0;
	} else {
		struct msm_bus_vectors *vect = NULL;
		struct msm_bus_scale_pdata *bw_table =
			bus->bus_scale_pdata;
		u64 port_quota = quota;
		u32 total_axi_port_cnt;
		int i;

		new_uc_idx = (bus->curr_bw_uc_idx %
			(bw_table->num_usecases - 1)) + 1;

		total_axi_port_cnt = bw_table->usecase[new_uc_idx].num_paths;
		if (total_axi_port_cnt == 0) {
			SDEROT_ERR("Number of bw paths is 0\n");
			return -ENODEV;
		}
		do_div(port_quota, total_axi_port_cnt);

		for (i = 0; i < total_axi_port_cnt; i++) {
			vect = &bw_table->usecase[new_uc_idx].vectors[i];
			vect->ab = port_quota;
			vect->ib = 0;
		}
	}
	bus->curr_bw_uc_idx = new_uc_idx;
	bus->curr_quota_val = quota;

	SDEROT_EVTLOG(new_uc_idx, quota);
	SDEROT_DBG("uc_idx=%d quota=%llu\n", new_uc_idx, quota);
	ATRACE_BEGIN("msm_bus_scale_req_rot");
	ret = msm_bus_scale_client_update_request(bus->bus_hdl,
		new_uc_idx);
	ATRACE_END("msm_bus_scale_req_rot");

	return ret;
}

static int sde_rotator_enable_reg_bus(struct sde_rot_mgr *mgr, u64 quota)
{
	int ret = 0, changed = 0;
	u32 usecase_ndx = 0;

	if (!mgr || !mgr->reg_bus.bus_hdl)
		return 0;

	if (quota)
		usecase_ndx = 1;

	if (usecase_ndx != mgr->reg_bus.curr_bw_uc_idx) {
		mgr->reg_bus.curr_bw_uc_idx = usecase_ndx;
		changed++;
	}

	SDEROT_DBG("%s, changed=%d register bus %s\n", __func__, changed,
		quota ? "Enable":"Disable");

	if (changed) {
		ATRACE_BEGIN("msm_bus_scale_req_rot_reg");
		ret = msm_bus_scale_client_update_request(mgr->reg_bus.bus_hdl,
			usecase_ndx);
		ATRACE_END("msm_bus_scale_req_rot_reg");
	}

	return ret;
}

/*
 * Clock rate of all open sessions working a particular hw block
 * are added together to get the required rate for that hw block.
 * The max of each hw block becomes the final clock rate voted for
 */
static unsigned long sde_rotator_clk_rate_calc(
	struct sde_rot_mgr *mgr,
	struct sde_rot_file_private *private)
{
	struct sde_rot_perf *perf;
	unsigned long clk_rate[ROT_MAX_HW_BLOCKS] = {0};
	unsigned long total_clk_rate = 0;
	int i, wb_idx;

	list_for_each_entry(perf, &private->perf_list, list) {
		bool rate_accounted_for = false;
		/*
		 * If there is one session that has two work items across
		 * different hw blocks rate is accounted for in both blocks.
		 */
		for (i = 0; i < mgr->queue_count; i++) {
			if (perf->work_distribution[i]) {
				clk_rate[i] += perf->clk_rate;
				rate_accounted_for = true;
			}
		}

		/*
		 * Sessions that are open but not distributed on any hw block
		 * Still need to be accounted for. Rate is added to last known
		 * wb idx.
		 */
		wb_idx = perf->last_wb_idx;
		if ((!rate_accounted_for) && (wb_idx >= 0) &&
				(wb_idx < mgr->queue_count))
			clk_rate[wb_idx] += perf->clk_rate;
	}

	for (i = 0; i < mgr->queue_count; i++)
		total_clk_rate = max(clk_rate[i], total_clk_rate);

	SDEROT_DBG("Total clk rate calc=%lu\n", total_clk_rate);
	return total_clk_rate;
}

static struct clk *sde_rotator_get_clk(struct sde_rot_mgr *mgr, u32 clk_idx)
{
	if (clk_idx >= mgr->num_rot_clk) {
		SDEROT_ERR("Invalid clk index:%u", clk_idx);
		return NULL;
	}

	return mgr->rot_clk[clk_idx].clk;
}

static void sde_rotator_set_clk_rate(struct sde_rot_mgr *mgr,
		unsigned long rate, u32 clk_idx)
{
	unsigned long clk_rate;
	struct clk *clk = sde_rotator_get_clk(mgr, clk_idx);
	int ret;

	if (clk) {
		clk_rate = clk_round_rate(clk, rate);
		if (IS_ERR_VALUE(clk_rate)) {
			SDEROT_ERR("unable to round rate err=%ld\n", clk_rate);
		} else {
			ret = clk_set_rate(clk, clk_rate);
			if (ret < 0)
				SDEROT_ERR("clk_set_rate failed, err:%d\n",
						ret);
			else
				SDEROT_DBG("rotator clk rate=%lu\n", clk_rate);
		}
	} else {
		SDEROT_ERR("rotator clk not setup properly\n");
	}
}

/*
 * Update clock according to all open files on rotator block.
 */
static int sde_rotator_update_clk(struct sde_rot_mgr *mgr)
{
	struct sde_rot_file_private *priv;
	unsigned long clk_rate, total_clk_rate;

	total_clk_rate = 0;
	list_for_each_entry(priv, &mgr->file_list, list) {
		clk_rate = sde_rotator_clk_rate_calc(mgr, priv);
		total_clk_rate += clk_rate;
	}

	SDEROT_DBG("core_clk %lu\n", total_clk_rate);
	ATRACE_INT("core_clk", total_clk_rate);
	sde_rotator_set_clk_rate(mgr, total_clk_rate, SDE_ROTATOR_CLK_MDSS_ROT);

	return 0;
}

static int sde_rotator_footswitch_ctrl(struct sde_rot_mgr *mgr, bool on)
{
	int ret = 0;

	if (mgr->regulator_enable == on) {
		SDEROT_ERR("Regulators already in selected mode on=%d\n", on);
		return 0;
	}

	SDEROT_EVTLOG(on);
	SDEROT_DBG("%s: rotator regulators\n", on ? "Enable" : "Disable");

	if (on) {
		mgr->minimum_bw_vote = mgr->enable_bw_vote;
		sde_rotator_update_perf(mgr);
	}

	if (mgr->ops_hw_pre_pmevent)
		mgr->ops_hw_pre_pmevent(mgr, on);

	if (!sde_rot_mgr_pd_enabled(mgr))
		ret = sde_rot_enable_vreg(mgr->module_power.vreg_config,
			mgr->module_power.num_vreg, on);
	if (ret) {
		pr_err("rotator regulator failed to %s ret:%d client:%d\n",
		      on ? "enable" : "disable", ret,
				      sde_rot_mgr_pd_enabled(mgr));
		return ret;
	}

	if (mgr->ops_hw_post_pmevent)
		mgr->ops_hw_post_pmevent(mgr, on);

	if (!on) {
		mgr->minimum_bw_vote = 0;
		sde_rotator_update_perf(mgr);
	}

	mgr->regulator_enable = on;
	return 0;
}

static int sde_rotator_enable_clk(struct sde_rot_mgr *mgr, int clk_idx)
{
	struct clk *clk;
	int ret = 0;

	clk = sde_rotator_get_clk(mgr, clk_idx);
	if (clk) {
		ret = clk_prepare_enable(clk);
		if (ret)
			SDEROT_ERR("enable failed clk_idx %d\n", clk_idx);
	}

	return ret;
}

static void sde_rotator_disable_clk(struct sde_rot_mgr *mgr, int clk_idx)
{
	struct clk *clk;

	clk = sde_rotator_get_clk(mgr, clk_idx);
	if (clk)
		clk_disable_unprepare(clk);
}

int sde_rotator_clk_ctrl(struct sde_rot_mgr *mgr, int enable)
{
	int ret = 0;
	int changed = 0;

	if (enable) {
		if (mgr->rot_enable_clk_cnt == 0)
			changed++;
		mgr->rot_enable_clk_cnt++;
	} else {
		if (mgr->rot_enable_clk_cnt) {
			mgr->rot_enable_clk_cnt--;
			if (mgr->rot_enable_clk_cnt == 0)
				changed++;
		} else {
			SDEROT_ERR("Can not be turned off\n");
		}
	}

	if (changed) {
		SDEROT_EVTLOG(enable);
		SDEROT_DBG("Rotator clk %s\n", enable ? "enable" : "disable");

		if (enable) {
			ret = sde_rotator_enable_clk(mgr,
						SDE_ROTATOR_CLK_MNOC_AHB);
			if (ret)
				goto error_mnoc_ahb;
			ret = sde_rotator_enable_clk(mgr,
						SDE_ROTATOR_CLK_GCC_AHB);
			if (ret)
				goto error_gcc_ahb;
			ret = sde_rotator_enable_clk(mgr,
						SDE_ROTATOR_CLK_GCC_AXI);
			if (ret)
				goto error_gcc_axi;
			ret = sde_rotator_enable_clk(mgr,
						SDE_ROTATOR_CLK_MDSS_AHB);
			if (ret)
				goto error_mdss_ahb;
			ret = sde_rotator_enable_clk(mgr,
						SDE_ROTATOR_CLK_MDSS_AXI);
			if (ret)
				goto error_mdss_axi;
			ret = sde_rotator_enable_clk(mgr,
						SDE_ROTATOR_CLK_MDSS_ROT);
			if (ret)
				goto error_mdss_rot;
			ret = sde_rotator_enable_clk(mgr,
						SDE_ROTATOR_CLK_MDSS_ROT_SUB);
			if (ret)
				goto error_rot_sub;

			/* reinitialize static vbif setting */
			sde_mdp_init_vbif();

			/* Active+Sleep */
			msm_bus_scale_client_update_context(
				mgr->data_bus.bus_hdl, false,
				mgr->data_bus.curr_bw_uc_idx);
			trace_rot_bw_ao_as_context(0);
		} else {
			sde_rotator_disable_clk(mgr,
					SDE_ROTATOR_CLK_MDSS_ROT_SUB);
			sde_rotator_disable_clk(mgr, SDE_ROTATOR_CLK_MDSS_ROT);
			sde_rotator_disable_clk(mgr, SDE_ROTATOR_CLK_MDSS_AXI);
			sde_rotator_disable_clk(mgr, SDE_ROTATOR_CLK_MDSS_AHB);
			sde_rotator_disable_clk(mgr, SDE_ROTATOR_CLK_GCC_AXI);
			sde_rotator_disable_clk(mgr, SDE_ROTATOR_CLK_GCC_AHB);
			sde_rotator_disable_clk(mgr, SDE_ROTATOR_CLK_MNOC_AHB);

			/* Active Only */
			msm_bus_scale_client_update_context(
				mgr->data_bus.bus_hdl, true,
				mgr->data_bus.curr_bw_uc_idx);
			trace_rot_bw_ao_as_context(1);
		}
	}

	return ret;
error_rot_sub:
	sde_rotator_disable_clk(mgr, SDE_ROTATOR_CLK_MDSS_ROT);
error_mdss_rot:
	sde_rotator_disable_clk(mgr, SDE_ROTATOR_CLK_MDSS_AXI);
error_mdss_axi:
	sde_rotator_disable_clk(mgr, SDE_ROTATOR_CLK_MDSS_AHB);
error_mdss_ahb:
	sde_rotator_disable_clk(mgr, SDE_ROTATOR_CLK_GCC_AXI);
error_gcc_axi:
	sde_rotator_disable_clk(mgr, SDE_ROTATOR_CLK_GCC_AHB);
error_gcc_ahb:
	sde_rotator_disable_clk(mgr, SDE_ROTATOR_CLK_MNOC_AHB);
error_mnoc_ahb:
	return ret;
}

/* sde_rotator_resource_ctrl - control state of power resource
 * @mgr: Pointer to rotator manager
 * @enable: 1 to enable; 0 to disable
 *
 * This function returns 1 if resource is already in the requested state,
 * return 0 if the state is changed successfully, or negative error code
 * if not successful.
 */
static int sde_rotator_resource_ctrl(struct sde_rot_mgr *mgr, int enable)
{
	int ret;

	if (enable) {
		mgr->res_ref_cnt++;
		ret = pm_runtime_get_sync(&mgr->pdev->dev);
	} else {
		mgr->res_ref_cnt--;
		ret = pm_runtime_put_sync(&mgr->pdev->dev);
	}

	SDEROT_DBG("%s: res_cnt=%d pm=%d enable=%d\n",
		__func__, mgr->res_ref_cnt, ret, enable);
	ATRACE_INT("res_cnt", mgr->res_ref_cnt);

	return ret;
}

/* caller is expected to hold perf->work_dis_lock lock */
static bool sde_rotator_is_work_pending(struct sde_rot_mgr *mgr,
	struct sde_rot_perf *perf)
{
	int i;

	for (i = 0; i < mgr->queue_count; i++) {
		if (perf->work_distribution[i]) {
			SDEROT_DBG("Work is still scheduled to complete\n");
			return true;
		}
	}
	return false;
}

static void sde_rotator_clear_fence(struct sde_rot_entry *entry)
{
	if (entry->input_fence) {
		SDEROT_EVTLOG(entry->input_fence, 1111);
		SDEROT_DBG("sys_fence_put i:%p\n", entry->input_fence);
		sde_rotator_put_sync_fence(entry->input_fence);
		entry->input_fence = NULL;
	}

	/* fence failed to copy to user space */
	if (entry->output_fence) {
		if (entry->fenceq && entry->fenceq->timeline)
			sde_rotator_resync_timeline(entry->fenceq->timeline);

		SDEROT_EVTLOG(entry->output_fence, 2222);
		SDEROT_DBG("sys_fence_put o:%p\n", entry->output_fence);
		sde_rotator_put_sync_fence(entry->output_fence);
		entry->output_fence = NULL;
	}
}

static int sde_rotator_signal_output(struct sde_rot_entry *entry)
{
	struct sde_rot_timeline *rot_timeline;

	if (!entry->fenceq)
		return -EINVAL;

	rot_timeline = entry->fenceq->timeline;

	if (entry->output_signaled) {
		SDEROT_DBG("output already signaled\n");
		return 0;
	}

	SDEROT_DBG("signal fence s:%d.%d\n", entry->item.session_id,
			entry->item.sequence_id);

	sde_rotator_inc_timeline(rot_timeline, 1);

	entry->output_signaled = true;

	return 0;
}

static int sde_rotator_import_buffer(struct sde_layer_buffer *buffer,
	struct sde_mdp_data *data, u32 flags, struct device *dev, bool input)
{
	int i, ret = 0;
	struct sde_fb_data planes[SDE_ROT_MAX_PLANES];
	int dir = DMA_TO_DEVICE;

	if (!input)
		dir = DMA_FROM_DEVICE;

	if (buffer->plane_count > SDE_ROT_MAX_PLANES) {
		SDEROT_ERR("buffer plane_count exceeds MAX_PLANE limit:%d\n",
				buffer->plane_count);
		return -EINVAL;
	}

	data->sbuf = buffer->sbuf;
	data->scid = buffer->scid;
	data->writeback = buffer->writeback;

	memset(planes, 0, sizeof(planes));

	for (i = 0; i < buffer->plane_count; i++) {
		planes[i].memory_id = buffer->planes[i].fd;
		planes[i].offset = buffer->planes[i].offset;
		planes[i].buffer = buffer->planes[i].buffer;
		planes[i].handle = buffer->planes[i].handle;
		planes[i].addr = buffer->planes[i].addr;
		planes[i].len = buffer->planes[i].len;
	}

	ret =  sde_mdp_data_get_and_validate_size(data, planes,
			buffer->plane_count, flags, dev, true, dir, buffer);

	return ret;
}

static int sde_rotator_secure_session_ctrl(bool enable)
{
	struct sde_rot_data_type *mdata = sde_rot_get_mdata();
	uint32_t sid_info;
	struct scm_desc desc = {0};
	unsigned int resp = 0;
	int ret = 0;

	if (test_bit(SDE_CAPS_SEC_ATTACH_DETACH_SMMU,
		mdata->sde_caps_map)) {
		sid_info = mdata->sde_smmu[SDE_IOMMU_DOMAIN_ROT_SECURE].sid;
		desc.arginfo = SCM_ARGS(4, SCM_VAL, SCM_RW, SCM_VAL, SCM_VAL);
		desc.args[0] = SDE_ROTATOR_DEVICE;
		desc.args[1] = SCM_BUFFER_PHYS(&sid_info);
		desc.args[2] = sizeof(uint32_t);

		if (!mdata->sec_cam_en && enable) {
			/*
			 * Enable secure camera operation
			 * Send SCM call to hypervisor to switch the
			 * secure_vmid to secure context
			 */
			desc.args[3] = VMID_CP_CAMERA_PREVIEW;

			mdata->sec_cam_en = 1;
			sde_smmu_secure_ctrl(0);

			dmac_flush_range(&sid_info, &sid_info + 1);
			ret = scm_call2(SCM_SIP_FNID(SCM_SVC_MP,
					MEM_PROTECT_SD_CTRL_SWITCH), &desc);
			resp = desc.ret[0];
			if (ret) {
				SDEROT_ERR("scm_call(1) ret=%d, resp=%x\n",
					ret, resp);
				/* failure, attach smmu */
				mdata->sec_cam_en = 0;
				sde_smmu_secure_ctrl(1);
				return -EINVAL;
			}

			SDEROT_DBG(
			  "scm(1) sid0x%x dev0x%llx vmid0x%llx ret%d resp%x\n",
				sid_info, desc.args[0], desc.args[3],
				ret, resp);
			SDEROT_EVTLOG(1, sid_info, desc.args[0], desc.args[3],
					ret, resp);
		} else if (mdata->sec_cam_en && !enable) {
			/*
			 * Disable secure camera operation
			 * Send SCM call to hypervisor to switch the
			 * secure_vmid to non-secure context
			 */
			desc.args[3] = VMID_CP_PIXEL;
			mdata->sec_cam_en = 0;

			dmac_flush_range(&sid_info, &sid_info + 1);
			ret = scm_call2(SCM_SIP_FNID(SCM_SVC_MP,
				MEM_PROTECT_SD_CTRL_SWITCH), &desc);
			resp = desc.ret[0];

			SDEROT_DBG(
			  "scm(0) sid0x%x dev0x%llx vmid0x%llx ret%d resp%d\n",
				sid_info, desc.args[0], desc.args[3],
				ret, resp);

			/* force smmu to reattach */
			sde_smmu_secure_ctrl(1);

			SDEROT_EVTLOG(0, sid_info, desc.args[0], desc.args[3],
					ret, resp);
		}
	} else {
		return 0;
	}
	if (ret)
		return ret;

	return resp;
}


static int sde_rotator_map_and_check_data(struct sde_rot_entry *entry)
{
	int ret;
	struct sde_layer_buffer *input;
	struct sde_layer_buffer *output;
	struct sde_mdp_format_params *fmt;
	struct sde_mdp_plane_sizes ps;
	bool rotation;
	bool secure;

	input = &entry->item.input;
	output = &entry->item.output;

	rotation = (entry->item.flags &  SDE_ROTATION_90) ? true : false;

	ret = sde_smmu_ctrl(1);
	if (ret < 0)
		return ret;

	secure = (entry->item.flags & SDE_ROTATION_SECURE_CAMERA) ?
			true : false;
	ret = sde_rotator_secure_session_ctrl(secure);
	if (ret) {
		SDEROT_ERR("failed secure session enabling/disabling %d\n",
			ret);
		goto end;
	}

	/* if error during map, the caller will release the data */
	ret = sde_mdp_data_map(&entry->src_buf, true, DMA_TO_DEVICE);
	if (ret) {
		SDEROT_ERR("source buffer mapping failed ret:%d\n", ret);
		goto end;
	}

	ret = sde_mdp_data_map(&entry->dst_buf, true, DMA_FROM_DEVICE);
	if (ret) {
		SDEROT_ERR("destination buffer mapping failed ret:%d\n", ret);
		goto end;
	}

	fmt = sde_get_format_params(input->format);
	if (!fmt) {
		SDEROT_ERR("invalid input format:%d\n", input->format);
		ret = -EINVAL;
		goto end;
	}

	ret = sde_mdp_get_plane_sizes(
			fmt, input->width, input->height, &ps, 0, rotation);
	if (ret) {
		SDEROT_ERR("fail to get input plane size ret=%d\n", ret);
		goto end;
	}

	ret = sde_mdp_data_check(&entry->src_buf, &ps, fmt);
	if (ret) {
		SDEROT_ERR("fail to check input data ret=%d\n", ret);
		goto end;
	}

	fmt = sde_get_format_params(output->format);
	if (!fmt) {
		SDEROT_ERR("invalid output format:%d\n", output->format);
		ret = -EINVAL;
		goto end;
	}

	ret = sde_mdp_get_plane_sizes(
			fmt, output->width, output->height, &ps, 0, rotation);
	if (ret) {
		SDEROT_ERR("fail to get output plane size ret=%d\n", ret);
		goto end;
	}

	ret = sde_mdp_data_check(&entry->dst_buf, &ps, fmt);
	if (ret) {
		SDEROT_ERR("fail to check output data ret=%d\n", ret);
		goto end;
	}

end:
	sde_smmu_ctrl(0);

	return ret;
}

static struct sde_rot_perf *__sde_rotator_find_session(
	struct sde_rot_file_private *private,
	u32 session_id)
{
	struct sde_rot_perf *perf, *perf_next;
	bool found = false;

	list_for_each_entry_safe(perf, perf_next, &private->perf_list, list) {
		if (perf->config.session_id == session_id) {
			found = true;
			break;
		}
	}
	if (!found)
		perf = NULL;
	return perf;
}

static struct sde_rot_perf *sde_rotator_find_session(
	struct sde_rot_file_private *private,
	u32 session_id)
{
	struct sde_rot_perf *perf;

	perf = __sde_rotator_find_session(private, session_id);
	return perf;
}

static void sde_rotator_release_data(struct sde_rot_entry *entry)
{
	SDEROT_EVTLOG(entry->src_buf.p[0].addr, entry->dst_buf.p[0].addr);
	sde_mdp_data_free(&entry->src_buf, true, DMA_TO_DEVICE);
	sde_mdp_data_free(&entry->dst_buf, true, DMA_FROM_DEVICE);
}

static int sde_rotator_import_data(struct sde_rot_mgr *mgr,
	struct sde_rot_entry *entry)
{
	int ret;
	struct sde_layer_buffer *input;
	struct sde_layer_buffer *output;
	u32 flag = 0;

	input = &entry->item.input;
	output = &entry->item.output;

	if (entry->item.flags & SDE_ROTATION_SECURE)
		flag = SDE_SECURE_OVERLAY_SESSION;

	if (entry->item.flags & SDE_ROTATION_EXT_DMA_BUF)
		flag |= SDE_ROT_EXT_DMA_BUF;

	if (entry->item.flags & SDE_ROTATION_EXT_IOVA)
		flag |= SDE_ROT_EXT_IOVA;

	if (entry->item.flags & SDE_ROTATION_SECURE_CAMERA)
		flag |= SDE_SECURE_CAMERA_SESSION;

	ret = sde_rotator_import_buffer(input, &entry->src_buf, flag,
				&mgr->pdev->dev, true);
	if (ret) {
		SDEROT_ERR("fail to import input buffer ret=%d\n", ret);
		return ret;
	}

	/*
	 * driver assumes output buffer is ready to be written
	 * immediately
	 */
	ret = sde_rotator_import_buffer(output, &entry->dst_buf, flag,
				&mgr->pdev->dev, false);
	if (ret) {
		SDEROT_ERR("fail to import output buffer ret=%d\n", ret);
		return ret;
	}

	return ret;
}

/*
 * sde_rotator_require_reconfiguration - check if reconfiguration is required
 * @mgr: Pointer to rotator manager
 * @hw: Pointer to rotator hw resource
 * @entry: Pointer to next rotation entry
 *
 * Parameters are validated by caller.
 */
static int sde_rotator_require_reconfiguration(struct sde_rot_mgr *mgr,
		struct sde_rot_hw_resource *hw, struct sde_rot_entry *entry)
{
	/* OT setting change may impact queued entries */
	if (entry->perf && (entry->perf->rdot_limit != mgr->rdot_limit ||
			entry->perf->wrot_limit != mgr->wrot_limit))
		return true;

	/* sbuf mode is exclusive and may impact queued entries */
	if (!mgr->sbuf_ctx && entry->perf && entry->perf->config.output.sbuf)
		return true;

	return false;
}

/*
 * sde_rotator_is_hw_idle - check if hw block is not processing request
 * @mgr: Pointer to rotator manager
 * @hw: Pointer to rotator hw resource
 *
 * Parameters are validated by caller.
 */
static int sde_rotator_is_hw_idle(struct sde_rot_mgr *mgr,
		struct sde_rot_hw_resource *hw)
{
	int i;

	/*
	 * Wait until all queues are idle in order to update global
	 * setting such as VBIF QoS.  This check can be relaxed if global
	 * settings can be updated individually by entries already
	 * queued in hw queue, i.e. REGDMA can update VBIF directly.
	 */
	for (i = 0; i < mgr->queue_count; i++) {
		struct sde_rot_hw_resource *hw_res = mgr->commitq[i].hw;

		if (hw_res && atomic_read(&hw_res->num_active))
			return false;
	}

	return true;
}

/*
 * sde_rotator_is_hw_available - check if hw is available for the given entry
 * @mgr: Pointer to rotator manager
 * @hw: Pointer to rotator hw resource
 * @entry: Pointer to rotation entry
 *
 * Parameters are validated by caller.
 */
static int sde_rotator_is_hw_available(struct sde_rot_mgr *mgr,
		struct sde_rot_hw_resource *hw, struct sde_rot_entry *entry)
{
	/*
	 * Wait until hw is idle if reconfiguration is required; otherwise,
	 * wait until free queue entry is available
	 */
	if (sde_rotator_require_reconfiguration(mgr, hw, entry)) {
		SDEROT_DBG(
			"wait4idle active=%d pending=%d rdot:%u/%u wrot:%u/%u s:%d.%d\n",
				atomic_read(&hw->num_active), hw->pending_count,
				mgr->rdot_limit, entry->perf->rdot_limit,
				mgr->wrot_limit, entry->perf->wrot_limit,
				entry->item.session_id,
				entry->item.sequence_id);
		return sde_rotator_is_hw_idle(mgr, hw);
	} else if (mgr->sbuf_ctx && mgr->sbuf_ctx != entry->private) {
		SDEROT_DBG("wait until sbuf mode is off\n");
		return false;
	} else {
		return (atomic_read(&hw->num_active) < hw->max_active);
	}
}

/*
 * sde_rotator_req_wait_for_idle - wait for hw for a request to be idle
 * @mgr: Pointer to rotator manager
 * @req: Pointer to rotation request
 */
static void sde_rotator_req_wait_for_idle(struct sde_rot_mgr *mgr,
		struct sde_rot_entry_container *req)
{
	struct sde_rot_queue *queue;
	struct sde_rot_hw_resource *hw;
	int i, ret;

	if (!mgr || !req) {
		SDEROT_ERR("invalid params\n");
		return;
	}

	for (i = 0; i < req->count; i++) {
		queue = req->entries[i].commitq;
		if (!queue || !queue->hw)
			continue;
		hw = queue->hw;
		while (atomic_read(&hw->num_active) > 1) {
			sde_rot_mgr_unlock(mgr);
			ret = wait_event_timeout(hw->wait_queue,
				atomic_read(&hw->num_active) <= 1,
				msecs_to_jiffies(mgr->hwacquire_timeout));
			sde_rot_mgr_lock(mgr);
			if (!ret) {
				SDEROT_ERR(
					"timeout waiting for hw idle, a:%d\n",
					atomic_read(&hw->num_active));
				return;
			}
		}
	}
}

/*
 * sde_rotator_get_hw_resource - block waiting for hw availability or timeout
 * @queue: Pointer to rotator queue
 * @entry: Pointer to rotation entry
 */
static struct sde_rot_hw_resource *sde_rotator_get_hw_resource(
	struct sde_rot_queue *queue, struct sde_rot_entry *entry)
{
	struct sde_rot_hw_resource *hw;
	struct sde_rot_mgr *mgr;
	int ret;

	if (!queue || !entry || !queue->hw) {
		SDEROT_ERR("null parameters\n");
		return NULL;
	}

	hw = queue->hw;
	mgr = entry->private->mgr;

	WARN_ON(atomic_read(&hw->num_active) > hw->max_active);
	while (!sde_rotator_is_hw_available(mgr, hw, entry)) {
		sde_rot_mgr_unlock(mgr);
		ret = wait_event_timeout(hw->wait_queue,
			sde_rotator_is_hw_available(mgr, hw, entry),
			msecs_to_jiffies(mgr->hwacquire_timeout));
		sde_rot_mgr_lock(mgr);
		if (!ret) {
			SDEROT_ERR(
				"timeout waiting for hw resource, a:%d p:%d\n",
				atomic_read(&hw->num_active),
				hw->pending_count);
			SDEROT_EVTLOG(entry->item.session_id,
					entry->item.sequence_id,
					atomic_read(&hw->num_active),
					hw->pending_count,
					SDE_ROT_EVTLOG_ERROR);
			return NULL;
		}
	}
	atomic_inc(&hw->num_active);
	SDEROT_EVTLOG(atomic_read(&hw->num_active), hw->pending_count,
			mgr->rdot_limit, entry->perf->rdot_limit,
			mgr->wrot_limit, entry->perf->wrot_limit,
			entry->item.session_id, entry->item.sequence_id);
	SDEROT_DBG("active=%d pending=%d rdot=%u/%u wrot=%u/%u s:%d.%d\n",
			atomic_read(&hw->num_active), hw->pending_count,
			mgr->rdot_limit, entry->perf->rdot_limit,
			mgr->wrot_limit, entry->perf->wrot_limit,
			entry->item.session_id, entry->item.sequence_id);
	mgr->rdot_limit = entry->perf->rdot_limit;
	mgr->wrot_limit = entry->perf->wrot_limit;

	if (!mgr->sbuf_ctx && entry->perf->config.output.sbuf) {
		SDEROT_DBG("acquire sbuf s:%d.%d\n", entry->item.session_id,
				entry->item.sequence_id);
		SDEROT_EVTLOG(entry->item.session_id, entry->item.sequence_id);
		mgr->sbuf_ctx = entry->private;
	}

	return hw;
}

/*
 * sde_rotator_put_hw_resource - return hw resource and wake up waiting clients
 * @queue: Pointer to rotator queue
 * @entry: Pointer to rotation entry
 * @hw: Pointer to hw resource to be returned
 */
static void sde_rotator_put_hw_resource(struct sde_rot_queue *queue,
		struct sde_rot_entry *entry, struct sde_rot_hw_resource *hw)
{
	struct sde_rot_mgr *mgr;
	int i;

	if (!queue || !entry || !hw) {
		SDEROT_ERR("null parameters\n");
		return;
	}

	mgr = entry->private->mgr;

	WARN_ON(atomic_read(&hw->num_active) < 1);
	if (!atomic_add_unless(&hw->num_active, -1, 0))
		SDEROT_ERR("underflow active=%d pending=%d s:%d.%d\n",
			atomic_read(&hw->num_active), hw->pending_count,
			entry->item.session_id, entry->item.sequence_id);
	/*
	 * Wake up all queues in case any entry is waiting for hw idle,
	 * in order to update global settings, such as VBIF QoS.
	 * This can be relaxed to the given hw resource if global
	 * settings can be updated individually by entries already
	 * queued in hw queue.
	 */
	for (i = 0; i < mgr->queue_count; i++) {
		struct sde_rot_hw_resource *hw_res = mgr->commitq[i].hw;

		if (hw_res)
			wake_up(&hw_res->wait_queue);
	}
	SDEROT_EVTLOG(atomic_read(&hw->num_active), hw->pending_count,
			entry->item.session_id, entry->item.sequence_id);
	SDEROT_DBG("active=%d pending=%d s:%d.%d\n",
			atomic_read(&hw->num_active), hw->pending_count,
			entry->item.session_id, entry->item.sequence_id);
}

/*
 * caller will need to call sde_rotator_deinit_queue when
 * the function returns error
 */
static int sde_rotator_init_queue(struct sde_rot_mgr *mgr)
{
	int i, size, ret = 0;
	char name[32];
	struct sched_param param = { .sched_priority = 5 };

	size = sizeof(struct sde_rot_queue) * mgr->queue_count;
	mgr->commitq = devm_kzalloc(mgr->device, size, GFP_KERNEL);
	if (!mgr->commitq)
		return -ENOMEM;

	for (i = 0; i < mgr->queue_count; i++) {
		snprintf(name, sizeof(name), "rot_commitq_%d_%d",
				mgr->device->id, i);
		SDEROT_DBG("work queue name=%s\n", name);
		kthread_init_worker(&mgr->commitq[i].rot_kw);
		mgr->commitq[i].rot_thread = kthread_run(kthread_worker_fn,
				&mgr->commitq[i].rot_kw, name);
		if (IS_ERR(mgr->commitq[i].rot_thread)) {
			ret = -EPERM;
			mgr->commitq[i].rot_thread = NULL;
			break;
		}

		ret = sched_setscheduler(mgr->commitq[i].rot_thread,
			SCHED_FIFO, &param);
		if (ret) {
			SDEROT_ERR(
				"failed to set kthread priority for commitq %d\n",
				ret);
			break;
		}

		/* timeline not used */
		mgr->commitq[i].timeline = NULL;
	}

	size = sizeof(struct sde_rot_queue) * mgr->queue_count;
	mgr->doneq = devm_kzalloc(mgr->device, size, GFP_KERNEL);
	if (!mgr->doneq)
		return -ENOMEM;

	for (i = 0; i < mgr->queue_count; i++) {
		snprintf(name, sizeof(name), "rot_doneq_%d_%d",
				mgr->device->id, i);
		SDEROT_DBG("work queue name=%s\n", name);
		kthread_init_worker(&mgr->doneq[i].rot_kw);
		mgr->doneq[i].rot_thread = kthread_run(kthread_worker_fn,
				&mgr->doneq[i].rot_kw, name);
		if (IS_ERR(mgr->doneq[i].rot_thread)) {
			ret = -EPERM;
			mgr->doneq[i].rot_thread = NULL;
			break;
		}

		ret = sched_setscheduler(mgr->doneq[i].rot_thread,
			SCHED_FIFO, &param);
		if (ret) {
			SDEROT_ERR(
				"failed to set kthread priority for doneq %d\n",
				ret);
			break;
		}

		/* timeline not used */
		mgr->doneq[i].timeline = NULL;
	}
	return ret;
}

static void sde_rotator_deinit_queue(struct sde_rot_mgr *mgr)
{
	int i;

	if (mgr->commitq) {
		for (i = 0; i < mgr->queue_count; i++) {
			if (mgr->commitq[i].rot_thread) {
				kthread_flush_worker(&mgr->commitq[i].rot_kw);
				kthread_stop(mgr->commitq[i].rot_thread);
			}
		}
		devm_kfree(mgr->device, mgr->commitq);
		mgr->commitq = NULL;
	}
	if (mgr->doneq) {
		for (i = 0; i < mgr->queue_count; i++) {
			if (mgr->doneq[i].rot_thread) {
				kthread_flush_worker(&mgr->doneq[i].rot_kw);
				kthread_stop(mgr->doneq[i].rot_thread);
			}
		}
		devm_kfree(mgr->device, mgr->doneq);
		mgr->doneq = NULL;
	}
	mgr->queue_count = 0;
}

/*
 * sde_rotator_assign_queue() - Function assign rotation work onto hw
 * @mgr:	Rotator manager.
 * @entry:	Contains details on rotator work item being requested
 * @private:	Private struct used for access rot session performance struct
 *
 * This Function allocates hw required to complete rotation work item
 * requested.
 *
 * Caller is responsible for calling cleanup function if error is returned
 */
static int sde_rotator_assign_queue(struct sde_rot_mgr *mgr,
	struct sde_rot_entry *entry,
	struct sde_rot_file_private *private)
{
	struct sde_rot_perf *perf;
	struct sde_rot_queue *queue;
	struct sde_rot_hw_resource *hw;
	struct sde_rotation_item *item = &entry->item;
	u32 wb_idx = item->wb_idx;
	u32 pipe_idx = item->pipe_idx;
	int ret = 0;

	if (wb_idx >= mgr->queue_count) {
		/* assign to the lowest priority queue */
		wb_idx = mgr->queue_count - 1;
	}

	entry->doneq = &mgr->doneq[wb_idx];
	entry->commitq = &mgr->commitq[wb_idx];
	queue = mgr->commitq;

	if (!queue->hw) {
		hw = mgr->ops_hw_alloc(mgr, pipe_idx, wb_idx);
		if (IS_ERR_OR_NULL(hw)) {
			SDEROT_ERR("fail to allocate hw\n");
			ret = PTR_ERR(hw);
		} else {
			queue->hw = hw;
		}
	}

	if (queue->hw) {
		entry->commitq = queue;
		queue->hw->pending_count++;
	}

	perf = sde_rotator_find_session(private, item->session_id);
	if (!perf) {
		SDEROT_ERR(
			"Could not find session based on rotation work item\n");
		return -EINVAL;
	}

	entry->perf = perf;
	perf->last_wb_idx = wb_idx;

	return ret;
}

static void sde_rotator_unassign_queue(struct sde_rot_mgr *mgr,
	struct sde_rot_entry *entry)
{
	struct sde_rot_queue *queue = entry->commitq;

	if (!queue)
		return;

	entry->fenceq = NULL;
	entry->commitq = NULL;
	entry->doneq = NULL;

	if (!queue->hw) {
		SDEROT_ERR("entry assigned a queue with no hw\n");
		return;
	}

	queue->hw->pending_count--;
	if (queue->hw->pending_count == 0) {
		mgr->ops_hw_free(mgr, queue->hw);
		queue->hw = NULL;
	}
}

void sde_rotator_queue_request(struct sde_rot_mgr *mgr,
	struct sde_rot_file_private *private,
	struct sde_rot_entry_container *req)
{
	struct sde_rot_entry *entry;
	struct sde_rot_queue *queue;
	u32 wb_idx;
	int i;

	if (!mgr || !private || !req) {
		SDEROT_ERR("null parameters\n");
		return;
	}

	if (!req->entries) {
		SDEROT_DBG("no entries in request\n");
		return;
	}

	for (i = 0; i < req->count; i++) {
		entry = req->entries + i;
		queue = entry->commitq;
		wb_idx = queue->hw->wb_id;
		entry->perf->work_distribution[wb_idx]++;
		entry->work_assigned = true;
	}

	for (i = 0; i < req->count; i++) {
		entry = req->entries + i;
		queue = entry->commitq;
		entry->output_fence = NULL;

		if (entry->item.ts)
			entry->item.ts[SDE_ROTATOR_TS_QUEUE] = ktime_get();
		kthread_queue_work(&queue->rot_kw, &entry->commit_work);
	}
}

static u32 sde_rotator_calc_buf_bw(struct sde_mdp_format_params *fmt,
		uint32_t width, uint32_t height, uint32_t frame_rate)
{
	u32 bw;

	bw = width * height * frame_rate;

	if (sde_mdp_is_tp10_format(fmt))
		bw *= 2;
	else if (sde_mdp_is_p010_format(fmt))
		bw *= 3;
	else if (fmt->chroma_sample == SDE_MDP_CHROMA_420)
		bw = (bw * 3) / 2;
	else
		bw *= fmt->bpp;
	SDEROT_EVTLOG(bw, width, height, frame_rate, fmt->format);
	return bw;
}

static int sde_rotator_find_max_fps(struct sde_rot_mgr *mgr)
{
	struct sde_rot_file_private *priv;
	struct sde_rot_perf *perf;
	int max_fps = 0;

	list_for_each_entry(priv, &mgr->file_list, list) {
		list_for_each_entry(perf, &priv->perf_list, list) {
			if (perf->config.frame_rate > max_fps)
				max_fps = perf->config.frame_rate;
		}
	}

	SDEROT_DBG("Max fps:%d\n", max_fps);
	return max_fps;
}

static int sde_rotator_calc_perf(struct sde_rot_mgr *mgr,
		struct sde_rot_perf *perf)
{
	struct sde_rotation_config *config = &perf->config;
	u32 read_bw, write_bw;
	struct sde_mdp_format_params *in_fmt, *out_fmt;
	struct sde_rotator_device *rot_dev;
	int max_fps;

	rot_dev = platform_get_drvdata(mgr->pdev);

	in_fmt = sde_get_format_params(config->input.format);
	if (!in_fmt) {
		SDEROT_ERR("invalid input format %d\n", config->input.format);
		return -EINVAL;
	}
	out_fmt = sde_get_format_params(config->output.format);
	if (!out_fmt) {
		SDEROT_ERR("invalid output format %d\n", config->output.format);
		return -EINVAL;
	}

	/*
	 * rotator processes 4 pixels per clock, but the actual throughtput
	 * is 3.6. We also need to take into account for overhead time. Final
	 * equation is:
	 *        W x H / throughput / (1/fps - overhead) * fudge_factor
	 */
	max_fps = sde_rotator_find_max_fps(mgr);
	perf->clk_rate = config->input.width * config->input.height;
	perf->clk_rate = (perf->clk_rate * mgr->pixel_per_clk.denom) /
			mgr->pixel_per_clk.numer;
	perf->clk_rate *= max_fps;
	perf->clk_rate = (perf->clk_rate * mgr->fudge_factor.numer) /
			mgr->fudge_factor.denom;
	perf->clk_rate *= mgr->overhead.denom;

	/*
	 * check for override overhead default value
	 */
	if (rot_dev->min_overhead_us > (mgr->overhead.numer * 100))
		perf->clk_rate = DIV_ROUND_UP_ULL(perf->clk_rate,
				(mgr->overhead.denom - max_fps *
				(rot_dev->min_overhead_us / 100)));
	else
		perf->clk_rate = DIV_ROUND_UP_ULL(perf->clk_rate,
				(mgr->overhead.denom - max_fps *
				mgr->overhead.numer));

	/* use client provided clock if specified */
	if (config->flags & SDE_ROTATION_EXT_PERF)
		perf->clk_rate = config->clk_rate;

	/*
	 * check for Override clock calculation
	 */
	if (rot_dev->min_rot_clk > perf->clk_rate)
		perf->clk_rate = rot_dev->min_rot_clk;

	if (mgr->min_rot_clk > perf->clk_rate)
		perf->clk_rate = mgr->min_rot_clk;

	read_bw =  sde_rotator_calc_buf_bw(in_fmt, config->input.width,
				config->input.height, max_fps);

	write_bw = sde_rotator_calc_buf_bw(out_fmt, config->output.width,
				config->output.height, max_fps);

	read_bw = sde_apply_comp_ratio_factor(read_bw, in_fmt,
			&config->input.comp_ratio);
	write_bw = sde_apply_comp_ratio_factor(write_bw, out_fmt,
			&config->output.comp_ratio);

	perf->bw = read_bw + write_bw;

	/*
	 * check for override bw calculation
	 */
	if (rot_dev->min_bw > perf->bw)
		perf->bw = rot_dev->min_bw;

	/* use client provided bandwidth if specified */
	if (config->flags & SDE_ROTATION_EXT_PERF)
		perf->bw = config->data_bw;

	perf->rdot_limit = sde_mdp_get_ot_limit(
			config->input.width, config->input.height,
			config->input.format, config->frame_rate, true);
	perf->wrot_limit = sde_mdp_get_ot_limit(
			config->input.width, config->input.height,
			config->input.format, config->frame_rate, false);

	SDEROT_DBG("clk:%lu, rdBW:%d, wrBW:%d, rdOT:%d, wrOT:%d\n",
			perf->clk_rate, read_bw, write_bw, perf->rdot_limit,
			perf->wrot_limit);
	SDEROT_EVTLOG(perf->clk_rate, read_bw, write_bw, perf->rdot_limit,
			perf->wrot_limit);
	return 0;
}

static int sde_rotator_update_perf(struct sde_rot_mgr *mgr)
{
	struct sde_rot_file_private *priv;
	struct sde_rot_perf *perf;
	int not_in_suspend_mode;
	u64 total_bw = 0;

	not_in_suspend_mode = !atomic_read(&mgr->device_suspended);

	if (not_in_suspend_mode) {
		list_for_each_entry(priv, &mgr->file_list, list) {
			list_for_each_entry(perf, &priv->perf_list, list) {
				total_bw += perf->bw;
			}
		}
	}

	total_bw += mgr->pending_close_bw_vote;
	total_bw = max_t(u64, total_bw, mgr->minimum_bw_vote);
	sde_rotator_enable_reg_bus(mgr, total_bw);
	ATRACE_INT("bus_quota", total_bw);
	sde_rotator_bus_scale_set_quota(&mgr->data_bus, total_bw);

	return 0;
}

static void sde_rotator_release_from_work_distribution(
		struct sde_rot_mgr *mgr,
		struct sde_rot_entry *entry)
{
	if (entry->work_assigned) {
		bool free_perf = false;
		u32 wb_idx = entry->commitq->hw->wb_id;

		if (entry->perf->work_distribution[wb_idx])
			entry->perf->work_distribution[wb_idx]--;

		if (!entry->perf->work_distribution[wb_idx]
				&& list_empty(&entry->perf->list)) {
			/* close session has offloaded perf free to us */
			free_perf = true;
		}

		entry->work_assigned = false;
		if (free_perf) {
			if (mgr->pending_close_bw_vote < entry->perf->bw) {
				SDEROT_ERR(
					"close bw vote underflow %llu / %llu\n",
						mgr->pending_close_bw_vote,
						entry->perf->bw);
				mgr->pending_close_bw_vote = 0;
			} else {
				mgr->pending_close_bw_vote -= entry->perf->bw;
			}
			devm_kfree(&mgr->pdev->dev,
				entry->perf->work_distribution);
			devm_kfree(&mgr->pdev->dev, entry->perf);
			sde_rotator_update_perf(mgr);
			sde_rotator_clk_ctrl(mgr, false);
			sde_rotator_resource_ctrl(mgr, false);
			entry->perf = NULL;
		}
	}
}

static void sde_rotator_release_entry(struct sde_rot_mgr *mgr,
	struct sde_rot_entry *entry)
{
	sde_rotator_release_from_work_distribution(mgr, entry);
	sde_rotator_clear_fence(entry);
	sde_rotator_release_data(entry);
	sde_rotator_unassign_queue(mgr, entry);
}

/*
 * sde_rotator_commit_handler - Commit workqueue handler.
 * @file: Pointer to work struct.
 *
 * This handler is responsible for commit the job to h/w.
 * Once the job is committed, the job entry is added to the done queue.
 *
 * Note this asynchronous handler is protected by hal lock.
 */
static void sde_rotator_commit_handler(struct kthread_work *work)
{
	struct sde_rot_entry *entry;
	struct sde_rot_entry_container *request;
	struct sde_rot_hw_resource *hw;
	struct sde_rot_mgr *mgr;
	struct sched_param param = { .sched_priority = 5 };
	int ret;

	entry = container_of(work, struct sde_rot_entry, commit_work);
	request = entry->request;

	if (!request || !entry->private || !entry->private->mgr) {
		SDEROT_ERR("fatal error, null request/context/device\n");
		return;
	}

	ret = sched_setscheduler(entry->fenceq->rot_thread, SCHED_FIFO, &param);
	if (ret) {
		SDEROT_WARN("Fail to set kthread priority for fenceq: %d\n",
				ret);
	}

	mgr = entry->private->mgr;

	SDEROT_EVTLOG(
		entry->item.session_id, entry->item.sequence_id,
		entry->item.src_rect.x, entry->item.src_rect.y,
		entry->item.src_rect.w, entry->item.src_rect.h,
		entry->item.dst_rect.x, entry->item.dst_rect.y,
		entry->item.dst_rect.w, entry->item.dst_rect.h,
		entry->item.flags,
		entry->dnsc_factor_w, entry->dnsc_factor_h);

	SDEDEV_DBG(mgr->device,
		"commit handler s:%d.%u src:(%d,%d,%d,%d) dst:(%d,%d,%d,%d) f:0x%x dnsc:%u/%u\n",
		entry->item.session_id, entry->item.sequence_id,
		entry->item.src_rect.x, entry->item.src_rect.y,
		entry->item.src_rect.w, entry->item.src_rect.h,
		entry->item.dst_rect.x, entry->item.dst_rect.y,
		entry->item.dst_rect.w, entry->item.dst_rect.h,
		entry->item.flags,
		entry->dnsc_factor_w, entry->dnsc_factor_h);

	sde_rot_mgr_lock(mgr);

	hw = sde_rotator_get_hw_resource(entry->commitq, entry);
	if (!hw) {
		SDEROT_ERR("no hw for the queue\n");
		goto get_hw_res_err;
	}

	if (entry->item.ts)
		entry->item.ts[SDE_ROTATOR_TS_COMMIT] = ktime_get();

	trace_rot_entry_commit(
		entry->item.session_id, entry->item.sequence_id,
		entry->item.wb_idx, entry->item.flags,
		entry->item.input.format,
		entry->item.input.width, entry->item.input.height,
		entry->item.src_rect.x, entry->item.src_rect.y,
		entry->item.src_rect.w, entry->item.src_rect.h,
		entry->item.output.format,
		entry->item.output.width, entry->item.output.height,
		entry->item.dst_rect.x, entry->item.dst_rect.y,
		entry->item.dst_rect.w, entry->item.dst_rect.h);

	ATRACE_INT("sde_smmu_ctrl", 0);
	ret = sde_smmu_ctrl(1);
	if (ret < 0) {
		SDEROT_ERR("IOMMU attach failed\n");
		goto smmu_error;
	}
	ATRACE_INT("sde_smmu_ctrl", 1);

	ret = sde_rotator_map_and_check_data(entry);
	if (ret) {
		SDEROT_ERR("fail to prepare input/output data %d\n", ret);
		goto error;
	}

	ret = mgr->ops_config_hw(hw, entry);
	if (ret) {
		SDEROT_ERR("fail to configure hw resource %d\n", ret);
		goto error;
	}

	if (entry->item.ts)
		entry->item.ts[SDE_ROTATOR_TS_START] = ktime_get();

	ret = sde_rotator_req_wait_start(mgr, request);
	if (ret) {
		SDEROT_WARN("timeout waiting for inline start\n");
		SDEROT_EVTLOG(entry->item.session_id, entry->item.sequence_id,
				SDE_ROT_EVTLOG_ERROR);
		goto kickoff_error;
	}

	ret = mgr->ops_kickoff_entry(hw, entry);
	if (ret) {
		SDEROT_ERR("fail to do kickoff %d\n", ret);
		SDEROT_EVTLOG(entry->item.session_id, entry->item.sequence_id,
				SDE_ROT_EVTLOG_ERROR);
		goto kickoff_error;
	}

	if (entry->item.ts)
		entry->item.ts[SDE_ROTATOR_TS_FLUSH] = ktime_get();

	SDEROT_EVTLOG(entry->item.session_id, 1);

	kthread_queue_work(&entry->doneq->rot_kw, &entry->done_work);
	sde_rot_mgr_unlock(mgr);
	return;
kickoff_error:
	/*
	 * Wait for any pending operations to complete before cancelling this
	 * one so that the system is left in a consistent state.
	 */
	sde_rotator_req_wait_for_idle(mgr, request);
	mgr->ops_cancel_hw(hw, entry);
error:
	sde_smmu_ctrl(0);
smmu_error:
	sde_rotator_put_hw_resource(entry->commitq, entry, hw);
get_hw_res_err:
	sde_rotator_signal_output(entry);
	sde_rotator_release_entry(mgr, entry);
	atomic_dec(&request->pending_count);
	atomic_inc(&request->failed_count);
	if (request->retire_kw && request->retire_work)
		kthread_queue_work(request->retire_kw, request->retire_work);
	sde_rot_mgr_unlock(mgr);
}

/*
 * sde_rotator_done_handler - Done workqueue handler.
 * @file: Pointer to work struct.
 *
 * This handler is responsible for waiting for h/w done event.
 * Once the job is done, the output fence will be signaled and the job entry
 * will be retired.
 *
 * Note this asynchronous handler is protected by hal lock.
 */
static void sde_rotator_done_handler(struct kthread_work *work)
{
	struct sde_rot_entry *entry;
	struct sde_rot_entry_container *request;
	struct sde_rot_hw_resource *hw;
	struct sde_rot_mgr *mgr;
	int ret;

	entry = container_of(work, struct sde_rot_entry, done_work);
	request = entry->request;

	if (!request || !entry->private || !entry->private->mgr) {
		SDEROT_ERR("fatal error, null request/context/device\n");
		return;
	}

	mgr = entry->private->mgr;
	hw = entry->commitq->hw;

	SDEDEV_DBG(mgr->device,
		"done handler s:%d.%u src:(%d,%d,%d,%d) dst:(%d,%d,%d,%d) f:0x%x dsnc:%u/%u\n",
		entry->item.session_id, entry->item.sequence_id,
		entry->item.src_rect.x, entry->item.src_rect.y,
		entry->item.src_rect.w, entry->item.src_rect.h,
		entry->item.dst_rect.x, entry->item.dst_rect.y,
		entry->item.dst_rect.w, entry->item.dst_rect.h,
		entry->item.flags,
		entry->dnsc_factor_w, entry->dnsc_factor_h);

	SDEROT_EVTLOG(entry->item.session_id, 0);
	ret = mgr->ops_wait_for_entry(hw, entry);
	if (ret) {
		SDEROT_ERR("fail to wait for completion %d\n", ret);
		atomic_inc(&request->failed_count);
	}
	SDEROT_EVTLOG(entry->item.session_id, 1);

	if (entry->item.ts)
		entry->item.ts[SDE_ROTATOR_TS_DONE] = ktime_get();

	trace_rot_entry_done(
		entry->item.session_id, entry->item.sequence_id,
		entry->item.wb_idx, entry->item.flags,
		entry->item.input.format,
		entry->item.input.width, entry->item.input.height,
		entry->item.src_rect.x, entry->item.src_rect.y,
		entry->item.src_rect.w, entry->item.src_rect.h,
		entry->item.output.format,
		entry->item.output.width, entry->item.output.height,
		entry->item.dst_rect.x, entry->item.dst_rect.y,
		entry->item.dst_rect.w, entry->item.dst_rect.h);

	sde_rot_mgr_lock(mgr);
	sde_rotator_put_hw_resource(entry->commitq, entry, entry->commitq->hw);
	sde_rotator_signal_output(entry);
	ATRACE_INT("sde_rot_done", 1);
	sde_rotator_release_entry(mgr, entry);
	atomic_dec(&request->pending_count);
	if (request->retire_kw && request->retire_work)
		kthread_queue_work(request->retire_kw, request->retire_work);
	if (entry->item.ts)
		entry->item.ts[SDE_ROTATOR_TS_RETIRE] = ktime_get();
	sde_rot_mgr_unlock(mgr);

	ATRACE_INT("sde_smmu_ctrl", 3);
	sde_smmu_ctrl(0);
	ATRACE_INT("sde_smmu_ctrl", 4);
}

static bool sde_rotator_verify_format(struct sde_rot_mgr *mgr,
	struct sde_mdp_format_params *in_fmt,
	struct sde_mdp_format_params *out_fmt, bool rotation, u32 mode)
{
	u8 in_v_subsample, in_h_subsample;
	u8 out_v_subsample, out_h_subsample;

	if (!sde_rotator_is_valid_pixfmt(mgr, in_fmt->format, true, mode)) {
		SDEROT_ERR("Invalid input format 0x%x (%4.4s)\n",
				in_fmt->format, (char *)&in_fmt->format);
		goto verify_error;
	}

	if (!sde_rotator_is_valid_pixfmt(mgr, out_fmt->format, false, mode)) {
		SDEROT_ERR("Invalid output format 0x%x (%4.4s)\n",
				out_fmt->format, (char *)&out_fmt->format);
		goto verify_error;
	}

	if ((in_fmt->is_yuv != out_fmt->is_yuv) ||
		(in_fmt->pixel_mode != out_fmt->pixel_mode) ||
		(in_fmt->unpack_tight != out_fmt->unpack_tight)) {
		SDEROT_ERR(
			"Rotator does not support CSC yuv:%d/%d pm:%d/%d ut:%d/%d\n",
			in_fmt->is_yuv, out_fmt->is_yuv,
			in_fmt->pixel_mode, out_fmt->pixel_mode,
			in_fmt->unpack_tight, out_fmt->unpack_tight);
		goto verify_error;
	}

	/* Forcing same pixel depth */
	if (memcmp(in_fmt->bits, out_fmt->bits, sizeof(in_fmt->bits))) {
		/* Exception is that RGB can drop alpha or add X */
		if (in_fmt->is_yuv || out_fmt->alpha_enable ||
			(in_fmt->bits[C2_R_Cr] != out_fmt->bits[C2_R_Cr]) ||
			(in_fmt->bits[C0_G_Y] != out_fmt->bits[C0_G_Y]) ||
			(in_fmt->bits[C1_B_Cb] != out_fmt->bits[C1_B_Cb])) {
			SDEROT_ERR("Bit format does not match\n");
			goto verify_error;
		}
	}

	/* Need to make sure that sub-sampling persists through rotation */
	if (rotation) {
		sde_mdp_get_v_h_subsample_rate(in_fmt->chroma_sample,
			&in_v_subsample, &in_h_subsample);
		sde_mdp_get_v_h_subsample_rate(out_fmt->chroma_sample,
			&out_v_subsample, &out_h_subsample);

		if ((in_v_subsample != out_h_subsample) ||
				(in_h_subsample != out_v_subsample)) {
			SDEROT_ERR("Rotation has invalid subsampling\n");
			goto verify_error;
		}
	} else {
		if (in_fmt->chroma_sample != out_fmt->chroma_sample) {
			SDEROT_ERR("Format subsampling mismatch\n");
			goto verify_error;
		}
	}

	return true;

verify_error:
	SDEROT_ERR("in_fmt=0x%x (%4.4s), out_fmt=0x%x (%4.4s), mode=%d\n",
			in_fmt->format, (char *)&in_fmt->format,
			out_fmt->format, (char *)&out_fmt->format,
			mode);
	return false;
}

static struct sde_mdp_format_params *__verify_input_config(
		struct sde_rot_mgr *mgr,
		struct sde_rotation_config *config)
{
	struct sde_mdp_format_params *in_fmt;
	u8 in_v_subsample, in_h_subsample;
	u32 input;
	int verify_input_only;

	if (!mgr || !config) {
		SDEROT_ERR("null parameters\n");
		return NULL;
	}

	input = config->input.format;
	verify_input_only =
		(config->flags & SDE_ROTATION_VERIFY_INPUT_ONLY) ? 1 : 0;

	in_fmt = sde_get_format_params(input);
	if (!in_fmt) {
		if (!verify_input_only)
			SDEROT_ERR("Unrecognized input format:0x%x\n", input);
		return NULL;
	}

	sde_mdp_get_v_h_subsample_rate(in_fmt->chroma_sample,
		&in_v_subsample, &in_h_subsample);

	/* Dimension of image needs to be divisible by subsample rate  */
	if ((config->input.height % in_v_subsample) ||
			(config->input.width % in_h_subsample)) {
		if (!verify_input_only)
			SDEROT_ERR(
				"In ROI, subsample mismatch, w=%d, h=%d, vss%d, hss%d\n",
					config->input.width,
					config->input.height,
					in_v_subsample, in_h_subsample);
		return NULL;
	}

	return in_fmt;
}

static struct sde_mdp_format_params *__verify_output_config(
		struct sde_rot_mgr *mgr,
		struct sde_rotation_config *config)
{
	struct sde_mdp_format_params *out_fmt;
	u8 out_v_subsample, out_h_subsample;
	u32 output;
	int verify_input_only;

	if (!mgr || !config) {
		SDEROT_ERR("null parameters\n");
		return NULL;
	}

	output = config->output.format;
	verify_input_only =
		(config->flags & SDE_ROTATION_VERIFY_INPUT_ONLY) ? 1 : 0;

	out_fmt = sde_get_format_params(output);
	if (!out_fmt) {
		if (!verify_input_only)
			SDEROT_ERR("Unrecognized output format:0x%x\n", output);
		return NULL;
	}

	sde_mdp_get_v_h_subsample_rate(out_fmt->chroma_sample,
		&out_v_subsample, &out_h_subsample);

	/* Dimension of image needs to be divisible by subsample rate  */
	if ((config->output.height % out_v_subsample) ||
			(config->output.width % out_h_subsample)) {
		if (!verify_input_only)
			SDEROT_ERR(
				"Out ROI, subsample mismatch, w=%d, h=%d, vss%d, hss%d\n",
					config->output.width,
					config->output.height,
					out_v_subsample, out_h_subsample);
		return NULL;
	}

	return out_fmt;
}

int sde_rotator_verify_config_input(struct sde_rot_mgr *mgr,
		struct sde_rotation_config *config)
{
	struct sde_mdp_format_params *in_fmt;

	in_fmt = __verify_input_config(mgr, config);
	if (!in_fmt)
		return -EINVAL;

	return 0;
}

int sde_rotator_verify_config_output(struct sde_rot_mgr *mgr,
		struct sde_rotation_config *config)
{
	struct sde_mdp_format_params *out_fmt;

	out_fmt = __verify_output_config(mgr, config);
	if (!out_fmt)
		return -EINVAL;

	return 0;
}

int sde_rotator_verify_config_all(struct sde_rot_mgr *mgr,
	struct sde_rotation_config *config)
{
	struct sde_mdp_format_params *in_fmt, *out_fmt;
	bool rotation;
	u32 mode;

	if (!mgr || !config) {
		SDEROT_ERR("null parameters\n");
		return -EINVAL;
	}

	rotation = (config->flags & SDE_ROTATION_90) ? true : false;

	mode = config->output.sbuf ? SDE_ROTATOR_MODE_SBUF :
				SDE_ROTATOR_MODE_OFFLINE;

	in_fmt = __verify_input_config(mgr, config);
	if (!in_fmt)
		return -EINVAL;

	out_fmt = __verify_output_config(mgr, config);
	if (!out_fmt)
		return -EINVAL;

	if (!sde_rotator_verify_format(mgr, in_fmt, out_fmt, rotation, mode)) {
		SDEROT_ERR(
			"Rot format pairing invalid, in_fmt:0x%x, out_fmt:0x%x\n",
					config->input.format,
					config->output.format);
		return -EINVAL;
	}

	return 0;
}

static int sde_rotator_validate_item_matches_session(
	struct sde_rotation_config *config, struct sde_rotation_item *item)
{
	int ret;

	ret = __compare_session_item_rect(&config->input,
		&item->src_rect, item->input.format, true);
	if (ret)
		return ret;

	ret = __compare_session_item_rect(&config->output,
		&item->dst_rect, item->output.format, false);
	if (ret)
		return ret;

	ret = __compare_session_rotations(config->flags, item->flags);
	if (ret)
		return ret;

	return 0;
}

/* Only need to validate x and y offset for ubwc dst fmt */
static int sde_rotator_validate_img_roi(struct sde_rotation_item *item)
{
	struct sde_mdp_format_params *fmt;
	int ret = 0;

	fmt = sde_get_format_params(item->output.format);
	if (!fmt) {
		SDEROT_DBG("invalid output format:%d\n",
					item->output.format);
		return -EINVAL;
	}

	if (sde_mdp_is_ubwc_format(fmt))
		ret = sde_validate_offset_for_ubwc_format(fmt,
			item->dst_rect.x, item->dst_rect.y);

	return ret;
}

static int sde_rotator_validate_fmt_and_item_flags(
	struct sde_rotation_config *config, struct sde_rotation_item *item)
{
	struct sde_mdp_format_params *fmt;

	fmt = sde_get_format_params(item->input.format);
	if ((item->flags & SDE_ROTATION_DEINTERLACE) &&
			sde_mdp_is_ubwc_format(fmt)) {
		SDEROT_DBG("cannot perform deinterlace on tiled formats\n");
		return -EINVAL;
	}
	return 0;
}

static int sde_rotator_validate_entry(struct sde_rot_mgr *mgr,
	struct sde_rot_file_private *private,
	struct sde_rot_entry *entry)
{
	int ret;
	struct sde_rotation_item *item;
	struct sde_rot_perf *perf;

	item = &entry->item;

	if (item->wb_idx >= mgr->queue_count)
		item->wb_idx = mgr->queue_count - 1;

	perf = sde_rotator_find_session(private, item->session_id);
	if (!perf) {
		SDEROT_DBG("Could not find session:%u\n", item->session_id);
		return -EINVAL;
	}

	ret = sde_rotator_validate_item_matches_session(&perf->config, item);
	if (ret) {
		SDEROT_DBG("Work item does not match session:%u\n",
					item->session_id);
		return ret;
	}

	ret = sde_rotator_validate_img_roi(item);
	if (ret) {
		SDEROT_DBG("Image roi is invalid\n");
		return ret;
	}

	ret = sde_rotator_validate_fmt_and_item_flags(&perf->config, item);
	if (ret)
		return ret;

	ret = mgr->ops_hw_validate_entry(mgr, entry);
	if (ret) {
		SDEROT_DBG("fail to configure downscale factor\n");
		return ret;
	}
	return ret;
}

/*
 * Upon failure from the function, caller needs to make sure
 * to call sde_rotator_remove_request to clean up resources.
 */
static int sde_rotator_add_request(struct sde_rot_mgr *mgr,
	struct sde_rot_file_private *private,
	struct sde_rot_entry_container *req)
{
	struct sde_rot_entry *entry;
	struct sde_rotation_item *item;
	int i, ret;

	for (i = 0; i < req->count; i++) {
		entry = req->entries + i;
		item = &entry->item;
		entry->fenceq = private->fenceq;

		ret = sde_rotator_validate_entry(mgr, private, entry);
		if (ret) {
			SDEROT_ERR("fail to validate the entry\n");
			return ret;
		}

		ret = sde_rotator_import_data(mgr, entry);
		if (ret) {
			SDEROT_ERR("fail to import the data\n");
			return ret;
		}

		entry->input_fence = item->input.fence;
		entry->output_fence = item->output.fence;

		ret = sde_rotator_assign_queue(mgr, entry, private);
		if (ret) {
			SDEROT_ERR("fail to assign queue to entry\n");
			return ret;
		}

		entry->request = req;

		kthread_init_work(&entry->commit_work,
				sde_rotator_commit_handler);
		kthread_init_work(&entry->done_work,
				sde_rotator_done_handler);
		SDEROT_DBG(
			"Entry added. wbidx=%u, src{%u,%u,%u,%u}f=%x dst{%u,%u,%u,%u}f=%x session_id=%u\n",
			item->wb_idx,
			item->src_rect.x, item->src_rect.y,
			item->src_rect.w, item->src_rect.h, item->input.format,
			item->dst_rect.x, item->dst_rect.y,
			item->dst_rect.w, item->dst_rect.h, item->output.format,
			item->session_id);
	}

	list_add(&req->list, &private->req_list);

	return 0;
}

void sde_rotator_remove_request(struct sde_rot_mgr *mgr,
	struct sde_rot_file_private *private,
	struct sde_rot_entry_container *req)
{
	int i;

	if (!mgr || !private || !req) {
		SDEROT_ERR("null parameters\n");
		return;
	}

	for (i = 0; i < req->count; i++)
		sde_rotator_release_entry(mgr, req->entries + i);
	list_del_init(&req->list);
}

/* This function should be called with req_lock */
static void sde_rotator_cancel_request(struct sde_rot_mgr *mgr,
	struct sde_rot_entry_container *req)
{
	struct sde_rot_entry *entry;
	int i;

	if (atomic_read(&req->pending_count)) {
		/*
		 * To avoid signal the rotation entry output fence in the wrong
		 * order, all the entries in the same request needs to be
		 * canceled first, before signaling the output fence.
		 */
		SDEROT_DBG("cancel work start\n");
		sde_rot_mgr_unlock(mgr);
		for (i = req->count - 1; i >= 0; i--) {
			entry = req->entries + i;
			kthread_cancel_work_sync(&entry->commit_work);
			kthread_cancel_work_sync(&entry->done_work);
		}
		sde_rot_mgr_lock(mgr);
		SDEROT_DBG("cancel work done\n");
		for (i = req->count - 1; i >= 0; i--) {
			entry = req->entries + i;
			sde_rotator_signal_output(entry);
			sde_rotator_release_entry(mgr, entry);
		}
	}

	list_del_init(&req->list);
	devm_kfree(&mgr->pdev->dev, req);
}

void sde_rotator_cancel_all_requests(struct sde_rot_mgr *mgr,
	struct sde_rot_file_private *private)
{
	struct sde_rot_entry_container *req, *req_next;

	SDEROT_DBG("Canceling all rotator requests\n");

	list_for_each_entry_safe(req, req_next, &private->req_list, list)
		sde_rotator_cancel_request(mgr, req);
}

static void sde_rotator_free_completed_request(struct sde_rot_mgr *mgr,
	struct sde_rot_file_private *private)
{
	struct sde_rot_entry_container *req, *req_next;

	list_for_each_entry_safe(req, req_next, &private->req_list, list) {
		if ((atomic_read(&req->pending_count) == 0) && req->finished) {
			list_del_init(&req->list);
			devm_kfree(&mgr->pdev->dev, req);
		}
	}
}

static void sde_rotator_release_rotator_perf_session(
	struct sde_rot_mgr *mgr,
	struct sde_rot_file_private *private)
{
	struct sde_rot_perf *perf, *perf_next;

	SDEROT_DBG("Releasing all rotator request\n");
	sde_rotator_cancel_all_requests(mgr, private);

	list_for_each_entry_safe(perf, perf_next, &private->perf_list, list) {
		list_del_init(&perf->list);
		devm_kfree(&mgr->pdev->dev, perf->work_distribution);
		devm_kfree(&mgr->pdev->dev, perf);
	}
}

static void sde_rotator_release_all(struct sde_rot_mgr *mgr)
{
	struct sde_rot_file_private *priv, *priv_next;

	list_for_each_entry_safe(priv, priv_next, &mgr->file_list, list) {
		sde_rotator_release_rotator_perf_session(mgr, priv);
		sde_rotator_resource_ctrl(mgr, false);
		list_del_init(&priv->list);
	}

	sde_rotator_update_perf(mgr);
}

int sde_rotator_validate_request(struct sde_rot_mgr *mgr,
	struct sde_rot_file_private *private,
	struct sde_rot_entry_container *req)
{
	int i, ret = 0;
	struct sde_rot_entry *entry;

	if (!mgr || !private || !req) {
		SDEROT_ERR("null parameters\n");
		return -EINVAL;
	}

	for (i = 0; i < req->count; i++) {
		entry = req->entries + i;
		ret = sde_rotator_validate_entry(mgr, private,
			entry);
		if (ret) {
			SDEROT_DBG("invalid entry\n");
			return ret;
		}
	}

	return ret;
}

static int sde_rotator_open_session(struct sde_rot_mgr *mgr,
	struct sde_rot_file_private *private, u32 session_id)
{
	struct sde_rotation_config config;
	struct sde_rot_perf *perf;
	int ret;

	if (!mgr || !private)
		return -EINVAL;

	memset(&config, 0, sizeof(struct sde_rotation_config));

	/* initialize with default parameters */
	config.frame_rate = 30;
	config.input.comp_ratio.numer = 1;
	config.input.comp_ratio.denom = 1;
	config.input.format = SDE_PIX_FMT_Y_CBCR_H2V2;
	config.input.width = 640;
	config.input.height = 480;
	config.output.comp_ratio.numer = 1;
	config.output.comp_ratio.denom = 1;
	config.output.format = SDE_PIX_FMT_Y_CBCR_H2V2;
	config.output.width = 640;
	config.output.height = 480;

	perf = devm_kzalloc(&mgr->pdev->dev, sizeof(*perf), GFP_KERNEL);
	if (!perf)
		return -ENOMEM;

	perf->work_distribution = devm_kzalloc(&mgr->pdev->dev,
		sizeof(u32) * mgr->queue_count, GFP_KERNEL);
	if (!perf->work_distribution) {
		ret = -ENOMEM;
		goto alloc_err;
	}

	config.session_id = session_id;
	perf->config = config;
	perf->last_wb_idx = 0;

	INIT_LIST_HEAD(&perf->list);
	list_add(&perf->list, &private->perf_list);

	ret = sde_rotator_resource_ctrl(mgr, true);
	if (ret < 0) {
		SDEROT_ERR("Failed to acquire rotator resources\n");
		goto resource_err;
	}

	ret = sde_rotator_update_clk(mgr);
	if (ret) {
		SDEROT_ERR("failed to update clk %d\n", ret);
		goto update_clk_err;
	}

	ret = sde_rotator_clk_ctrl(mgr, true);
	if (ret) {
		SDEROT_ERR("failed to enable clk %d\n", ret);
		goto enable_clk_err;
	}

	SDEROT_DBG("open session id=%u in{%u,%u}f:%u out{%u,%u}f:%u\n",
		config.session_id, config.input.width, config.input.height,
		config.input.format, config.output.width, config.output.height,
		config.output.format);

	goto done;
enable_clk_err:
update_clk_err:
	sde_rotator_resource_ctrl(mgr, false);
resource_err:
	list_del_init(&perf->list);
	devm_kfree(&mgr->pdev->dev, perf->work_distribution);
alloc_err:
	devm_kfree(&mgr->pdev->dev, perf);
done:
	return ret;
}

static int sde_rotator_close_session(struct sde_rot_mgr *mgr,
	struct sde_rot_file_private *private, u32 session_id)
{
	struct sde_rot_perf *perf;
	bool offload_release_work = false;
	u32 id;

	id = (u32)session_id;
	perf = __sde_rotator_find_session(private, id);
	if (!perf) {
		SDEROT_ERR("Trying to close session that does not exist\n");
		return -EINVAL;
	}

	if (sde_rotator_is_work_pending(mgr, perf)) {
		SDEROT_DBG("Work is still pending, offload free to wq\n");
		mgr->pending_close_bw_vote += perf->bw;
		offload_release_work = true;
	}
	list_del_init(&perf->list);

	if (offload_release_work)
		goto done;

	devm_kfree(&mgr->pdev->dev, perf->work_distribution);
	devm_kfree(&mgr->pdev->dev, perf);
	sde_rotator_update_perf(mgr);
	sde_rotator_clk_ctrl(mgr, false);
	sde_rotator_update_clk(mgr);
	sde_rotator_resource_ctrl(mgr, false);
done:
	if (mgr->sbuf_ctx == private) {
		SDEROT_DBG("release sbuf session id:%u\n", id);
		SDEROT_EVTLOG(id);
		mgr->sbuf_ctx = NULL;
	}

	SDEROT_DBG("Closed session id:%u\n", id);
	return 0;
}

static int sde_rotator_config_session(struct sde_rot_mgr *mgr,
	struct sde_rot_file_private *private,
	struct sde_rotation_config *config)
{
	int ret = 0;
	struct sde_rot_perf *perf;

	ret = sde_rotator_verify_config_all(mgr, config);
	if (ret) {
		SDEROT_ERR("Rotator verify format failed\n");
		return ret;
	}

	perf = sde_rotator_find_session(private, config->session_id);
	if (!perf) {
		SDEROT_ERR("No session with id=%u could be found\n",
			config->session_id);
		return -EINVAL;
	}

	perf->config = *config;
	ret = sde_rotator_calc_perf(mgr, perf);

	if (ret) {
		SDEROT_ERR("error in configuring the session %d\n", ret);
		goto done;
	}

	ret = sde_rotator_update_perf(mgr);
	if (ret) {
		SDEROT_ERR("error in updating perf: %d\n", ret);
		goto done;
	}

	ret = sde_rotator_update_clk(mgr);
	if (ret) {
		SDEROT_ERR("error in updating the rotator clk: %d\n", ret);
		goto done;
	}

	if (config->output.sbuf && mgr->sbuf_ctx != private && mgr->sbuf_ctx) {
		SDEROT_ERR("too many sbuf sessions\n");
		ret = -EBUSY;
		goto done;
	}

	SDEROT_DBG(
		"reconfig session id=%u in{%u,%u}f:%x out{%u,%u}f:%x fps:%d clk:%lu bw:%llu\n",
		config->session_id, config->input.width, config->input.height,
		config->input.format, config->output.width,
		config->output.height, config->output.format,
		config->frame_rate, perf->clk_rate, perf->bw);
	SDEROT_EVTLOG(config->session_id, config->input.width,
			config->input.height, config->input.format,
			config->output.width, config->output.height,
			config->output.format, config->frame_rate);
done:
	return ret;
}

struct sde_rot_entry_container *sde_rotator_req_init(
	struct sde_rot_mgr *mgr,
	struct sde_rot_file_private *private,
	struct sde_rotation_item *items,
	u32 count, u32 flags)
{
	struct sde_rot_entry_container *req;
	int size, i;

	if (!mgr || !private || !items) {
		SDEROT_ERR("null parameters\n");
		return ERR_PTR(-EINVAL);
	}

	size = sizeof(struct sde_rot_entry_container);
	size += sizeof(struct sde_rot_entry) * count;
	req = devm_kzalloc(&mgr->pdev->dev, size, GFP_KERNEL);

	if (!req)
		return ERR_PTR(-ENOMEM);

	INIT_LIST_HEAD(&req->list);
	req->count = count;
	req->entries = (struct sde_rot_entry *)
		((void *)req + sizeof(struct sde_rot_entry_container));
	req->flags = flags;
	atomic_set(&req->pending_count, count);
	atomic_set(&req->failed_count, 0);

	for (i = 0; i < count; i++) {
		req->entries[i].item = items[i];
		req->entries[i].private = private;

		init_completion(&req->entries[i].item.inline_start);
		complete_all(&req->entries[i].item.inline_start);
	}

	return req;
}

void sde_rotator_req_reset_start(struct sde_rot_mgr *mgr,
		struct sde_rot_entry_container *req)
{
	int i;

	if (!mgr || !req)
		return;

	for (i = 0; i < req->count; i++)
		reinit_completion(&req->entries[i].item.inline_start);
}

void sde_rotator_req_set_start(struct sde_rot_mgr *mgr,
		struct sde_rot_entry_container *req)
{
	struct kthread_work *commit_work;
	int i;

	if (!mgr || !req || !req->entries)
		return;

	/* signal ready to start */
	for (i = 0; i < req->count; i++)
		complete_all(&req->entries[i].item.inline_start);

	for (i = 0; i < req->count; i++) {
		commit_work = &req->entries[i].commit_work;

		SDEROT_EVTLOG(i, req->count);

		sde_rot_mgr_unlock(mgr);
		kthread_flush_work(commit_work);
		sde_rot_mgr_lock(mgr);
	}
}

int sde_rotator_req_wait_start(struct sde_rot_mgr *mgr,
		struct sde_rot_entry_container *req)
{
	struct completion *inline_start;
	int i, ret;

	if (!mgr || !req || !req->entries)
		return -EINVAL;

	/* only wait for sbuf mode */
	if (!mgr->sbuf_ctx || !req->count ||
			mgr->sbuf_ctx != req->entries[0].private)
		return 0;

	for (i = 0; i < req->count; i++) {
		inline_start = &req->entries[i].item.inline_start;

		sde_rot_mgr_unlock(mgr);
		ret = wait_for_completion_timeout(inline_start,
			msecs_to_jiffies(ROT_INLINE_START_TIMEOUT_IN_MS));
		sde_rot_mgr_lock(mgr);
	}

	/* wait call returns zero on timeout */
	return ret ? 0 : -EBUSY;
}

void sde_rotator_req_finish(struct sde_rot_mgr *mgr,
	struct sde_rot_file_private *private,
	struct sde_rot_entry_container *req)
{
	if (!mgr || !private || !req) {
		SDEROT_ERR("null parameters\n");
		return;
	}

	req->finished = true;
}

void sde_rotator_abort_inline_request(struct sde_rot_mgr *mgr,
		struct sde_rot_file_private *private,
		struct sde_rot_entry_container *req)
{
	struct kthread_work *commit_work;
	struct kthread_work *done_work;
	struct sde_rot_entry *entry;
	struct sde_rot_hw_resource *hw;
	int i;

	if (!mgr || !private || !req || !req->entries)
		return;

	for (i = 0; i < req->count; i++) {
		entry = &req->entries[i];
		if (!entry)
			continue;

		commit_work = &entry->commit_work;
		done_work = &entry->done_work;

		hw = sde_rotator_get_hw_resource(entry->commitq, entry);
		if (!hw) {
			SDEROT_ERR("no hw for the queue\n");
			SDEROT_EVTLOG(i, req->count, SDE_ROT_EVTLOG_ERROR);
			continue;
		}

		SDEROT_EVTLOG(i, req->count);

		mgr->ops_abort_hw(hw, entry);

		sde_rot_mgr_unlock(mgr);
		kthread_flush_work(commit_work);
		kthread_flush_work(done_work);
		sde_rot_mgr_lock(mgr);
	}
}

int sde_rotator_handle_request_common(struct sde_rot_mgr *mgr,
	struct sde_rot_file_private *private,
	struct sde_rot_entry_container *req)
{
	int ret;

	if (!mgr || !private || !req) {
		SDEROT_ERR("null parameters\n");
		return -EINVAL;
	}

	sde_rotator_free_completed_request(mgr, private);

	ret = sde_rotator_add_request(mgr, private, req);
	if (ret) {
		SDEROT_ERR("fail to add rotation request\n");
		sde_rotator_remove_request(mgr, private, req);
		return ret;
	}
	return ret;
}

static int sde_rotator_open(struct sde_rot_mgr *mgr,
		struct sde_rot_file_private **pprivate)
{
	struct sde_rot_file_private *private;

	if (!mgr || !pprivate)
		return -ENODEV;

	if (atomic_read(&mgr->device_suspended))
		return -EPERM;

	private = devm_kzalloc(&mgr->pdev->dev, sizeof(*private),
		GFP_KERNEL);
	if (!private)
		return -ENOMEM;

	INIT_LIST_HEAD(&private->req_list);
	INIT_LIST_HEAD(&private->perf_list);
	INIT_LIST_HEAD(&private->list);

	list_add(&private->list, &mgr->file_list);

	*pprivate = private;

	return 0;
}

static bool sde_rotator_file_priv_allowed(struct sde_rot_mgr *mgr,
		struct sde_rot_file_private *priv)
{
	struct sde_rot_file_private *_priv, *_priv_next;
	bool ret = false;

	list_for_each_entry_safe(_priv, _priv_next, &mgr->file_list, list) {
		if (_priv == priv) {
			ret = true;
			break;
		}
	}
	return ret;
}

static int sde_rotator_close(struct sde_rot_mgr *mgr,
		struct sde_rot_file_private *private)
{
	if (!mgr || !private)
		return -ENODEV;

	if (!(sde_rotator_file_priv_allowed(mgr, private))) {
		SDEROT_ERR(
			"Calling close with unrecognized rot_file_private\n");
		return -EINVAL;
	}

	/*
	 * if secure camera session was enabled
	 * go back to non secure state
	 */
	sde_rotator_secure_session_ctrl(false);
	sde_rotator_release_rotator_perf_session(mgr, private);

	list_del_init(&private->list);
	devm_kfree(&mgr->pdev->dev, private);

	sde_rotator_update_perf(mgr);
	return 0;
}

static ssize_t sde_rotator_show_caps(struct device *dev,
		struct device_attribute *attr, char *buf)
{
	size_t len = PAGE_SIZE;
	int cnt = 0;
	struct sde_rot_mgr *mgr = sde_rot_mgr_from_device(dev);

	if (!mgr)
		return cnt;

#define SPRINT(fmt, ...) \
		(cnt += scnprintf(buf + cnt, len - cnt, fmt, ##__VA_ARGS__))

	SPRINT("queue_count=%d\n", mgr->queue_count);
	SPRINT("downscale=1\n");
	SPRINT("ubwc=1\n");

	if (mgr->ops_hw_show_caps)
		cnt += mgr->ops_hw_show_caps(mgr, attr, buf + cnt, len - cnt);

	return cnt;
}

static ssize_t sde_rotator_show_state(struct device *dev,
		struct device_attribute *attr, char *buf)
{
	size_t len = PAGE_SIZE;
	int cnt = 0;
	struct sde_rot_mgr *mgr = sde_rot_mgr_from_device(dev);
	int i;

	if (!mgr)
		return cnt;

#define SPRINT(fmt, ...) \
		(cnt += scnprintf(buf + cnt, len - cnt, fmt, ##__VA_ARGS__))

	SPRINT("reg_bus_bw=%llu\n", mgr->reg_bus.curr_quota_val);
	SPRINT("data_bus_bw=%llu\n", mgr->data_bus.curr_quota_val);
	SPRINT("pending_close_bw_vote=%llu\n", mgr->pending_close_bw_vote);
	SPRINT("device_suspended=%d\n", atomic_read(&mgr->device_suspended));
	SPRINT("footswitch_cnt=%d\n", mgr->res_ref_cnt);
	SPRINT("regulator_enable=%d\n", mgr->regulator_enable);
	SPRINT("enable_clk_cnt=%d\n", mgr->rot_enable_clk_cnt);
	for (i = 0; i < mgr->num_rot_clk; i++)
		if (mgr->rot_clk[i].clk)
			SPRINT("%s=%lu\n", mgr->rot_clk[i].clk_name,
					clk_get_rate(mgr->rot_clk[i].clk));

	if (mgr->ops_hw_show_state)
		cnt += mgr->ops_hw_show_state(mgr, attr, buf + cnt, len - cnt);

	return cnt;
}

static DEVICE_ATTR(caps, 0444, sde_rotator_show_caps, NULL);
static DEVICE_ATTR(state, 0444, sde_rotator_show_state, NULL);

static struct attribute *sde_rotator_fs_attrs[] = {
	&dev_attr_caps.attr,
	&dev_attr_state.attr,
	NULL
};

static struct attribute_group sde_rotator_fs_attr_group = {
	.attrs = sde_rotator_fs_attrs
};

static int sde_rotator_parse_dt_bus(struct sde_rot_mgr *mgr,
	struct platform_device *dev)
{
	int ret = 0, i;
	int usecases;
	struct device_node *node;

	mgr->data_bus.bus_scale_pdata = msm_bus_cl_get_pdata(dev);
	if (IS_ERR_OR_NULL(mgr->data_bus.bus_scale_pdata)) {
		ret = PTR_ERR(mgr->data_bus.bus_scale_pdata);
		if (ret) {
			SDEROT_ERR("msm_bus_cl_get_pdata failed. ret=%d\n",
					ret);
			mgr->data_bus.bus_scale_pdata = NULL;
		}
	}

	node = of_get_child_by_name(dev->dev.of_node, "qcom,rot-reg-bus");
	if (node) {
		mgr->reg_bus.bus_scale_pdata
				= msm_bus_pdata_from_node(dev, node);
		if (IS_ERR_OR_NULL(mgr->reg_bus.bus_scale_pdata)) {
			SDEROT_ERR("reg bus pdata parsing failed\n");
			ret = PTR_ERR(mgr->reg_bus.bus_scale_pdata);
			if (!mgr->reg_bus.bus_scale_pdata)
				ret = -EINVAL;
			mgr->reg_bus.bus_scale_pdata = NULL;
		}
	} else {
		SDEROT_DBG(
			"no DT entries, configuring default reg bus table\n");
		mgr->reg_bus.bus_scale_pdata = &rot_reg_bus_scale_table;
		usecases = mgr->reg_bus.bus_scale_pdata->num_usecases;
		for (i = 0; i < usecases; i++) {
			rot_reg_bus_usecases[i].num_paths = 1;
			rot_reg_bus_usecases[i].vectors =
				&rot_reg_bus_vectors[i];
		}
	}

	return ret;
}

static int sde_rotator_parse_dt(struct sde_rot_mgr *mgr,
	struct platform_device *dev)
{
	int ret = 0;
	u32 data;

	ret = of_property_read_u32(dev->dev.of_node,
		"qcom,mdss-wb-count", &data);
	if (!ret) {
		if (data > ROT_MAX_HW_BLOCKS) {
			SDEROT_ERR(
				"Err, num of wb block (%d) larger than sw max %d\n",
				data, ROT_MAX_HW_BLOCKS);
			return -EINVAL;
		}

		mgr->queue_count = data;
	}

	ret = sde_rotator_parse_dt_bus(mgr, dev);
	if (ret)
		SDEROT_ERR("Failed to parse bus data\n");

	return ret;
}

static void sde_rotator_put_dt_vreg_data(struct device *dev,
	struct sde_module_power *mp)
{
	if (!mp) {
		SDEROT_ERR("%s: invalid input\n", __func__);
		return;
	}

	sde_rot_config_vreg(dev, mp->vreg_config, mp->num_vreg, 0);
	if (mp->vreg_config) {
		devm_kfree(dev, mp->vreg_config);
		mp->vreg_config = NULL;
	}
	mp->num_vreg = 0;
}

static int sde_rotator_get_dt_vreg_data(struct device *dev,
	struct sde_module_power *mp)
{
	const char *st = NULL;
	struct device_node *of_node = NULL;
	int dt_vreg_total = 0;
	int i;
	int rc;

	if (!dev || !mp) {
		SDEROT_ERR("%s: invalid input\n", __func__);
		return -EINVAL;
	}

	of_node = dev->of_node;

	dt_vreg_total = of_property_count_strings(of_node, "qcom,supply-names");
	if (dt_vreg_total < 0) {
		SDEROT_ERR("%s: vreg not found. rc=%d\n", __func__,
			dt_vreg_total);
		return 0;
	}
	mp->num_vreg = dt_vreg_total;
	mp->vreg_config = devm_kzalloc(dev, sizeof(struct sde_vreg) *
		dt_vreg_total, GFP_KERNEL);
	if (!mp->vreg_config)
		return -ENOMEM;

	/* vreg-name */
	for (i = 0; i < dt_vreg_total; i++) {
		rc = of_property_read_string_index(of_node,
			"qcom,supply-names", i, &st);
		if (rc) {
			SDEROT_ERR("%s: error reading name. i=%d, rc=%d\n",
				__func__, i, rc);
			goto error;
		}
		snprintf(mp->vreg_config[i].vreg_name, 32, "%s", st);
	}
	sde_rot_config_vreg(dev, mp->vreg_config, mp->num_vreg, 1);

	for (i = 0; i < dt_vreg_total; i++) {
		SDEROT_DBG("%s: %s min=%d, max=%d, enable=%d disable=%d\n",
			__func__,
			mp->vreg_config[i].vreg_name,
			mp->vreg_config[i].min_voltage,
			mp->vreg_config[i].max_voltage,
			mp->vreg_config[i].enable_load,
			mp->vreg_config[i].disable_load);
	}
	return rc;

error:
	if (mp->vreg_config) {
		devm_kfree(dev, mp->vreg_config);
		mp->vreg_config = NULL;
	}
	mp->num_vreg = 0;
	return rc;
}

static void sde_rotator_bus_scale_unregister(struct sde_rot_mgr *mgr)
{
	SDEROT_DBG("unregister bus_hdl=%x, reg_bus_hdl=%x\n",
		mgr->data_bus.bus_hdl, mgr->reg_bus.bus_hdl);

	if (mgr->data_bus.bus_hdl)
		msm_bus_scale_unregister_client(mgr->data_bus.bus_hdl);

	if (mgr->reg_bus.bus_hdl)
		msm_bus_scale_unregister_client(mgr->reg_bus.bus_hdl);
}

static int sde_rotator_bus_scale_register(struct sde_rot_mgr *mgr)
{
	if (!mgr->data_bus.bus_scale_pdata) {
		SDEROT_DBG("Bus scaling is not enabled\n");
		return 0;
	}

	mgr->data_bus.bus_hdl =
		msm_bus_scale_register_client(
		mgr->data_bus.bus_scale_pdata);
	if (!mgr->data_bus.bus_hdl) {
		SDEROT_ERR("bus_client register failed\n");
		return -EINVAL;
	}
	SDEROT_DBG("registered bus_hdl=%x\n", mgr->data_bus.bus_hdl);

	if (mgr->reg_bus.bus_scale_pdata) {
		mgr->reg_bus.bus_hdl =
			msm_bus_scale_register_client(
			mgr->reg_bus.bus_scale_pdata);
		if (!mgr->reg_bus.bus_hdl) {
			SDEROT_ERR("register bus_client register failed\n");
			sde_rotator_bus_scale_unregister(mgr);
		} else {
			SDEROT_DBG("registered register bus_hdl=%x\n",
					mgr->reg_bus.bus_hdl);
		}
	}

	return 0;
}

static inline int sde_rotator_search_dt_clk(struct platform_device *pdev,
		struct sde_rot_mgr *mgr, char *clk_name, int clk_idx,
		bool mandatory)
{
	struct clk *tmp;
	int rc = 0;

	if (clk_idx >= SDE_ROTATOR_CLK_MAX) {
		SDEROT_ERR("invalid clk index %d\n", clk_idx);
		return -EINVAL;
	}

	tmp = devm_clk_get(&pdev->dev, clk_name);
	if (IS_ERR(tmp)) {
		if (mandatory)
			SDEROT_ERR("unable to get clk: %s\n", clk_name);
		else
			tmp = NULL;
		rc = PTR_ERR(tmp);
	}

	strlcpy(mgr->rot_clk[clk_idx].clk_name, clk_name,
			sizeof(mgr->rot_clk[clk_idx].clk_name));

	mgr->rot_clk[clk_idx].clk = tmp;
	return mandatory ? rc : 0;
}

static int sde_rotator_parse_dt_clk(struct platform_device *pdev,
		struct sde_rot_mgr *mgr)
{
	u32 rc = 0;
	int num_clk;

	num_clk = of_property_count_strings(pdev->dev.of_node,
			"clock-names");
	if ((num_clk <= 0) || (num_clk > SDE_ROTATOR_CLK_MAX)) {
		SDEROT_ERR("Number of clocks are out of range: %d\n", num_clk);
		goto clk_err;
	}

	mgr->num_rot_clk = SDE_ROTATOR_CLK_MAX;
	mgr->rot_clk = devm_kzalloc(&pdev->dev,
			sizeof(struct sde_rot_clk) * mgr->num_rot_clk,
			GFP_KERNEL);
	if (!mgr->rot_clk) {
		rc = -ENOMEM;
		mgr->num_rot_clk = 0;
		goto clk_err;
	}

	if (sde_rotator_search_dt_clk(pdev, mgr, "mnoc_clk",
			SDE_ROTATOR_CLK_MNOC_AHB, false) ||
			sde_rotator_search_dt_clk(pdev, mgr, "gcc_iface",
				SDE_ROTATOR_CLK_GCC_AHB, false) ||
			sde_rotator_search_dt_clk(pdev, mgr, "gcc_bus",
				SDE_ROTATOR_CLK_GCC_AXI, false) ||
			sde_rotator_search_dt_clk(pdev, mgr, "iface_clk",
				SDE_ROTATOR_CLK_MDSS_AHB, true) ||
			sde_rotator_search_dt_clk(pdev, mgr, "axi_clk",
				SDE_ROTATOR_CLK_MDSS_AXI, true) ||
			sde_rotator_search_dt_clk(pdev, mgr, "rot_core_clk",
				SDE_ROTATOR_CLK_MDSS_ROT, false))
		rc = -EINVAL;

	/*
	 * If 'MDSS_ROT' is already present, place 'rot_clk' under
	 * MDSS_ROT_SUB. Otherwise, place it directly into MDSS_ROT.
	 */
	if (sde_rotator_get_clk(mgr, SDE_ROTATOR_CLK_MDSS_ROT))
		rc = sde_rotator_search_dt_clk(pdev, mgr, "rot_clk",
				SDE_ROTATOR_CLK_MDSS_ROT_SUB, true);
	else
		rc = sde_rotator_search_dt_clk(pdev, mgr, "rot_clk",
				SDE_ROTATOR_CLK_MDSS_ROT, true);
clk_err:
	return rc;
}

static int sde_rotator_register_clk(struct platform_device *pdev,
		struct sde_rot_mgr *mgr)
{
	int ret;

	ret = sde_rotator_parse_dt_clk(pdev, mgr);
	if (ret) {
		SDEROT_ERR("unable to parse clocks\n");
		return -EINVAL;
	}

	return 0;
}

static void sde_rotator_unregister_clk(struct sde_rot_mgr *mgr)
{
	devm_kfree(mgr->device, mgr->rot_clk);
	mgr->rot_clk = NULL;
	mgr->num_rot_clk = 0;
}

static int sde_rotator_res_init(struct platform_device *pdev,
	struct sde_rot_mgr *mgr)
{
	int ret;

	if (!sde_rot_mgr_pd_enabled(mgr)) {
		ret = sde_rotator_get_dt_vreg_data(
				&pdev->dev, &mgr->module_power);
		if (ret)
			return ret;
	}

	ret = sde_rotator_register_clk(pdev, mgr);
	if (ret)
		goto error;

	ret = sde_rotator_bus_scale_register(mgr);
	if (ret)
		goto error;

	return 0;
error:
	sde_rotator_put_dt_vreg_data(&pdev->dev, &mgr->module_power);
	return ret;
}

static void sde_rotator_res_destroy(struct sde_rot_mgr *mgr)
{
	struct platform_device *pdev = mgr->pdev;

	sde_rotator_unregister_clk(mgr);
	sde_rotator_bus_scale_unregister(mgr);

	if (!sde_rot_mgr_pd_enabled(mgr))
		sde_rotator_put_dt_vreg_data(&pdev->dev, &mgr->module_power);
}

int sde_rotator_core_init(struct sde_rot_mgr **pmgr,
		struct platform_device *pdev)
{
	struct sde_rot_data_type *mdata = sde_rot_get_mdata();
	struct sde_rot_mgr *mgr;
	int ret;

	if (!pmgr || !pdev) {
		SDEROT_ERR("null parameters\n");
		return -EINVAL;
	}

	mgr = devm_kzalloc(&pdev->dev, sizeof(struct sde_rot_mgr),
		GFP_KERNEL);
	if (!mgr)
		return -ENOMEM;

	mgr->pdev = pdev;
	mgr->device = &pdev->dev;
	mgr->pending_close_bw_vote = 0;
	mgr->enable_bw_vote = ROT_ENABLE_BW_VOTE;
	mgr->hwacquire_timeout = ROT_HW_ACQUIRE_TIMEOUT_IN_MS;
	mgr->queue_count = 1;
	mgr->pixel_per_clk.numer = ROT_PIXEL_PER_CLK_NUMERATOR;
	mgr->pixel_per_clk.denom = ROT_PIXEL_PER_CLK_DENOMINATOR;
	mgr->fudge_factor.numer = ROT_FUDGE_FACTOR_NUMERATOR;
	mgr->fudge_factor.denom = ROT_FUDGE_FACTOR_DENOMINATOR;
	mgr->overhead.numer = ROT_OVERHEAD_NUMERATOR;
	mgr->overhead.denom = ROT_OVERHEAD_DENOMINATOR;

	mutex_init(&mgr->lock);
	atomic_set(&mgr->device_suspended, 0);
	INIT_LIST_HEAD(&mgr->file_list);

	ret = sysfs_create_group(&mgr->device->kobj,
			&sde_rotator_fs_attr_group);
	if (ret) {
		SDEROT_ERR("unable to register rotator sysfs nodes\n");
		goto error_create_sysfs;
	}

	ret = sde_rotator_parse_dt(mgr, pdev);
	if (ret) {
		SDEROT_ERR("fail to parse the dt\n");
		goto error_parse_dt;
	}

	ret = sde_rotator_res_init(pdev, mgr);
	if (ret) {
		SDEROT_ERR("res_init failed %d\n", ret);
		goto error_res_init;
	}

	*pmgr = mgr;
	ret = sde_rotator_footswitch_ctrl(mgr, true);
	if (ret) {
		SDEROT_INFO("res_init failed %d, use probe defer\n", ret);
		ret = -EPROBE_DEFER;
		goto error_fs_en_fail;
	}

	/* enable power and clock before h/w initialization/query */
	sde_rotator_update_clk(mgr);
	sde_rotator_resource_ctrl(mgr, true);
	sde_rotator_clk_ctrl(mgr, true);

	mdata->mdss_version = SDE_REG_READ(mdata, SDE_REG_HW_VERSION);
	SDEROT_DBG("mdss revision %x\n", mdata->mdss_version);

	if (IS_SDE_MAJOR_MINOR_SAME(mdata->mdss_version,
			SDE_MDP_HW_REV_107)) {
		mgr->ops_hw_init = sde_rotator_r1_init;
	} else if (IS_SDE_MAJOR_MINOR_SAME(mdata->mdss_version,
			SDE_MDP_HW_REV_300) ||
		IS_SDE_MAJOR_MINOR_SAME(mdata->mdss_version,
			SDE_MDP_HW_REV_400) ||
		IS_SDE_MAJOR_MINOR_SAME(mdata->mdss_version,
			SDE_MDP_HW_REV_410)) {
		mgr->ops_hw_init = sde_rotator_r3_init;
		mgr->min_rot_clk = ROT_MIN_ROT_CLK;
	} else {
		ret = -ENODEV;
		SDEROT_ERR("unsupported sde version %x\n",
				mdata->mdss_version);
		goto error_map_hw_ops;
	}

	ret = mgr->ops_hw_init(mgr);
	if (ret) {
		SDEROT_ERR("hw init failed %d\n", ret);
		goto error_hw_init;
	}

	ret = sde_rotator_init_queue(mgr);
	if (ret) {
		SDEROT_ERR("fail to init queue\n");
		goto error_init_queue;
	}

	/* disable power and clock after h/w initialization/query */
	sde_rotator_clk_ctrl(mgr, false);
	sde_rotator_resource_ctrl(mgr, false);
	sde_rotator_footswitch_ctrl(mgr, false);
	pm_runtime_set_suspended(&pdev->dev);
	pm_runtime_enable(&pdev->dev);

	return 0;

error_init_queue:
	mgr->ops_hw_destroy(mgr);
error_hw_init:
error_map_hw_ops:
	sde_rotator_clk_ctrl(mgr, false);
	sde_rotator_resource_ctrl(mgr, false);
	sde_rotator_footswitch_ctrl(mgr, false);
error_fs_en_fail:
	sde_rotator_res_destroy(mgr);
error_res_init:
error_parse_dt:
	sysfs_remove_group(&mgr->device->kobj, &sde_rotator_fs_attr_group);
error_create_sysfs:
	devm_kfree(&pdev->dev, mgr);
	*pmgr = NULL;
	return ret;
}

void sde_rotator_core_destroy(struct sde_rot_mgr *mgr)
{
	struct device *dev;

	if (!mgr) {
		SDEROT_ERR("null parameters\n");
		return;
	}

	dev = mgr->device;
	sde_rotator_deinit_queue(mgr);
	mgr->ops_hw_destroy(mgr);
	sde_rotator_release_all(mgr);
	pm_runtime_disable(mgr->device);
	sde_rotator_res_destroy(mgr);
	sysfs_remove_group(&mgr->device->kobj, &sde_rotator_fs_attr_group);
	devm_kfree(dev, mgr);
}

void sde_rotator_core_dump(struct sde_rot_mgr *mgr)
{
	if (!mgr) {
		SDEROT_ERR("null parameters\n");
		return;
	}

	sde_rotator_resource_ctrl(mgr, true);
<<<<<<< HEAD
	/* dump first snapshot */
	if (mgr->ops_hw_dump_status)
		mgr->ops_hw_dump_status(mgr->hw_data);

	SDEROT_EVTLOG_TOUT_HANDLER("rot", "rot_dbg_bus", "vbif_dbg_bus");

	/* dump second snapshot for comparison */
	if (mgr->ops_hw_dump_status)
		mgr->ops_hw_dump_status(mgr->hw_data);
=======

	if (mgr->ops_hw_dump_status)
		mgr->ops_hw_dump_status(mgr);

	SDEROT_EVTLOG_TOUT_HANDLER("rot", "rot_dbg_bus", "vbif_dbg_bus");

>>>>>>> 63d6562d
	sde_rotator_resource_ctrl(mgr, false);
}

static void sde_rotator_suspend_cancel_rot_work(struct sde_rot_mgr *mgr)
{
	struct sde_rot_file_private *priv, *priv_next;

	list_for_each_entry_safe(priv, priv_next, &mgr->file_list, list) {
		sde_rotator_cancel_all_requests(mgr, priv);
	}
}

#if defined(CONFIG_PM)
/*
 * sde_rotator_runtime_suspend - Turn off power upon runtime suspend event
 * @dev: Pointer to device structure
 */
int sde_rotator_runtime_suspend(struct device *dev)
{
	struct sde_rot_mgr *mgr;

	mgr = sde_rot_mgr_from_device(dev);

	if (!mgr) {
		SDEROT_ERR("null parameters\n");
		return -ENODEV;
	}

	if (mgr->rot_enable_clk_cnt) {
		SDEROT_ERR("invalid runtime suspend request %d\n",
				mgr->rot_enable_clk_cnt);
		return -EBUSY;
	}

	sde_rotator_footswitch_ctrl(mgr, false);
	ATRACE_END("runtime_active");
	SDEROT_DBG("exit runtime_active\n");
	return 0;
}

/*
 * sde_rotator_runtime_resume - Turn on power upon runtime resume event
 * @dev: Pointer to device structure
 */
int sde_rotator_runtime_resume(struct device *dev)
{
	struct sde_rot_mgr *mgr;

	mgr = sde_rot_mgr_from_device(dev);

	if (!mgr) {
		SDEROT_ERR("null parameters\n");
		return -ENODEV;
	}

	SDEROT_DBG("begin runtime_active\n");
	ATRACE_BEGIN("runtime_active");
	return sde_rotator_footswitch_ctrl(mgr, true);
}

/*
 * sde_rotator_runtime_idle - check if device is idling
 * @dev: Pointer to device structure
 */
int sde_rotator_runtime_idle(struct device *dev)
{
	struct sde_rot_mgr *mgr;

	mgr = sde_rot_mgr_from_device(dev);

	if (!mgr) {
		SDEROT_ERR("null parameters\n");
		return -ENODEV;
	}

	/* add check for any busy status, if any */
	SDEROT_DBG("idling ...\n");
	return 0;
}

#endif

#ifdef CONFIG_PM_SLEEP
/*
 * sde_rotator_pm_suspend - put the device in pm suspend state by cancelling
 *							 all active requests
 * @dev: Pointer to device structure
 */
int sde_rotator_pm_suspend(struct device *dev)
{
	struct sde_rot_mgr *mgr;

	mgr = sde_rot_mgr_from_device(dev);

	if (!mgr) {
		SDEROT_ERR("null parameters\n");
		return -ENODEV;
	}


	sde_rot_mgr_lock(mgr);
	atomic_inc(&mgr->device_suspended);
	sde_rotator_suspend_cancel_rot_work(mgr);
	mgr->minimum_bw_vote = 0;
	sde_rotator_update_perf(mgr);
	ATRACE_END("pm_active");
	SDEROT_DBG("end pm active %d\n", atomic_read(&mgr->device_suspended));
	sde_rot_mgr_unlock(mgr);
	return 0;
}

/*
 * sde_rotator_pm_resume - put the device in pm active state
 * @dev: Pointer to device structure
 */
int sde_rotator_pm_resume(struct device *dev)
{
	struct sde_rot_mgr *mgr;

	mgr = sde_rot_mgr_from_device(dev);

	if (!mgr) {
		SDEROT_ERR("null parameters\n");
		return -ENODEV;
	}

	/*
	 * It is possible that the runtime status of the device may
	 * have been active when the system was suspended. Reset the runtime
	 * status to suspended state after a complete system resume.
	 */
	pm_runtime_disable(dev);
	pm_runtime_set_suspended(dev);
	pm_runtime_enable(dev);

	sde_rot_mgr_lock(mgr);
	SDEROT_DBG("begin pm active %d\n", atomic_read(&mgr->device_suspended));
	ATRACE_BEGIN("pm_active");
	atomic_dec(&mgr->device_suspended);
	sde_rotator_update_perf(mgr);
	sde_rot_mgr_unlock(mgr);
	return 0;
}
#endif

#if defined(CONFIG_PM) && !defined(CONFIG_PM_SLEEP)
int sde_rotator_suspend(struct platform_device *dev, pm_message_t state)
{
	struct sde_rot_mgr *mgr;

	mgr = sde_rot_mgr_from_pdevice(dev);

	if (!mgr) {
		SDEROT_ERR("null_parameters\n");
		return -ENODEV;
	}

	sde_rot_mgr_lock(mgr);
	atomic_inc(&mgr->device_suspended);
	sde_rotator_suspend_cancel_rot_work(mgr);
	sde_rotator_update_perf(mgr);
	sde_rot_mgr_unlock(mgr);
	return 0;
}

int sde_rotator_resume(struct platform_device *dev)
{
	struct sde_rot_mgr *mgr;

	mgr = sde_rot_mgr_from_pdevice(dev);

	if (!mgr) {
		SDEROT_ERR("null parameters\n");
		return -ENODEV;
	}

	sde_rot_mgr_lock(mgr);
	atomic_dec(&mgr->device_suspended);
	sde_rotator_update_perf(mgr);
	sde_rot_mgr_unlock(mgr);
	return 0;
}
#endif

/*
 * sde_rotator_session_open - external wrapper for open function
 *
 * Note each file open (sde_rot_file_private) is mapped to one session only.
 */
int sde_rotator_session_open(struct sde_rot_mgr *mgr,
	struct sde_rot_file_private **pprivate, int session_id,
	struct sde_rot_queue *queue)
{
	int ret;
	struct sde_rot_file_private *private;

	if (!mgr || !pprivate || !queue) {
		SDEROT_ERR("null parameters\n");
		return -EINVAL;
	}

	ret = sde_rotator_open(mgr, &private);
	if (ret)
		goto error_open;

	private->mgr = mgr;
	private->fenceq = queue;

	ret = sde_rotator_open_session(mgr, private, session_id);
	if (ret)
		goto error_open_session;

	*pprivate = private;

	return 0;
error_open_session:
	sde_rotator_close(mgr, private);
error_open:
	return ret;
}

/*
 * sde_rotator_session_close - external wrapper for close function
 */
void sde_rotator_session_close(struct sde_rot_mgr *mgr,
	struct sde_rot_file_private *private, int session_id)
{
	if (!mgr || !private) {
		SDEROT_ERR("null parameters\n");
		return;
	}

	sde_rotator_close_session(mgr, private, session_id);
	sde_rotator_close(mgr, private);

	SDEROT_DBG("session closed s:%d\n", session_id);
}

/*
 * sde_rotator_session_config - external wrapper for config function
 */
int sde_rotator_session_config(struct sde_rot_mgr *mgr,
	struct sde_rot_file_private *private,
	struct sde_rotation_config *config)
{
	if (!mgr || !private || !config) {
		SDEROT_ERR("null parameters\n");
		return -EINVAL;
	}

	return sde_rotator_config_session(mgr, private, config);
}

/*
 * sde_rotator_session_validate - validate session
 */
int sde_rotator_session_validate(struct sde_rot_mgr *mgr,
	struct sde_rot_file_private *private,
	struct sde_rotation_config *config)
{
	int ret;

	if (!mgr || !private || !config) {
		SDEROT_ERR("null parameters\n");
		return -EINVAL;
	}

	SDEROT_DBG(
		"validate session id=%u in{%u,%u}f:%x out{%u,%u}f:%x fps:%d\n",
		config->session_id, config->input.width, config->input.height,
		config->input.format, config->output.width,
		config->output.height, config->output.format,
		config->frame_rate);

	ret = sde_rotator_verify_config_all(mgr, config);
	if (ret) {
		SDEROT_WARN("rotator verify format failed %d\n", ret);
		return ret;
	}

	if (config->output.sbuf && mgr->sbuf_ctx != private && mgr->sbuf_ctx) {
		SDEROT_WARN("too many sbuf sessions\n");
		return -EBUSY;
	}

	return 0;
}<|MERGE_RESOLUTION|>--- conflicted
+++ resolved
@@ -3190,24 +3190,12 @@
 	}
 
 	sde_rotator_resource_ctrl(mgr, true);
-<<<<<<< HEAD
-	/* dump first snapshot */
-	if (mgr->ops_hw_dump_status)
-		mgr->ops_hw_dump_status(mgr->hw_data);
-
-	SDEROT_EVTLOG_TOUT_HANDLER("rot", "rot_dbg_bus", "vbif_dbg_bus");
-
-	/* dump second snapshot for comparison */
-	if (mgr->ops_hw_dump_status)
-		mgr->ops_hw_dump_status(mgr->hw_data);
-=======
 
 	if (mgr->ops_hw_dump_status)
 		mgr->ops_hw_dump_status(mgr);
 
 	SDEROT_EVTLOG_TOUT_HANDLER("rot", "rot_dbg_bus", "vbif_dbg_bus");
 
->>>>>>> 63d6562d
 	sde_rotator_resource_ctrl(mgr, false);
 }
 
