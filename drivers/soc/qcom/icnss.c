--- conflicted
+++ resolved
@@ -75,14 +75,12 @@
 
 #define ICNSS_MAX_PROBE_CNT		2
 
-<<<<<<< HEAD
+#define PROBE_TIMEOUT			5000
+
 #define WLAN_DETUNE_REG_NAME		"wlan-detune-reg"
 #define WLAN_DETUNE_REG_VOLT_MAX	2704000
 #define WLAN_DETUNE_REG_VOLT_MIN	2704000
 #define WLAN_DETUNE_REG_CURRENT		500
-=======
-#define PROBE_TIMEOUT			5000
->>>>>>> a5da6cf2
 
 #define icnss_ipc_log_string(_x...) do {				\
 	if (icnss_ipc_log_context)					\
@@ -501,11 +499,8 @@
 	u8 requesting_sub_system;
 	u16 line_number;
 	char function_name[QMI_WLFW_FUNCTION_NAME_LEN_V01 + 1];
-<<<<<<< HEAD
+	struct completion unblock_shutdown;
 	struct regulator *wlan_reg_detune;
-=======
-	struct completion unblock_shutdown;
->>>>>>> a5da6cf2
 } *penv;
 
 #ifdef CONFIG_ICNSS_DEBUG
