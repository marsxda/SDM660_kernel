/*
 * Copyright (c) 2014-2018, The Linux Foundation. All rights reserved.
 *
 * This program is free software; you can redistribute it and/or modify
 * it under the terms of the GNU General Public License version 2 and
 * only version 2 as published by the Free Software Foundation.
 *
 * This program is distributed in the hope that it will be useful,
 * but WITHOUT ANY WARRANTY; without even the implied warranty of
 * MERCHANTABILITY or FITNESS FOR A PARTICULAR PURPOSE.  See the
 * GNU General Public License for more details.
 *
 */

#include <linux/compat.h>
#include <linux/fs.h>
#include <linux/uaccess.h>
#include <linux/msm_ion.h>

#include "adsprpc_compat.h"
#include "adsprpc_shared.h"

#define COMPAT_FASTRPC_IOCTL_INVOKE \
		_IOWR('R', 1, struct compat_fastrpc_ioctl_invoke)
#define COMPAT_FASTRPC_IOCTL_MMAP \
		_IOWR('R', 2, struct compat_fastrpc_ioctl_mmap)
#define COMPAT_FASTRPC_IOCTL_MUNMAP \
		_IOWR('R', 3, struct compat_fastrpc_ioctl_munmap)
#define COMPAT_FASTRPC_IOCTL_INVOKE_FD \
		_IOWR('R', 4, struct compat_fastrpc_ioctl_invoke_fd)
#define COMPAT_FASTRPC_IOCTL_INIT \
		_IOWR('R', 6, struct compat_fastrpc_ioctl_init)
#define COMPAT_FASTRPC_IOCTL_INVOKE_ATTRS \
		_IOWR('R', 7, struct compat_fastrpc_ioctl_invoke_attrs)
#define COMPAT_FASTRPC_IOCTL_GETPERF \
		_IOWR('R', 9, struct compat_fastrpc_ioctl_perf)
#define COMPAT_FASTRPC_IOCTL_INIT_ATTRS \
		_IOWR('R', 10, struct compat_fastrpc_ioctl_init_attrs)
#define COMPAT_FASTRPC_IOCTL_CONTROL \
		_IOWR('R', 12, struct compat_fastrpc_ioctl_control)
#define COMPAT_FASTRPC_IOCTL_MMAP_64 \
		_IOWR('R', 14, struct compat_fastrpc_ioctl_mmap_64)
#define COMPAT_FASTRPC_IOCTL_MUNMAP_64 \
		_IOWR('R', 15, struct compat_fastrpc_ioctl_munmap_64)


struct compat_remote_buf {
	compat_uptr_t pv;	/* buffer pointer */
	compat_size_t len;	/* length of buffer */
};

union compat_remote_arg {
	struct compat_remote_buf buf;
	compat_uint_t h;
};

struct compat_fastrpc_ioctl_invoke {
	compat_uint_t handle;	/* remote handle */
	compat_uint_t sc;	/* scalars describing the data */
	compat_uptr_t pra;	/* remote arguments list */
};

struct compat_fastrpc_ioctl_invoke_fd {
	struct compat_fastrpc_ioctl_invoke inv;
	compat_uptr_t fds;	/* fd list */
};

struct compat_fastrpc_ioctl_invoke_attrs {
	struct compat_fastrpc_ioctl_invoke inv;
	compat_uptr_t fds;	/* fd list */
	compat_uptr_t attrs;	/* attribute list */
};

struct compat_fastrpc_ioctl_mmap {
	compat_int_t fd;	/* ion fd */
	compat_uint_t flags;	/* flags for dsp to map with */
	compat_uptr_t vaddrin;	/* optional virtual address */
	compat_size_t size;	/* size */
	compat_uptr_t vaddrout;	/* dsps virtual address */
};

struct compat_fastrpc_ioctl_mmap_64 {
	compat_int_t fd;	/* ion fd */
	compat_uint_t flags;	/* flags for dsp to map with */
	compat_u64 vaddrin;	/* optional virtual address */
	compat_size_t size;	/* size */
	compat_u64 vaddrout;	/* dsps virtual address */
};

struct compat_fastrpc_ioctl_munmap {
	compat_uptr_t vaddrout;	/* address to unmap */
	compat_size_t size;	/* size */
};

struct compat_fastrpc_ioctl_munmap_64 {
	compat_u64 vaddrout;	/* address to unmap */
	compat_size_t size;	/* size */
};

struct compat_fastrpc_ioctl_init {
	compat_uint_t flags;	/* one of FASTRPC_INIT_* macros */
	compat_uptr_t file;	/* pointer to elf file */
	compat_int_t filelen;	/* elf file length */
	compat_int_t filefd;	/* ION fd for the file */
	compat_uptr_t mem;	/* mem for the PD */
	compat_int_t memlen;	/* mem length */
	compat_int_t memfd;	/* ION fd for the mem */
};

struct compat_fastrpc_ioctl_init_attrs {
	struct compat_fastrpc_ioctl_init init;
	compat_int_t attrs;	/* attributes to init process */
	compat_int_t siglen;	/* test signature file length */
};

struct compat_fastrpc_ioctl_perf {	/* kernel performance data */
	compat_uptr_t  data;
	compat_int_t numkeys;
	compat_uptr_t keys;
};

<<<<<<< HEAD
=======
#define FASTRPC_CONTROL_LATENCY		(1)
struct compat_fastrpc_ctrl_latency {
	compat_uint_t enable;	/* latency control enable */
	compat_uint_t level;	/* level of control */
};

#define FASTRPC_CONTROL_SMMU		(2)
struct compat_fastrpc_ctrl_smmu {
	compat_uint_t sharedcb;
};

>>>>>>> 1653208b
#define FASTRPC_CONTROL_KALLOC		(3)
struct compat_fastrpc_ctrl_kalloc {
	compat_uint_t kalloc_support; /* Remote memory allocation from kernel */
};

struct compat_fastrpc_ioctl_control {
	compat_uint_t req;
	union {
<<<<<<< HEAD
=======
		struct compat_fastrpc_ctrl_latency lp;
		struct compat_fastrpc_ctrl_smmu smmu;
>>>>>>> 1653208b
		struct compat_fastrpc_ctrl_kalloc kalloc;
	};
};

static int compat_get_fastrpc_ioctl_invoke(
			struct compat_fastrpc_ioctl_invoke_attrs __user *inv32,
			struct fastrpc_ioctl_invoke_attrs __user **inva,
			unsigned int cmd)
{
	compat_uint_t u, sc;
	compat_size_t s;
	compat_uptr_t p;
	struct fastrpc_ioctl_invoke_attrs *inv;
	union compat_remote_arg *pra32;
	union remote_arg *pra;
	int err, len, num, j;

	err = get_user(sc, &inv32->inv.sc);
	if (err)
		return err;

	len = REMOTE_SCALARS_LENGTH(sc);
	VERIFY(err, NULL != (inv = compat_alloc_user_space(
				sizeof(*inv) + len * sizeof(*pra))));
	if (err)
		return -EFAULT;

	pra = (union remote_arg *)(inv + 1);
	err = put_user(pra, &inv->inv.pra);
	err |= put_user(sc, &inv->inv.sc);
	err |= get_user(u, &inv32->inv.handle);
	err |= put_user(u, &inv->inv.handle);
	err |= get_user(p, &inv32->inv.pra);
	if (err)
		return err;

	pra32 = compat_ptr(p);
	pra = (union remote_arg *)(inv + 1);
	num = REMOTE_SCALARS_INBUFS(sc) + REMOTE_SCALARS_OUTBUFS(sc);
	for (j = 0; j < num; j++) {
		err |= get_user(p, &pra32[j].buf.pv);
		err |= put_user(p, (uintptr_t *)&pra[j].buf.pv);
		err |= get_user(s, &pra32[j].buf.len);
		err |= put_user(s, &pra[j].buf.len);
	}
	for (j = 0; j < REMOTE_SCALARS_INHANDLES(sc); j++) {
		err |= get_user(u, &pra32[num + j].h);
		err |= put_user(u, &pra[num + j].h);
	}

	err |= put_user(NULL, &inv->fds);
	if (cmd != COMPAT_FASTRPC_IOCTL_INVOKE) {
		err |= get_user(p, &inv32->fds);
		err |= put_user(p, (compat_uptr_t *)&inv->fds);
	}
	err |= put_user(NULL, &inv->attrs);
	if (cmd == COMPAT_FASTRPC_IOCTL_INVOKE_ATTRS) {
		err |= get_user(p, &inv32->attrs);
		err |= put_user(p, (compat_uptr_t *)&inv->attrs);
	}

	*inva = inv;
	return err;
}

static int compat_put_fastrpc_ioctl_invoke(
			struct compat_fastrpc_ioctl_invoke_attrs __user *inv32,
			struct fastrpc_ioctl_invoke_attrs __user *inv)
{
	compat_uptr_t p;
	compat_uint_t u, h;
	union compat_remote_arg *pra32;
	union remote_arg *pra;
	int err, i, num;

	err = get_user(u, &inv32->inv.sc);
	err |= get_user(p, &inv32->inv.pra);
	if (err)
		return err;

	pra32 = compat_ptr(p);
	pra = (union remote_arg *)(inv + 1);
	num = REMOTE_SCALARS_INBUFS(u) + REMOTE_SCALARS_OUTBUFS(u)
		+ REMOTE_SCALARS_INHANDLES(u);
	for (i = 0;  i < REMOTE_SCALARS_OUTHANDLES(u); i++) {
		err |= get_user(h, &pra[num + i].h);
		err |= put_user(h, &pra32[num + i].h);
	}

	return err;
}

static int compat_get_fastrpc_ioctl_mmap(
			struct compat_fastrpc_ioctl_mmap __user *map32,
			struct fastrpc_ioctl_mmap __user *map)
{
	compat_uint_t u;
	compat_int_t i;
	compat_size_t s;
	compat_uptr_t p;
	int err;

	err = get_user(i, &map32->fd);
	err |= put_user(i, &map->fd);
	err |= get_user(u, &map32->flags);
	err |= put_user(u, &map->flags);
	err |= get_user(p, &map32->vaddrin);
	err |= put_user(p, (uintptr_t *)&map->vaddrin);
	err |= get_user(s, &map32->size);
	err |= put_user(s, &map->size);

	return err;
}

static int compat_get_fastrpc_ioctl_mmap_64(
			struct compat_fastrpc_ioctl_mmap_64 __user *map32,
			struct fastrpc_ioctl_mmap __user *map)
{
	compat_uint_t u;
	compat_int_t i;
	compat_size_t s;
	compat_u64 p;
	int err;

	err = get_user(i, &map32->fd);
	err |= put_user(i, &map->fd);
	err |= get_user(u, &map32->flags);
	err |= put_user(u, &map->flags);
	err |= get_user(p, &map32->vaddrin);
	err |= put_user(p, &map->vaddrin);
	err |= get_user(s, &map32->size);
	err |= put_user(s, &map->size);

	return err;
}

static int compat_put_fastrpc_ioctl_mmap(
			struct compat_fastrpc_ioctl_mmap __user *map32,
			struct fastrpc_ioctl_mmap __user *map)
{
	compat_uptr_t p;
	int err;

	err = get_user(p, &map->vaddrout);
	err |= put_user(p, &map32->vaddrout);

	return err;
}

static int compat_put_fastrpc_ioctl_mmap_64(
			struct compat_fastrpc_ioctl_mmap_64 __user *map32,
			struct fastrpc_ioctl_mmap __user *map)
{
	compat_u64 p;
	int err;

	err = get_user(p, &map->vaddrout);
	err |= put_user(p, &map32->vaddrout);

	return err;
}

static int compat_get_fastrpc_ioctl_munmap(
			struct compat_fastrpc_ioctl_munmap __user *unmap32,
			struct fastrpc_ioctl_munmap __user *unmap)
{
	compat_uptr_t p;
	compat_size_t s;
	int err;

	err = get_user(p, &unmap32->vaddrout);
	err |= put_user(p, &unmap->vaddrout);
	err |= get_user(s, &unmap32->size);
	err |= put_user(s, &unmap->size);

	return err;
}

static int compat_get_fastrpc_ioctl_munmap_64(
			struct compat_fastrpc_ioctl_munmap_64 __user *unmap32,
			struct fastrpc_ioctl_munmap __user *unmap)
{
	compat_u64 p;
	compat_size_t s;
	int err;

	err = get_user(p, &unmap32->vaddrout);
	err |= put_user(p, &unmap->vaddrout);
	err |= get_user(s, &unmap32->size);
	err |= put_user(s, &unmap->size);

	return err;
}

static int compat_get_fastrpc_ioctl_perf(
			struct compat_fastrpc_ioctl_perf __user *perf32,
			struct fastrpc_ioctl_perf __user *perf)
{
	compat_uptr_t p;
	int err;

	err = get_user(p, &perf32->data);
	err |= put_user(p, &perf->data);
	err |= get_user(p, &perf32->keys);
	err |= put_user(p, &perf->keys);

	return err;
}

static int compat_get_fastrpc_ioctl_control(
			struct compat_fastrpc_ioctl_control __user *ctrl32,
			struct fastrpc_ioctl_control __user *ctrl)
{
	compat_uptr_t p;
	int err;

	err = get_user(p, &ctrl32->req);
	err |= put_user(p, &ctrl->req);

	return err;
}

static int compat_get_fastrpc_ioctl_init(
			struct compat_fastrpc_ioctl_init_attrs __user *init32,
			struct fastrpc_ioctl_init_attrs __user *init,
			unsigned int cmd)
{
	compat_uint_t u;
	compat_uptr_t p;
	compat_int_t i;
	int err;

	err = get_user(u, &init32->init.flags);
	err |= put_user(u, &init->init.flags);
	err |= get_user(p, &init32->init.file);
	err |= put_user(p, &init->init.file);
	err |= get_user(i, &init32->init.filelen);
	err |= put_user(i, &init->init.filelen);
	err |= get_user(i, &init32->init.filefd);
	err |= put_user(i, &init->init.filefd);
	err |= get_user(p, &init32->init.mem);
	err |= put_user(p, &init->init.mem);
	err |= get_user(i, &init32->init.memlen);
	err |= put_user(i, &init->init.memlen);
	err |= get_user(i, &init32->init.memfd);
	err |= put_user(i, &init->init.memfd);

	err |= put_user(0, &init->attrs);
	if (cmd == COMPAT_FASTRPC_IOCTL_INIT_ATTRS) {
		err |= get_user(i, &init32->attrs);
		err |= put_user(i, (compat_uptr_t *)&init->attrs);
	}

	err |= put_user(0, &init->siglen);
	if (cmd == COMPAT_FASTRPC_IOCTL_INIT_ATTRS) {
		err |= get_user(i, &init32->siglen);
		err |= put_user(i, (compat_uptr_t *)&init->siglen);
	}

	return err;
}

long compat_fastrpc_device_ioctl(struct file *filp, unsigned int cmd,
				unsigned long arg)
{
	int err = 0;

	if (!filp->f_op || !filp->f_op->unlocked_ioctl)
		return -ENOTTY;

	switch (cmd) {
	case COMPAT_FASTRPC_IOCTL_INVOKE:
	case COMPAT_FASTRPC_IOCTL_INVOKE_FD:
	case COMPAT_FASTRPC_IOCTL_INVOKE_ATTRS:
	{
		struct compat_fastrpc_ioctl_invoke_attrs __user *inv32;
		struct fastrpc_ioctl_invoke_attrs __user *inv;
		long ret;

		inv32 = compat_ptr(arg);
		VERIFY(err, 0 == compat_get_fastrpc_ioctl_invoke(inv32,
							&inv, cmd));
		if (err)
			return err;
		ret = filp->f_op->unlocked_ioctl(filp,
				FASTRPC_IOCTL_INVOKE_ATTRS, (unsigned long)inv);
		if (ret)
			return ret;
		VERIFY(err, 0 == compat_put_fastrpc_ioctl_invoke(inv32, inv));
		return err;
	}
	case COMPAT_FASTRPC_IOCTL_MMAP:
	{
		struct compat_fastrpc_ioctl_mmap __user *map32;
		struct fastrpc_ioctl_mmap __user *map;
		long ret;

		map32 = compat_ptr(arg);
		VERIFY(err, NULL != (map = compat_alloc_user_space(
							sizeof(*map))));
		if (err)
			return -EFAULT;
		VERIFY(err, 0 == compat_get_fastrpc_ioctl_mmap(map32, map));
		if (err)
			return err;
		ret = filp->f_op->unlocked_ioctl(filp, FASTRPC_IOCTL_MMAP,
							(unsigned long)map);
		if (ret)
			return ret;
		VERIFY(err, 0 == compat_put_fastrpc_ioctl_mmap(map32, map));
		return err;
	}
	case COMPAT_FASTRPC_IOCTL_MMAP_64:
	{
		struct compat_fastrpc_ioctl_mmap_64  __user *map32;
		struct fastrpc_ioctl_mmap __user *map;
		long ret;

		map32 = compat_ptr(arg);
		VERIFY(err, NULL != (map = compat_alloc_user_space(
							sizeof(*map))));
		if (err)
			return -EFAULT;
		VERIFY(err, 0 == compat_get_fastrpc_ioctl_mmap_64(map32, map));
		if (err)
			return err;
		ret = filp->f_op->unlocked_ioctl(filp, FASTRPC_IOCTL_MMAP_64,
							(unsigned long)map);
		if (ret)
			return ret;
		VERIFY(err, 0 == compat_put_fastrpc_ioctl_mmap_64(map32, map));
		return err;
	}
	case COMPAT_FASTRPC_IOCTL_MUNMAP:
	{
		struct compat_fastrpc_ioctl_munmap __user *unmap32;
		struct fastrpc_ioctl_munmap __user *unmap;

		unmap32 = compat_ptr(arg);
		VERIFY(err, NULL != (unmap = compat_alloc_user_space(
							sizeof(*unmap))));
		if (err)
			return -EFAULT;
		VERIFY(err, 0 == compat_get_fastrpc_ioctl_munmap(unmap32,
							unmap));
		if (err)
			return err;
		return filp->f_op->unlocked_ioctl(filp, FASTRPC_IOCTL_MUNMAP,
							(unsigned long)unmap);
	}
	case COMPAT_FASTRPC_IOCTL_MUNMAP_64:
	{
		struct compat_fastrpc_ioctl_munmap_64 __user *unmap32;
		struct fastrpc_ioctl_munmap __user *unmap;

		unmap32 = compat_ptr(arg);
		VERIFY(err, NULL != (unmap = compat_alloc_user_space(
							sizeof(*unmap))));
		if (err)
			return -EFAULT;
		VERIFY(err, 0 == compat_get_fastrpc_ioctl_munmap_64(unmap32,
							unmap));
		if (err)
			return err;
		return filp->f_op->unlocked_ioctl(filp, FASTRPC_IOCTL_MUNMAP_64,
							(unsigned long)unmap);
	}
	case COMPAT_FASTRPC_IOCTL_INIT:
		/* fall through */
	case COMPAT_FASTRPC_IOCTL_INIT_ATTRS:
	{
		struct compat_fastrpc_ioctl_init_attrs __user *init32;
		struct fastrpc_ioctl_init_attrs __user *init;

		init32 = compat_ptr(arg);
		VERIFY(err, NULL != (init = compat_alloc_user_space(
							sizeof(*init))));
		if (err)
			return -EFAULT;
		VERIFY(err, 0 == compat_get_fastrpc_ioctl_init(init32,
							init, cmd));
		if (err)
			return err;
		return filp->f_op->unlocked_ioctl(filp,
			 FASTRPC_IOCTL_INIT_ATTRS, (unsigned long)init);
	}
	case FASTRPC_IOCTL_GETINFO:
	{
		compat_uptr_t __user *info32;
		uint32_t __user *info;
		compat_uint_t u;
		long ret;

		info32 = compat_ptr(arg);
		VERIFY(err, NULL != (info = compat_alloc_user_space(
							sizeof(*info))));
		if (err)
			return -EFAULT;
		err = get_user(u, info32);
		err |= put_user(u, info);
		if (err)
			return err;
		ret = filp->f_op->unlocked_ioctl(filp, FASTRPC_IOCTL_GETINFO,
							(unsigned long)info);
		if (ret)
			return ret;
		err = get_user(u, info);
		err |= put_user(u, info32);
		return err;
	}
	case FASTRPC_IOCTL_SETMODE:
		return filp->f_op->unlocked_ioctl(filp, cmd,
						(unsigned long)compat_ptr(arg));
	case COMPAT_FASTRPC_IOCTL_CONTROL:
	{
		struct compat_fastrpc_ioctl_control __user *ctrl32;
		struct fastrpc_ioctl_control __user *ctrl;
		compat_uptr_t p;

		ctrl32 = compat_ptr(arg);
		VERIFY(err, NULL != (ctrl = compat_alloc_user_space(
							sizeof(*ctrl))));
		if (err)
			return -EFAULT;
		VERIFY(err, 0 == compat_get_fastrpc_ioctl_control(ctrl32,
							ctrl));
		if (err)
			return err;
		err = filp->f_op->unlocked_ioctl(filp, FASTRPC_IOCTL_CONTROL,
							(unsigned long)ctrl);
		if (err)
			return err;
		err = get_user(p, &ctrl32->req);
		if (err)
			return err;
		if (p == FASTRPC_CONTROL_KALLOC) {
			err = get_user(p, &ctrl->kalloc.kalloc_support);
			err |= put_user(p, &ctrl32->kalloc.kalloc_support);
		}
		return err;
	}
	case COMPAT_FASTRPC_IOCTL_GETPERF:
	{
		struct compat_fastrpc_ioctl_perf __user *perf32;
		struct fastrpc_ioctl_perf *perf;
		compat_uint_t u;
		long ret;

		perf32 = compat_ptr(arg);
		VERIFY(err, NULL != (perf = compat_alloc_user_space(
							sizeof(*perf))));
		if (err)
			return -EFAULT;
		VERIFY(err, 0 == compat_get_fastrpc_ioctl_perf(perf32,
							perf));
		if (err)
			return err;
		ret = filp->f_op->unlocked_ioctl(filp, FASTRPC_IOCTL_GETPERF,
							(unsigned long)perf);
		if (ret)
			return ret;
		err = get_user(u, &perf->numkeys);
		err |= put_user(u, &perf32->numkeys);
		return err;
	}
	default:
		return -ENOIOCTLCMD;
	}
}<|MERGE_RESOLUTION|>--- conflicted
+++ resolved
@@ -1,4 +1,4 @@
-/*
+ /*
  * Copyright (c) 2014-2018, The Linux Foundation. All rights reserved.
  *
  * This program is free software; you can redistribute it and/or modify
@@ -119,8 +119,6 @@
 	compat_uptr_t keys;
 };
 
-<<<<<<< HEAD
-=======
 #define FASTRPC_CONTROL_LATENCY		(1)
 struct compat_fastrpc_ctrl_latency {
 	compat_uint_t enable;	/* latency control enable */
@@ -132,7 +130,6 @@
 	compat_uint_t sharedcb;
 };
 
->>>>>>> 1653208b
 #define FASTRPC_CONTROL_KALLOC		(3)
 struct compat_fastrpc_ctrl_kalloc {
 	compat_uint_t kalloc_support; /* Remote memory allocation from kernel */
@@ -141,11 +138,8 @@
 struct compat_fastrpc_ioctl_control {
 	compat_uint_t req;
 	union {
-<<<<<<< HEAD
-=======
 		struct compat_fastrpc_ctrl_latency lp;
 		struct compat_fastrpc_ctrl_smmu smmu;
->>>>>>> 1653208b
 		struct compat_fastrpc_ctrl_kalloc kalloc;
 	};
 };
