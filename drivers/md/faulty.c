--- conflicted
+++ resolved
@@ -169,11 +169,7 @@
 		conf->nfaults = n+1;
 }
 
-<<<<<<< HEAD
-static int make_request(struct mddev *mddev, struct bio *bio)
-=======
-static void make_request(mddev_t *mddev, struct bio *bio)
->>>>>>> 6dd9ad7d
+static void make_request(struct mddev *mddev, struct bio *bio)
 {
 	struct faulty_conf *conf = mddev->private;
 	int failit = 0;
