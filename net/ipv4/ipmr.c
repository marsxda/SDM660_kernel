--- conflicted
+++ resolved
@@ -1683,13 +1683,8 @@
 {
 	struct ip_options *opt = &(IPCB(skb)->opt);
 
-<<<<<<< HEAD
-	IP_INC_STATS_BH(net, IPSTATS_MIB_OUTFORWDATAGRAMS);
-	IP_ADD_STATS_BH(net, IPSTATS_MIB_OUTOCTETS, skb->len);
-=======
-	IP_INC_STATS(dev_net(skb_dst(skb)->dev), IPSTATS_MIB_OUTFORWDATAGRAMS);
-	IP_ADD_STATS(dev_net(skb_dst(skb)->dev), IPSTATS_MIB_OUTOCTETS, skb->len);
->>>>>>> d00eda45
+	IP_INC_STATS(net, IPSTATS_MIB_OUTFORWDATAGRAMS);
+	IP_ADD_STATS(net, IPSTATS_MIB_OUTOCTETS, skb->len);
 
 	if (unlikely(opt->optlen))
 		ip_forward_options(skb);
@@ -1751,11 +1746,7 @@
 		 * to blackhole.
 		 */
 
-<<<<<<< HEAD
-		IP_INC_STATS_BH(net, IPSTATS_MIB_FRAGFAILS);
-=======
-		IP_INC_STATS(dev_net(dev), IPSTATS_MIB_FRAGFAILS);
->>>>>>> d00eda45
+		IP_INC_STATS(net, IPSTATS_MIB_FRAGFAILS);
 		ip_rt_put(rt);
 		goto out_free;
 	}
