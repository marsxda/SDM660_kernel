--- conflicted
+++ resolved
@@ -1120,17 +1120,12 @@
 
 	if (!cl->level && cl->un.leaf.q) {
 		qlen = cl->un.leaf.q->q.qlen;
-<<<<<<< HEAD
 		qs.backlog = cl->un.leaf.q->qstats.backlog;
 	}
-	cl->xstats.tokens = PSCHED_NS2TICKS(cl->tokens);
-	cl->xstats.ctokens = PSCHED_NS2TICKS(cl->ctokens);
-=======
 	cl->xstats.tokens = clamp_t(s64, PSCHED_NS2TICKS(cl->tokens),
 				    INT_MIN, INT_MAX);
 	cl->xstats.ctokens = clamp_t(s64, PSCHED_NS2TICKS(cl->ctokens),
 				     INT_MIN, INT_MAX);
->>>>>>> ae99ada9
 
 	if (gnet_stats_copy_basic(qdisc_root_sleeping_running(sch),
 				  d, NULL, &cl->bstats) < 0 ||
