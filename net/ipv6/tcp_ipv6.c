--- conflicted
+++ resolved
@@ -233,11 +233,7 @@
 	fl6.flowi6_mark = sk->sk_mark;
 	fl6.fl6_dport = usin->sin6_port;
 	fl6.fl6_sport = inet->inet_sport;
-<<<<<<< HEAD
-	fl6.flowi6_uid = sock_i_uid(sk);
-=======
 	fl6.flowi6_uid = sk->sk_uid;
->>>>>>> f69eeffb
 
 	opt = rcu_dereference_protected(np->opt, lockdep_sock_is_held(sk));
 	final_p = fl6_update_dst(&fl6, opt, &final);
