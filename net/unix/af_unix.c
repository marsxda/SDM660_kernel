--- conflicted
+++ resolved
@@ -2354,11 +2354,7 @@
 			}
 
 			mutex_lock(&u->readlock);
-<<<<<<< HEAD
-			continue;
-=======
 			goto redo;
->>>>>>> e5574c18
 unlock:
 			unix_state_unlock(sk);
 			break;
