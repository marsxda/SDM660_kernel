/*
 *  linux/include/linux/mmc/card.h
 *
 * This program is free software; you can redistribute it and/or modify
 * it under the terms of the GNU General Public License version 2 as
 * published by the Free Software Foundation.
 *
 *  Card driver specific definitions.
 */
#ifndef LINUX_MMC_CARD_H
#define LINUX_MMC_CARD_H

#include <linux/device.h>
#include <linux/mmc/core.h>
#include <linux/mmc/mmc.h>
#include <linux/mod_devicetable.h>
#include <linux/notifier.h>

#define MMC_CARD_CMDQ_BLK_SIZE 512

struct mmc_cid {
	unsigned int		manfid;
	char			prod_name[8];
	unsigned char		prv;
	unsigned int		serial;
	unsigned short		oemid;
	unsigned short		year;
	unsigned char		hwrev;
	unsigned char		fwrev;
	unsigned char		month;
};

struct mmc_csd {
	unsigned char		structure;
	unsigned char		mmca_vsn;
	unsigned short		cmdclass;
	unsigned short		tacc_clks;
	unsigned int		tacc_ns;
	unsigned int		c_size;
	unsigned int		r2w_factor;
	unsigned int		max_dtr;
	unsigned int		erase_size;		/* In sectors */
	unsigned int		read_blkbits;
	unsigned int		write_blkbits;
	unsigned int		capacity;
	unsigned int		read_partial:1,
				read_misalign:1,
				write_partial:1,
				write_misalign:1,
				dsr_imp:1;
};

struct mmc_ext_csd {
	u8			rev;
	u8			erase_group_def;
	u8			sec_feature_support;
	u8			rel_sectors;
	u8			rel_param;
	bool			enhanced_rpmb_supported;
	u8			part_config;
	u8			cache_ctrl;
	u8			rst_n_function;
	u8			max_packed_writes;
	u8			max_packed_reads;
	u8			packed_event_en;
	unsigned int		part_time;		/* Units: ms */
	unsigned int		sa_timeout;		/* Units: 100ns */
	unsigned int		generic_cmd6_time;	/* Units: 10ms */
	unsigned int            power_off_longtime;     /* Units: ms */
	u8			power_off_notification;	/* state */
	unsigned int		hs_max_dtr;
	unsigned int		hs200_max_dtr;
#define MMC_HIGH_26_MAX_DTR	26000000
#define MMC_HIGH_52_MAX_DTR	52000000
#define MMC_HIGH_DDR_MAX_DTR	52000000
#define MMC_HS200_MAX_DTR	200000000
	unsigned int		sectors;
	unsigned int		hc_erase_size;		/* In sectors */
	unsigned int		hc_erase_timeout;	/* In milliseconds */
	unsigned int		sec_trim_mult;	/* Secure trim multiplier  */
	unsigned int		sec_erase_mult;	/* Secure erase multiplier */
	unsigned int		trim_timeout;		/* In milliseconds */
	bool			partition_setting_completed;	/* enable bit */
	unsigned long long	enhanced_area_offset;	/* Units: Byte */
	unsigned int		enhanced_area_size;	/* Units: KB */
	unsigned int		cache_size;		/* Units: KB */
	bool			hpi_en;			/* HPI enablebit */
	bool			hpi;			/* HPI support bit */
	unsigned int		hpi_cmd;		/* cmd used as HPI */
	bool			bkops;		/* background support bit */
	u8			bkops_en;	/* bkops enable */
	unsigned int            data_sector_size;       /* 512 bytes or 4KB */
	unsigned int            data_tag_unit_size;     /* DATA TAG UNIT size */
	unsigned int		boot_ro_lock;		/* ro lock support */
	bool			boot_ro_lockable;
	u8			raw_ext_csd_cmdq;	/* 15 */
	u8			raw_ext_csd_cache_ctrl;	/* 33 */
	bool			ffu_capable;	/* Firmware upgrade support */
#define MMC_FIRMWARE_LEN 8
	u8			fwrev[MMC_FIRMWARE_LEN];  /* FW version */
	u8			raw_exception_status;	/* 54 */
	u8			raw_partition_support;	/* 160 */
	u8			raw_rpmb_size_mult;	/* 168 */
	u8			raw_erased_mem_count;	/* 181 */
	u8			raw_ext_csd_bus_width;	/* 183 */
	u8			strobe_support;		/* 184 */
#define MMC_STROBE_SUPPORT	(1 << 0)
	u8			raw_ext_csd_hs_timing;	/* 185 */
	u8			raw_ext_csd_structure;	/* 194 */
	u8			raw_card_type;		/* 196 */
	u8			raw_driver_strength;	/* 197 */
	u8			out_of_int_time;	/* 198 */
	u8			raw_pwr_cl_52_195;	/* 200 */
	u8			raw_pwr_cl_26_195;	/* 201 */
	u8			raw_pwr_cl_52_360;	/* 202 */
	u8			raw_pwr_cl_26_360;	/* 203 */
	u8			raw_s_a_timeout;	/* 217 */
	u8			raw_hc_erase_gap_size;	/* 221 */
	u8			raw_erase_timeout_mult;	/* 223 */
	u8			raw_hc_erase_grp_size;	/* 224 */
	u8			raw_sec_trim_mult;	/* 229 */
	u8			raw_sec_erase_mult;	/* 230 */
	u8			raw_sec_feature_support;/* 231 */
	u8			raw_trim_mult;		/* 232 */
	u8			raw_pwr_cl_200_195;	/* 236 */
	u8			raw_pwr_cl_200_360;	/* 237 */
	u8			raw_pwr_cl_ddr_52_195;	/* 238 */
	u8			raw_pwr_cl_ddr_52_360;	/* 239 */
	u8			raw_pwr_cl_ddr_200_360;	/* 253 */
	u8			cache_flush_policy;	/* 240 */
#define MMC_BKOPS_URGENCY_MASK 0x3
	u8			raw_bkops_status;	/* 246 */
	u8			raw_sectors[4];		/* 212 - 4 bytes */
<<<<<<< HEAD
	u8			cmdq_depth;		/* 307 */
	u8			cmdq_support;		/* 308 */
	u8			barrier_support;	/* 486 */
	u8			barrier_en;
=======
	u8			pre_eol_info;		/* 267 */
	u8			device_life_time_est_typ_a;	/* 268 */
	u8			device_life_time_est_typ_b;	/* 269 */
>>>>>>> c71ad0f6

	u8			fw_version;		/* 254 */
	unsigned int            feature_support;
#define MMC_DISCARD_FEATURE	BIT(0)                  /* CMD38 feature */
};

struct sd_scr {
	unsigned char		sda_vsn;
	unsigned char		sda_spec3;
	unsigned char		bus_widths;
#define SD_SCR_BUS_WIDTH_1	(1<<0)
#define SD_SCR_BUS_WIDTH_4	(1<<2)
	unsigned char		cmds;
#define SD_SCR_CMD20_SUPPORT   (1<<0)
#define SD_SCR_CMD23_SUPPORT   (1<<1)
};

struct sd_ssr {
	unsigned int		au;			/* In sectors */
	unsigned int		erase_timeout;		/* In milliseconds */
	unsigned int		erase_offset;		/* In milliseconds */
};

struct sd_switch_caps {
	unsigned int		hs_max_dtr;
	unsigned int		uhs_max_dtr;
#define HIGH_SPEED_MAX_DTR	50000000
#define UHS_SDR104_MAX_DTR	208000000
#define UHS_SDR50_MAX_DTR	100000000
#define UHS_DDR50_MAX_DTR	50000000
#define UHS_SDR25_MAX_DTR	UHS_DDR50_MAX_DTR
#define UHS_SDR12_MAX_DTR	25000000
	unsigned int		sd3_bus_mode;
#define UHS_SDR12_BUS_SPEED	0
#define HIGH_SPEED_BUS_SPEED	1
#define UHS_SDR25_BUS_SPEED	1
#define UHS_SDR50_BUS_SPEED	2
#define UHS_SDR104_BUS_SPEED	3
#define UHS_DDR50_BUS_SPEED	4

#define SD_MODE_HIGH_SPEED	(1 << HIGH_SPEED_BUS_SPEED)
#define SD_MODE_UHS_SDR12	(1 << UHS_SDR12_BUS_SPEED)
#define SD_MODE_UHS_SDR25	(1 << UHS_SDR25_BUS_SPEED)
#define SD_MODE_UHS_SDR50	(1 << UHS_SDR50_BUS_SPEED)
#define SD_MODE_UHS_SDR104	(1 << UHS_SDR104_BUS_SPEED)
#define SD_MODE_UHS_DDR50	(1 << UHS_DDR50_BUS_SPEED)
	unsigned int		sd3_drv_type;
#define SD_DRIVER_TYPE_B	0x01
#define SD_DRIVER_TYPE_A	0x02
#define SD_DRIVER_TYPE_C	0x04
#define SD_DRIVER_TYPE_D	0x08
	unsigned int		sd3_curr_limit;
#define SD_SET_CURRENT_LIMIT_200	0
#define SD_SET_CURRENT_LIMIT_400	1
#define SD_SET_CURRENT_LIMIT_600	2
#define SD_SET_CURRENT_LIMIT_800	3
#define SD_SET_CURRENT_NO_CHANGE	(-1)

#define SD_MAX_CURRENT_200	(1 << SD_SET_CURRENT_LIMIT_200)
#define SD_MAX_CURRENT_400	(1 << SD_SET_CURRENT_LIMIT_400)
#define SD_MAX_CURRENT_600	(1 << SD_SET_CURRENT_LIMIT_600)
#define SD_MAX_CURRENT_800	(1 << SD_SET_CURRENT_LIMIT_800)
};

struct sdio_cccr {
	unsigned int		sdio_vsn;
	unsigned int		sd_vsn;
	unsigned int		multi_block:1,
				low_speed:1,
				wide_bus:1,
				high_power:1,
				high_speed:1,
				disable_cd:1,
				async_intr_sup:1;
};

struct sdio_cis {
	unsigned short		vendor;
	unsigned short		device;
	unsigned short		blksize;
	unsigned int		max_dtr;
};

struct mmc_host;
struct mmc_ios;
struct sdio_func;
struct sdio_func_tuple;

#define SDIO_MAX_FUNCS		7

enum mmc_blk_status {
	MMC_BLK_SUCCESS = 0,
	MMC_BLK_PARTIAL,
	MMC_BLK_CMD_ERR,
	MMC_BLK_RETRY,
	MMC_BLK_ABORT,
	MMC_BLK_DATA_ERR,
	MMC_BLK_ECC_ERR,
	MMC_BLK_NOMEDIUM,
	MMC_BLK_NEW_REQUEST,
};

enum mmc_packed_stop_reasons {
	EXCEEDS_SEGMENTS = 0,
	EXCEEDS_SECTORS,
	WRONG_DATA_DIR,
	FLUSH_OR_DISCARD,
	EMPTY_QUEUE,
	REL_WRITE,
	THRESHOLD,
	LARGE_SEC_ALIGN,
	RANDOM,
	FUA,
	MAX_REASONS,
};

struct mmc_wr_pack_stats {
	u32 *packing_events;
	u32 pack_stop_reason[MAX_REASONS];
	spinlock_t lock;
	bool enabled;
	bool print_in_read;
};

/* The number of MMC physical partitions.  These consist of:
 * boot partitions (2), general purpose partitions (4) and
 * RPMB partition (1) in MMC v4.4.
 */
#define MMC_NUM_BOOT_PARTITION	2
#define MMC_NUM_GP_PARTITION	4
#define MMC_NUM_PHY_PARTITION	7
#define MAX_MMC_PART_NAME_LEN	20

/*
 * MMC Physical partitions
 */
struct mmc_part {
	unsigned int	size;	/* partition size (in bytes) */
	unsigned int	part_cfg;	/* partition type */
	char	name[MAX_MMC_PART_NAME_LEN];
	bool	force_ro;	/* to make boot parts RO by default */
	unsigned int	area_type;
#define MMC_BLK_DATA_AREA_MAIN	(1<<0)
#define MMC_BLK_DATA_AREA_BOOT	(1<<1)
#define MMC_BLK_DATA_AREA_GP	(1<<2)
#define MMC_BLK_DATA_AREA_RPMB	(1<<3)
};

enum {
	MMC_BKOPS_NO_OP,
	MMC_BKOPS_NOT_CRITICAL,
	MMC_BKOPS_PERF_IMPACT,
	MMC_BKOPS_CRITICAL,
	MMC_BKOPS_NUM_SEVERITY_LEVELS,
};

/**
 * struct mmc_bkops_stats - BKOPS statistics
 * @lock: spinlock used for synchronizing the debugfs and the runtime accesses
 *	to this structure. No need to call with spin_lock_irq api
 * @manual_start: number of times START_BKOPS was sent to the device
 * @hpi: number of times HPI was sent to the device
 * @auto_start: number of times AUTO_EN was set to 1
 * @auto_stop: number of times AUTO_EN was set to 0
 * @level: number of times the device reported the need for each level of
 *	bkops handling
 * @enabled: control over whether statistics should be gathered
 *
 * This structure is used to collect statistics regarding the bkops
 * configuration and use-patterns. It is collected during runtime and can be
 * shown to the user via a debugfs entry.
 */
struct mmc_bkops_stats {
	spinlock_t	lock;
	unsigned int	manual_start;
	unsigned int	hpi;
	unsigned int	auto_start;
	unsigned int	auto_stop;
	unsigned int	level[MMC_BKOPS_NUM_SEVERITY_LEVELS];
	bool		enabled;
};

/**
 * struct mmc_bkops_info - BKOPS data
 * @stats: statistic information regarding bkops
 * @needs_check: indication whether need to check with the device
 *	whether it requires handling of BKOPS (CMD8)
 * @needs_manual: indication whether have to send START_BKOPS
 *	to the device
 */
struct mmc_bkops_info {
	struct mmc_bkops_stats stats;
	bool needs_check;
	bool needs_bkops;
	u32  retry_counter;
};

enum mmc_pon_type {
	MMC_LONG_PON = 1,
	MMC_SHRT_PON,
};

#define MMC_QUIRK_CMDQ_DELAY_BEFORE_DCMD 6 /* microseconds */

/*
 * MMC device
 */
struct mmc_card {
	struct mmc_host		*host;		/* the host this device belongs to */
	struct device		dev;		/* the device */
	u32			ocr;		/* the current OCR setting */
	unsigned long		clk_scaling_lowest;	/* lowest scaleable
							 * frequency */
	unsigned long		clk_scaling_highest;	/* highest scaleable
							 * frequency */
	unsigned int		rca;		/* relative card address of device */
	unsigned int		type;		/* card type */
#define MMC_TYPE_MMC		0		/* MMC card */
#define MMC_TYPE_SD		1		/* SD card */
#define MMC_TYPE_SDIO		2		/* SDIO card */
#define MMC_TYPE_SD_COMBO	3		/* SD combo (IO+mem) card */
	unsigned int		state;		/* (our) card state */
#define MMC_STATE_PRESENT	(1<<0)		/* present in sysfs */
#define MMC_STATE_READONLY	(1<<1)		/* card is read-only */
#define MMC_STATE_BLOCKADDR	(1<<2)		/* card uses block-addressing */
#define MMC_CARD_SDXC		(1<<3)		/* card is SDXC */
#define MMC_CARD_REMOVED	(1<<4)		/* card has been removed */
#define MMC_STATE_DOING_BKOPS	(1<<5)		/* card is doing manual BKOPS */
#define MMC_STATE_SUSPENDED	(1<<6)		/* card is suspended */
#define MMC_STATE_CMDQ		(1<<12)         /* card is in cmd queue mode */
#define MMC_STATE_AUTO_BKOPS	(1<<13)		/* card is doing auto BKOPS */
	unsigned int		quirks; 	/* card quirks */
#define MMC_QUIRK_LENIENT_FN0	(1<<0)		/* allow SDIO FN0 writes outside of the VS CCCR range */
#define MMC_QUIRK_BLKSZ_FOR_BYTE_MODE (1<<1)	/* use func->cur_blksize */
						/* for byte mode */
#define MMC_QUIRK_NONSTD_SDIO	(1<<2)		/* non-standard SDIO card attached */
						/* (missing CIA registers) */
#define MMC_QUIRK_BROKEN_CLK_GATING (1<<3)	/* clock gating the sdio bus will make card fail */
#define MMC_QUIRK_NONSTD_FUNC_IF (1<<4)		/* SDIO card has nonstd function interfaces */
#define MMC_QUIRK_DISABLE_CD	(1<<5)		/* disconnect CD/DAT[3] resistor */
#define MMC_QUIRK_INAND_CMD38	(1<<6)		/* iNAND devices have broken CMD38 */
#define MMC_QUIRK_BLK_NO_CMD23	(1<<7)		/* Avoid CMD23 for regular multiblock */
#define MMC_QUIRK_BROKEN_BYTE_MODE_512 (1<<8)	/* Avoid sending 512 bytes in */
						/* byte mode */
#define MMC_QUIRK_LONG_READ_TIME (1<<9)		/* Data read time > CSD says */
#define MMC_QUIRK_SEC_ERASE_TRIM_BROKEN (1<<10)	/* Skip secure for erase/trim */
#define MMC_QUIRK_BROKEN_IRQ_POLLING	(1<<11)	/* Polling SDIO_CCCR_INTx could create a fake interrupt */
#define MMC_QUIRK_TRIM_BROKEN	(1<<12)		/* Skip trim */
						/* byte mode */
#define MMC_QUIRK_INAND_DATA_TIMEOUT  (1<<13)   /* For incorrect data timeout */
#define MMC_QUIRK_BROKEN_HPI (1 << 14)		/* For devices which gets */
						/* broken due to HPI feature */
#define MMC_QUIRK_CACHE_DISABLE (1 << 15)	/* prevent cache enable */
#define MMC_QUIRK_QCA6574_SETTINGS (1 << 16)	/* QCA6574 card settings*/
#define MMC_QUIRK_QCA9377_SETTINGS (1 << 17)	/* QCA9377 card settings*/


/* Make sure CMDQ is empty before queuing DCMD */
#define MMC_QUIRK_CMDQ_EMPTY_BEFORE_DCMD (1 << 17)

	unsigned int		erase_size;	/* erase size in sectors */
 	unsigned int		erase_shift;	/* if erase unit is power 2 */
 	unsigned int		pref_erase;	/* in sectors */
	unsigned int		eg_boundary;	/* don't cross erase-group boundaries */
 	u8			erased_byte;	/* value of erased bytes */

	u32			raw_cid[4];	/* raw card CID */
	u32			raw_csd[4];	/* raw card CSD */
	u32			raw_scr[2];	/* raw card SCR */
	struct mmc_cid		cid;		/* card identification */
	struct mmc_csd		csd;		/* card specific */
	struct mmc_ext_csd	ext_csd;	/* mmc v4 extended card specific */
	struct sd_scr		scr;		/* extra SD information */
	struct sd_ssr		ssr;		/* yet more SD information */
	struct sd_switch_caps	sw_caps;	/* switch (CMD6) caps */

	unsigned int		sdio_funcs;	/* number of SDIO functions */
	struct sdio_cccr	cccr;		/* common card info */
	struct sdio_cis		cis;		/* common tuple info */
	struct sdio_func	*sdio_func[SDIO_MAX_FUNCS]; /* SDIO functions (devices) */
	struct sdio_func	*sdio_single_irq; /* SDIO function when only one IRQ active */
	unsigned		num_info;	/* number of info strings */
	const char		**info;		/* info strings */
	struct sdio_func_tuple	*tuples;	/* unknown common tuples */

	unsigned int		sd_bus_speed;	/* Bus Speed Mode set for the card */
	unsigned int		mmc_avail_type;	/* supported device type by both host and card */
	unsigned int		drive_strength;	/* for UHS-I, HS200 or HS400 */

	struct dentry		*debugfs_root;
	struct mmc_part	part[MMC_NUM_PHY_PARTITION]; /* physical partitions */
	unsigned int    nr_parts;
	unsigned int	part_curr;

	struct mmc_wr_pack_stats wr_pack_stats; /* packed commands stats*/
	struct notifier_block        reboot_notify;
	enum mmc_pon_type pon_type;
	bool cmdq_init;
	struct mmc_bkops_info bkops;
	bool err_in_sdr104;
	bool sdr104_blocked;
};

/*
 * This function fill contents in mmc_part.
 */
static inline void mmc_part_add(struct mmc_card *card, unsigned int size,
			unsigned int part_cfg, char *name, int idx, bool ro,
			int area_type)
{
	card->part[card->nr_parts].size = size;
	card->part[card->nr_parts].part_cfg = part_cfg;
	sprintf(card->part[card->nr_parts].name, name, idx);
	card->part[card->nr_parts].force_ro = ro;
	card->part[card->nr_parts].area_type = area_type;
	card->nr_parts++;
}

static inline bool mmc_large_sector(struct mmc_card *card)
{
	return card->ext_csd.data_sector_size == 4096;
}

/*
 *  The world is not perfect and supplies us with broken mmc/sdio devices.
 *  For at least some of these bugs we need a work-around.
 */

struct mmc_fixup {
	/* CID-specific fields. */
	const char *name;

	/* Valid revision range */
	u64 rev_start, rev_end;

	unsigned int manfid;
	unsigned short oemid;

	/* SDIO-specfic fields. You can use SDIO_ANY_ID here of course */
	u16 cis_vendor, cis_device;

	/* MMC-specific field, You can use EXT_CSD_REV_ANY here of course */
	unsigned int ext_csd_rev;

	void (*vendor_fixup)(struct mmc_card *card, int data);
	int data;
};

#define CID_MANFID_SANDISK	0x2
#define CID_MANFID_TOSHIBA	0x11
#define CID_MANFID_MICRON	0x13
#define CID_MANFID_SAMSUNG	0x15
#define CID_MANFID_KINGSTON	0x70
#define CID_MANFID_HYNIX	0x90

#define CID_MANFID_ANY (-1u)
#define CID_OEMID_ANY ((unsigned short) -1)
#define CID_NAME_ANY (NULL)
#define EXT_CSD_REV_ANY (-1u)

#define END_FIXUP { NULL }

/* extended CSD mapping to mmc version */
enum mmc_version_ext_csd_rev {
	MMC_V4_0,
	MMC_V4_1,
	MMC_V4_2,
	MMC_V4_41 = 5,
	MMC_V4_5,
	MMC_V4_51 = MMC_V4_5,
	MMC_V5_0,
	MMC_V5_01 = MMC_V5_0,
	MMC_V5_1
};

#define _FIXUP_EXT(_name, _manfid, _oemid, _rev_start, _rev_end,	\
		   _cis_vendor, _cis_device,				\
		   _fixup, _data, _ext_csd_rev)				\
	{						   \
		.name = (_name),			   \
		.manfid = (_manfid),			   \
		.oemid = (_oemid),			   \
		.rev_start = (_rev_start),		   \
		.rev_end = (_rev_end),			   \
		.cis_vendor = (_cis_vendor),		   \
		.cis_device = (_cis_device),		   \
		.vendor_fixup = (_fixup),		   \
		.data = (_data),			   \
		.ext_csd_rev = (_ext_csd_rev),		   \
	 }

#define MMC_FIXUP_REV(_name, _manfid, _oemid, _rev_start, _rev_end,	\
		      _fixup, _data, _ext_csd_rev)			\
	_FIXUP_EXT(_name, _manfid,					\
		   _oemid, _rev_start, _rev_end,			\
		   SDIO_ANY_ID, SDIO_ANY_ID,				\
		   _fixup, _data, _ext_csd_rev)				\

#define MMC_FIXUP(_name, _manfid, _oemid, _fixup, _data) \
	MMC_FIXUP_REV(_name, _manfid, _oemid, 0, -1ull, _fixup, _data,	\
		      EXT_CSD_REV_ANY)

#define MMC_FIXUP_EXT_CSD_REV(_name, _manfid, _oemid, _fixup, _data,	\
			      _ext_csd_rev)				\
	MMC_FIXUP_REV(_name, _manfid, _oemid, 0, -1ull, _fixup, _data,	\
		      _ext_csd_rev)

#define SDIO_FIXUP(_vendor, _device, _fixup, _data)			\
	_FIXUP_EXT(CID_NAME_ANY, CID_MANFID_ANY,			\
		    CID_OEMID_ANY, 0, -1ull,				\
		   _vendor, _device,					\
		   _fixup, _data, EXT_CSD_REV_ANY)			\

#define cid_rev(hwrev, fwrev, year, month)	\
	(((u64) hwrev) << 40 |                  \
	 ((u64) fwrev) << 32 |                  \
	 ((u64) year) << 16 |                   \
	 ((u64) month))

#define cid_rev_card(card)		  \
	cid_rev(card->cid.hwrev,	  \
		    card->cid.fwrev,      \
		    card->cid.year,	  \
		    card->cid.month)

/*
 * Unconditionally quirk add/remove.
 */

static inline void __maybe_unused add_quirk(struct mmc_card *card, int data)
{
	card->quirks |= data;
}

static inline void __maybe_unused remove_quirk(struct mmc_card *card, int data)
{
	card->quirks &= ~data;
}

#define mmc_card_mmc(c)		((c)->type == MMC_TYPE_MMC)
#define mmc_card_sd(c)		((c)->type == MMC_TYPE_SD)
#define mmc_card_sdio(c)	((c)->type == MMC_TYPE_SDIO)

#define mmc_card_present(c)	((c)->state & MMC_STATE_PRESENT)
#define mmc_card_readonly(c)	((c)->state & MMC_STATE_READONLY)
#define mmc_card_blockaddr(c)	((c)->state & MMC_STATE_BLOCKADDR)
#define mmc_card_ext_capacity(c) ((c)->state & MMC_CARD_SDXC)
#define mmc_card_removed(c)	((c) && ((c)->state & MMC_CARD_REMOVED))
#define mmc_card_doing_bkops(c)	((c)->state & MMC_STATE_DOING_BKOPS)
#define mmc_card_suspended(c)	((c)->state & MMC_STATE_SUSPENDED)
#define mmc_card_cmdq(c)       ((c)->state & MMC_STATE_CMDQ)
#define mmc_card_doing_auto_bkops(c)	((c)->state & MMC_STATE_AUTO_BKOPS)

#define mmc_card_set_present(c)	((c)->state |= MMC_STATE_PRESENT)
#define mmc_card_set_readonly(c) ((c)->state |= MMC_STATE_READONLY)
#define mmc_card_set_blockaddr(c) ((c)->state |= MMC_STATE_BLOCKADDR)
#define mmc_card_set_ext_capacity(c) ((c)->state |= MMC_CARD_SDXC)
#define mmc_card_set_removed(c) ((c)->state |= MMC_CARD_REMOVED)
#define mmc_card_set_doing_bkops(c)	((c)->state |= MMC_STATE_DOING_BKOPS)
#define mmc_card_clr_doing_bkops(c)	((c)->state &= ~MMC_STATE_DOING_BKOPS)
#define mmc_card_set_suspended(c) ((c)->state |= MMC_STATE_SUSPENDED)
#define mmc_card_clr_suspended(c) ((c)->state &= ~MMC_STATE_SUSPENDED)
#define mmc_card_set_cmdq(c)           ((c)->state |= MMC_STATE_CMDQ)
#define mmc_card_clr_cmdq(c)           ((c)->state &= ~MMC_STATE_CMDQ)
#define mmc_card_set_auto_bkops(c)	((c)->state |= MMC_STATE_AUTO_BKOPS)
#define mmc_card_clr_auto_bkops(c)	((c)->state &= ~MMC_STATE_AUTO_BKOPS)

#define mmc_card_strobe(c) (((c)->ext_csd).strobe_support & MMC_STROBE_SUPPORT)

/*
 * Quirk add/remove for MMC products.
 */

static inline void __maybe_unused add_quirk_mmc(struct mmc_card *card, int data)
{
	if (mmc_card_mmc(card))
		card->quirks |= data;
}

static inline void __maybe_unused remove_quirk_mmc(struct mmc_card *card,
						   int data)
{
	if (mmc_card_mmc(card))
		card->quirks &= ~data;
}

/*
 * Quirk add/remove for SD products.
 */

static inline void __maybe_unused add_quirk_sd(struct mmc_card *card, int data)
{
	if (mmc_card_sd(card))
		card->quirks |= data;
}

static inline void __maybe_unused remove_quirk_sd(struct mmc_card *card,
						   int data)
{
	if (mmc_card_sd(card))
		card->quirks &= ~data;
}

static inline int mmc_card_lenient_fn0(const struct mmc_card *c)
{
	return c->quirks & MMC_QUIRK_LENIENT_FN0;
}

static inline int mmc_blksz_for_byte_mode(const struct mmc_card *c)
{
	return c->quirks & MMC_QUIRK_BLKSZ_FOR_BYTE_MODE;
}

static inline int mmc_card_disable_cd(const struct mmc_card *c)
{
	return c->quirks & MMC_QUIRK_DISABLE_CD;
}

static inline int mmc_card_nonstd_func_interface(const struct mmc_card *c)
{
	return c->quirks & MMC_QUIRK_NONSTD_FUNC_IF;
}

static inline int mmc_card_broken_byte_mode_512(const struct mmc_card *c)
{
	return c->quirks & MMC_QUIRK_BROKEN_BYTE_MODE_512;
}

static inline int mmc_card_long_read_time(const struct mmc_card *c)
{
	return c->quirks & MMC_QUIRK_LONG_READ_TIME;
}

static inline int mmc_card_broken_irq_polling(const struct mmc_card *c)
{
	return c->quirks & MMC_QUIRK_BROKEN_IRQ_POLLING;
}

static inline bool mmc_card_support_auto_bkops(const struct mmc_card *c)
{
	return c->ext_csd.rev >= MMC_V5_1;
}

static inline bool mmc_card_configured_manual_bkops(const struct mmc_card *c)
{
	return c->ext_csd.bkops_en & EXT_CSD_BKOPS_MANUAL_EN;
}

static inline bool mmc_card_configured_auto_bkops(const struct mmc_card *c)
{
	return c->ext_csd.bkops_en & EXT_CSD_BKOPS_AUTO_EN;
}

static inline bool mmc_enable_qca6574_settings(const struct mmc_card *c)
{
	return c->quirks & MMC_QUIRK_QCA6574_SETTINGS;
}

static inline bool mmc_enable_qca9377_settings(const struct mmc_card *c)
{
	return c->quirks & MMC_QUIRK_QCA9377_SETTINGS;
}

#define mmc_card_name(c)	((c)->cid.prod_name)
#define mmc_card_id(c)		(dev_name(&(c)->dev))

#define mmc_dev_to_card(d)	container_of(d, struct mmc_card, dev)
#define mmc_get_drvdata(c)	dev_get_drvdata(&(c)->dev)
#define mmc_set_drvdata(c,d)	dev_set_drvdata(&(c)->dev, d)

/*
 * MMC device driver (e.g., Flash card, I/O card...)
 */
struct mmc_driver {
	struct device_driver drv;
	int (*probe)(struct mmc_card *);
	void (*remove)(struct mmc_card *);
	void (*shutdown)(struct mmc_card *);
};

extern int mmc_register_driver(struct mmc_driver *);
extern void mmc_unregister_driver(struct mmc_driver *);

extern void mmc_fixup_device(struct mmc_card *card,
			     const struct mmc_fixup *table);
extern struct mmc_wr_pack_stats *mmc_blk_get_packed_statistics(
			struct mmc_card *card);
extern void mmc_blk_init_packed_statistics(struct mmc_card *card);
extern int mmc_send_pon(struct mmc_card *card);
extern void mmc_blk_cmdq_req_done(struct mmc_request *mrq);
#endif /* LINUX_MMC_CARD_H */<|MERGE_RESOLUTION|>--- conflicted
+++ resolved
@@ -131,16 +131,13 @@
 #define MMC_BKOPS_URGENCY_MASK 0x3
 	u8			raw_bkops_status;	/* 246 */
 	u8			raw_sectors[4];		/* 212 - 4 bytes */
-<<<<<<< HEAD
+	u8			pre_eol_info;		/* 267 */
+	u8			device_life_time_est_typ_a;	/* 268 */
+	u8			device_life_time_est_typ_b;	/* 269 */
 	u8			cmdq_depth;		/* 307 */
 	u8			cmdq_support;		/* 308 */
 	u8			barrier_support;	/* 486 */
 	u8			barrier_en;
-=======
-	u8			pre_eol_info;		/* 267 */
-	u8			device_life_time_est_typ_a;	/* 268 */
-	u8			device_life_time_est_typ_b;	/* 269 */
->>>>>>> c71ad0f6
 
 	u8			fw_version;		/* 254 */
 	unsigned int            feature_support;
