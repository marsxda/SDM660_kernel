--- conflicted
+++ resolved
@@ -721,10 +721,7 @@
 
 	/* Is this event shared with other events */
 	bool					shared;
-<<<<<<< HEAD
-=======
 	struct list_head		zombie_entry;
->>>>>>> 63d6562d
 #endif /* CONFIG_PERF_EVENTS */
 };
 
