/*
 * Copyright (c) 2015-2017, The Linux Foundation. All rights reserved.
 *
 * This program is free software; you can redistribute it and/or modify
 * it under the terms of the GNU General Public License version 2 and
 * only version 2 as published by the Free Software Foundation.
 *
 * This program is distributed in the hope that it will be useful,
 * but WITHOUT ANY WARRANTY; without even the implied warranty of
 * MERCHANTABILITY or FITNESS FOR A PARTICULAR PURPOSE.  See the
 * GNU General Public License for more details.
 *
 */

#ifndef __QCOM_SECURE_BUFFER_H__
#define __QCOM_SECURE_BUFFER_H__

#include <linux/scatterlist.h>

/*
 * if you add a secure VMID here make sure you update
 * msm_secure_vmid_to_string.
 * Make sure to keep the VMID_LAST as the last entry in the enum.
 * This is needed in ion to create a list and it's sized using VMID_LAST.
 */
enum vmid {
	VMID_HLOS = 0x3,
	VMID_CP_TOUCH = 0x8,
	VMID_CP_BITSTREAM = 0x9,
	VMID_CP_PIXEL = 0xA,
	VMID_CP_NON_PIXEL = 0xB,
	VMID_CP_CAMERA = 0xD,
	VMID_HLOS_FREE = 0xE,
	VMID_MSS_MSA = 0xF,
	VMID_MSS_NONMSA = 0x10,
	VMID_CP_SEC_DISPLAY = 0x11,
	VMID_CP_APP = 0x12,
	VMID_WLAN = 0x18,
	VMID_WLAN_CE = 0x19,
	VMID_CP_SPSS_SP = 0x1A,
	VMID_CP_CAMERA_PREVIEW = 0x1D,
	VMID_CP_SPSS_SP_SHARED = 0x22,
<<<<<<< HEAD
=======
	VMID_CP_SPSS_HLOS_SHARED = 0x24,
>>>>>>> cae84319
	VMID_LAST,
	VMID_INVAL = -1
};

#define PERM_READ                       0x4
#define PERM_WRITE                      0x2
#define PERM_EXEC			0x1

#ifdef CONFIG_QCOM_SECURE_BUFFER
int msm_secure_table(struct sg_table *table);
int msm_unsecure_table(struct sg_table *table);
int hyp_assign_table(struct sg_table *table,
			u32 *source_vm_list, int source_nelems,
			int *dest_vmids, int *dest_perms,
			int dest_nelems);
extern int hyp_assign_phys(phys_addr_t addr, u64 size,
			u32 *source_vmlist, int source_nelems,
			int *dest_vmids, int *dest_perms, int dest_nelems);
bool msm_secure_v2_is_supported(void);
const char *msm_secure_vmid_to_string(int secure_vmid);
#else
static inline int msm_secure_table(struct sg_table *table)
{
	return -EINVAL;
}
static inline int msm_unsecure_table(struct sg_table *table)
{
	return -EINVAL;
}
static inline int hyp_assign_table(struct sg_table *table,
			u32 *source_vm_list, int source_nelems,
			int *dest_vmids, int *dest_perms,
			int dest_nelems)
{
	return -EINVAL;
}

static inline int hyp_assign_phys(phys_addr_t addr, u64 size,
			u32 *source_vmlist, int source_nelems,
			int *dest_vmids, int *dest_perms, int dest_nelems)
{
	return -EINVAL;
}

static inline bool msm_secure_v2_is_supported(void)
{
	return false;
}
static inline const char *msm_secure_vmid_to_string(int secure_vmid)
{
	return "N/A";
}
#endif
#endif<|MERGE_RESOLUTION|>--- conflicted
+++ resolved
@@ -40,10 +40,7 @@
 	VMID_CP_SPSS_SP = 0x1A,
 	VMID_CP_CAMERA_PREVIEW = 0x1D,
 	VMID_CP_SPSS_SP_SHARED = 0x22,
-<<<<<<< HEAD
-=======
 	VMID_CP_SPSS_HLOS_SHARED = 0x24,
->>>>>>> cae84319
 	VMID_LAST,
 	VMID_INVAL = -1
 };
